--- conflicted
+++ resolved
@@ -558,10 +558,6 @@
     I_589: 'i-589'
 } as const;
 
-<<<<<<< HEAD
-=======
-
->>>>>>> a43a56ea
 // Legal Firm Workflow Constants
 export const LEGAL_WORKFLOW_CONSTANTS = {
     // Workflow Steps
@@ -699,9 +695,144 @@
         FORM_DOWNLOAD: 10000,
         QUESTIONNAIRE_ASSIGNMENT: 8000
     }
-<<<<<<< HEAD
-} as const;
-
-=======
-} as const;
->>>>>>> a43a56ea
+} as const;
+
+
+// Legal Firm Workflow Constants
+export const LEGAL_WORKFLOW_CONSTANTS = {
+    // Workflow Steps
+    WORKFLOW_STEPS: {
+        CLIENT_INFO: 0,
+        FORMS_SELECTION: 1,
+        QUESTIONNAIRE_ASSIGNMENT: 2,
+        QUESTIONNAIRE_RESPONSES: 3,
+        FORM_DETAILS: 4,
+        FORM_AUTO_FILL: 5,
+        FORM_GENERATION: 6,
+        DOWNLOAD_FORMS: 7
+    },
+
+    // Workflow Status
+    WORKFLOW_STATUS: {
+        DRAFT: 'draft',
+        IN_PROGRESS: 'in-progress',
+        COMPLETED: 'completed'
+    },
+
+    // Form Status
+    FORM_STATUS: {
+        DRAFT: 'draft',
+        REVIEW: 'review',
+        COMPLETED: 'completed'
+    },
+
+    // Questionnaire Status
+    QUESTIONNAIRE_STATUS: {
+        PENDING: 'pending',
+        IN_PROGRESS: 'in-progress',
+        COMPLETED: 'completed'
+    },
+
+    // Case Priority
+    CASE_PRIORITY: {
+        LOW: 'low',
+        MEDIUM: 'medium',
+        HIGH: 'high',
+        URGENT: 'urgent'
+    },
+
+    // Case Status
+    CASE_STATUS: {
+        DRAFT: 'draft',
+        ACTIVE: 'Active',
+        PENDING: 'Pending',
+        IN_PROGRESS: 'in-progress',
+        REVIEW: 'review',
+        ON_HOLD: 'On Hold',
+        CLOSED: 'Closed',
+        COMPLETED: 'completed'
+    },
+
+    // Form Categories
+    FORM_CATEGORIES: {
+        FAMILY_BASED: 'family-based',
+        EMPLOYMENT_BASED: 'employment-based',
+        NATURALIZATION: 'naturalization',
+        ASYLUM: 'asylum',
+        FOIA: 'foia',
+        OTHER: 'other'
+    },
+
+    // Visa Types
+    VISA_TYPES: {
+        FAMILY_PREFERENCE: 'family-preference',
+        EMPLOYMENT_BASED: 'employment-based',
+        DIVERSITY_VISA: 'diversity-visa',
+        REFUGEE: 'refugee',
+        ASYLEE: 'asylee',
+        OTHER: 'other'
+    },
+
+    // Default Values
+    DEFAULTS: {
+        WORKFLOW_NAME_PREFIX: 'Workflow-',
+        CASE_ID_PREFIX: 'CASE-',
+        MAX_FORMS_PER_WORKFLOW: 10,
+        MAX_QUESTIONNAIRES_PER_WORKFLOW: 5,
+        WORKFLOW_TIMEOUT_DAYS: 30
+    },
+
+    // Validation Rules
+    VALIDATION: {
+        MIN_CLIENT_NAME_LENGTH: 2,
+        MAX_CLIENT_NAME_LENGTH: 50,
+        MIN_EMAIL_LENGTH: 5,
+        MAX_EMAIL_LENGTH: 100,
+        MIN_PHONE_LENGTH: 10,
+        MAX_PHONE_LENGTH: 15,
+        MIN_ADDRESS_LENGTH: 10,
+        MAX_ADDRESS_LENGTH: 200
+    },
+
+    // Error Messages
+    ERROR_MESSAGES: {
+        CLIENT_REQUIRED: 'Client information is required',
+        FORMS_REQUIRED: 'At least one form must be selected',
+        QUESTIONNAIRE_REQUIRED: 'Questionnaire assignment is required',
+        INVALID_EMAIL: 'Please enter a valid email address',
+        INVALID_PHONE: 'Please enter a valid phone number',
+        INVALID_DATE: 'Please enter a valid date',
+        WORKFLOW_NOT_FOUND: 'Workflow not found',
+        SAVE_FAILED: 'Failed to save workflow progress',
+        LOAD_FAILED: 'Failed to load workflow data'
+    },
+
+    // Success Messages
+    SUCCESS_MESSAGES: {
+        WORKFLOW_SAVED: 'Workflow progress saved successfully',
+        WORKFLOW_LOADED: 'Workflow loaded successfully',
+        CLIENT_CREATED: 'Client account created successfully',
+        QUESTIONNAIRE_ASSIGNED: 'Questionnaire assigned successfully',
+        FORMS_GENERATED: 'Forms generated successfully',
+        FORMS_DOWNLOADED: 'Forms downloaded successfully'
+    },
+
+    // Local Storage Keys
+    STORAGE_KEYS: {
+        WORKFLOW_PROGRESS: 'legalWorkflowProgress',
+        CLIENT_INFO: 'legalWorkflowClientInfo',
+        SELECTED_FORMS: 'legalWorkflowSelectedForms',
+        QUESTIONNAIRE_RESPONSES: 'legalWorkflowQuestionnaireResponses',
+        FORM_DETAILS: 'legalWorkflowFormDetails',
+        AUTO_FILL_DATA: 'legalWorkflowAutoFillData'
+    },
+
+    // API Timeouts
+    API_TIMEOUTS: {
+        WORKFLOW_SAVE: 10000,
+        WORKFLOW_LOAD: 5000,
+        FORM_GENERATION: 15000,
+        FORM_DOWNLOAD: 10000,
+        QUESTIONNAIRE_ASSIGNMENT: 8000
+    }
+} as const;