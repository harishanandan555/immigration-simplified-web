import React, { useState, useEffect } from 'react';
import {
  Users, FileText, ClipboardList, Send, Download, CheckCircle,
  ArrowRight, ArrowLeft, User, Briefcase,
  MessageSquare, FileCheck, AlertCircle, Info as InfoIcon,
  Loader, Loader2, Check, Edit3, Settings, ExternalLink
} from 'lucide-react';
import toast from 'react-hot-toast';
import api from '../utils/api';
import { AUTH_END_POINTS } from '../utils/constants';

import { validateMongoObjectId, isValidMongoObjectId, generateObjectId } from '../utils/idValidation';
import {
  generateMultipleCaseIdsFromAPI
} from '../utils/caseIdGenerator';
import Button from '../components/common/Button';
import Input from '../components/common/Input';
import Select from '../components/common/Select';
import TextArea from '../components/common/TextArea';
import PdfEditor from '../components/pdf/PdfEditor';
import {
  
  getQuestionnaires
} from '../controllers/QuestionnaireControllers';
import {
  prepareFormData,
  downloadPdfFile,
  createPdfBlobUrl,
  revokePdfBlobUrl
} from '../controllers/FormAutoFillControllers';

import {
  submitQuestionnaireResponses,
  normalizeQuestionnaireStructure
} from '../controllers/QuestionnaireResponseControllers';
import {
  generateSecurePassword
} from '../controllers/UserCreationController';
import { getCompanyClients as fetchClientsFromAPI, createCompanyClient, Client as APIClient } from '../controllers/ClientControllers';
import { 
  getAnvilTemplatesList, 
  fillPdfTemplateBlob, 
  getTemplateIdsByFormNumber,
  saveEditedPdf,
  getPdfPreviewBlob
} from '../controllers/AnvilControllers';
import { FormTemplate } from '../controllers/SettingsControllers';
import { checkEmailExists } from '../controllers/AuthControllers';
import { 
  LEGAL_WORKFLOW_ENDPOINTS,
  FORM_TEMPLATE_CATEGORIES,
  FORM_TEMPLATE_TYPES,
  FORM_TEMPLATE_STATUS
} from '../utils/constants';
import {
  getWorkflowProgress,
  saveWorkflowProgress,
  fetchWorkflows,
  fetchWorkflowsForClientSearch,
  getWorkflowsByClient,
  createQuestionnaireAssignment,
  generateMultipleCaseIds,
  validateFormData,
  formatCaseId,
  isApiEndpointAvailable,
  Case,
  QuestionnaireAssignment
} from '../controllers/LegalFirmWorkflowController';

// Extend APIClient with optional _id field and name parts
type Client = APIClient & {
  _id?: string;
  firstName?: string;
  lastName?: string;
};

const IMMIGRATION_CATEGORIES = [
  {
    id: 'family-based',
    name: 'Family-Based Immigration',
    subcategories: [
      { id: 'spouse-citizen', name: 'Spouse of U.S. Citizen', forms: ['I-130', 'I-485', 'I-864'] },
      { id: 'parent-citizen', name: 'Parent of U.S. Citizen (21+)', forms: ['I-130', 'I-485', 'I-864'] },
      { id: 'child-citizen', name: 'Child of U.S. Citizen (Under 21)', forms: ['I-130', 'I-485', 'I-864'] },
      { id: 'sibling-citizen', name: 'Brother/Sister of U.S. Citizen', forms: ['I-130'] }
    ]
  },
  {
    id: 'employment-based',
    name: 'Employment-Based Immigration',
    subcategories: [
      { id: 'eb1-extraordinary', name: 'EB-1A Extraordinary Ability', forms: ['I-140', 'I-485'] },
      { id: 'eb2-advanced', name: 'EB-2 Advanced Degree', forms: ['I-140', 'I-485', 'ETA-9089'] },
      { id: 'eb3-skilled', name: 'EB-3 Skilled Workers', forms: ['I-140', 'I-485', 'ETA-9089'] }
    ]
  },
  {
    id: 'humanitarian',
    name: 'Humanitarian Relief',
    subcategories: [
      { id: 'asylum', name: 'Asylum Application', forms: ['I-589', 'I-765'] },
      { id: 'u-visa', name: 'U Visa (Crime Victims)', forms: ['I-918', 'I-765'] }
    ]
  },
  {
    id: 'citizenship',
    name: 'Citizenship & Naturalization',
    subcategories: [
      { id: 'naturalization-5year', name: '5-Year Naturalization Rule', forms: ['N-400'] },
      { id: 'naturalization-3year', name: '3-Year Rule (Spouse of Citizen)', forms: ['N-400'] }
    ]
  },
  {
    id: 'temporary-visas',
    name: 'Temporary Visas & Status',
    subcategories: [
      { id: 'work-authorization', name: 'Work Authorization (EAD)', forms: ['I-765'] },
      { id: 'advance-parole', name: 'Advance Parole (Travel Document)', forms: ['I-131'] }
    ]
  },
  {
    id: 'nonimmigrant-work',
    name: 'Non-immigrant Work Visas',
    subcategories: [
      { id: 'h1b-specialty', name: 'H-1B Specialty Occupation', forms: ['I-129', 'DS-160'] },
      { id: 'l1-intracompany', name: 'L-1 Intracompany Transfer', forms: ['I-129', 'DS-160'] },
      { id: 'o1-extraordinary', name: 'O-1 Extraordinary Ability', forms: ['I-129', 'DS-160'] },
      { id: 'tn-nafta', name: 'TN NAFTA Professional', forms: ['DS-160'] }
    ]
  },
  {
    id: 'student-exchange',
    name: 'Student & Exchange Visas',
    subcategories: [
      { id: 'f1-student', name: 'F-1 Student Visa', forms: ['DS-160', 'I-20'] },
      { id: 'j1-exchange', name: 'J-1 Exchange Visitor', forms: ['DS-160', 'DS-2019'] },
      { id: 'm1-vocational', name: 'M-1 Vocational Student', forms: ['DS-160', 'I-20'] }
    ]
  },
  {
    id: 'business-tourism',
    name: 'Business & Tourism Visas',
    subcategories: [
      { id: 'b1-business', name: 'B-1 Business Visitor', forms: ['DS-160'] },
      { id: 'b2-tourism', name: 'B-2 Tourist Visitor', forms: ['DS-160'] }
    ]
  }
];

const NEW_WORKFLOW_STEPS = [
  { id: 'start', title: 'Start', icon: User, description: 'New or existing client' },
  { id: 'client', title: 'Create Client', icon: Users, description: 'Add new client information' },
  { id: 'case', title: 'Create Case', icon: Briefcase, description: 'Set up case details and category' },
  { id: 'forms', title: 'Select Forms', icon: FileText, description: 'Choose required forms for filing' },
  { id: 'questionnaire', title: 'Assign Questions', icon: ClipboardList, description: 'Send questionnaire to client' }
];

const EXIST_WORKFLOW_STEPS = [
  { id: 'answers', title: 'Review Responses', icon: MessageSquare, description: 'Review existing client responses' },
  { id: 'all-details', title: 'All Details Summary', icon: ClipboardList, description: 'Complete workflow details overview' },
  { id: 'auto-fill', title: 'Auto-fill Forms', icon: FileCheck, description: 'Generate completed forms' }
];

// Form-specific workflow steps for AR-11 and other specific forms
const FORM_WORKFLOW_STEPS = [
  { id: 'answers', title: 'Review Responses', icon: MessageSquare, description: 'Review client questionnaire responses' },
  { id: 'all-details', title: 'All Details Summary', icon: ClipboardList, description: 'Complete workflow details overview' },
  { id: 'auto-fill', title: 'Generate Form', icon: FileCheck, description: 'Generate completed form with client data' }
];

const LegalFirmWorkflow: React.FC = (): React.ReactElement => {
  const [currentStep, setCurrentStep] = useState(0);
  const [loading, setLoading] = useState(false);
 // Client data
 const [client, setClient] = useState<any>({
    id: '',
    clientId: '', // MongoDB ObjectId reference to DEFAULT_IMS_Client
    name: '',
    firstName: '',
    middleName: '',
    lastName: '',
    email: '',
    phone: '',
    address: {
      street: '',
      aptSuiteFlr: '',
      aptNumber: '',
      city: '',
      state: '',
      zipCode: '',
      province: '',
      postalCode: '',
      country: '',
    },
    dateOfBirth: '',
    nationality: '',
    // Immigration-specific fields
    alienRegistrationNumber: '',
    uscisOnlineAccountNumber: '',
    socialSecurityNumber: '',
    status: 'active',
    createdAt: ''
  });

  

  // Existing clients (from API)
  const [existingClients, setExistingClients] = useState<Client[]>([]);
  const [selectedExistingClientId, setSelectedExistingClientId] = useState(''); // Note: Now stores client email, not ID
  const [fetchingClients, setFetchingClients] = useState(false);

  // Case data
  const [caseData, setCaseData] = useState<Case>({
    id: '',
    clientId: '',
    title: '',
    description: '',
    category: '',
    subcategory: '',
    type: 'Family-Based', // Default case type
    status: 'draft',
    priority: 'medium',
    assignedForms: [],
    questionnaires: [],
    createdAt: '',
    dueDate: '',
    startDate: '',
    expectedClosureDate: '',
    assignedAttorney: '',
    formCaseIds: {} // Initialize formCaseIds as empty object
  });

  // Selected forms and questionnaires
  const [selectedForms, setSelectedForms] = useState<string[]>([]);
  const [availableQuestionnaires, setAvailableQuestionnaires] = useState<any[]>([]);
  const [selectedQuestionnaire, setSelectedQuestionnaire] = useState<string>('');
  // Form templates from backend
  const [formTemplates, setFormTemplates] = useState<FormTemplate[]>([]);
  const [loadingFormTemplates, setLoadingFormTemplates] = useState(false);

  // Case IDs for each selected form
  const [formCaseIds, setFormCaseIds] = useState<Record<string, string>>({});
  const [generatingCaseIds, setGeneratingCaseIds] = useState(false);

  // Questionnaire assignment and responses
  const [questionnaireAssignment, setQuestionnaireAssignment] = useState<QuestionnaireAssignment | null>(null);
  const [clientResponses, setClientResponses] = useState<Record<string, any>>({});

  // Form details
  // const [formDetails] = useState<FormData[]>([]);

  // State for client credentials
  const [clientCredentials, setClientCredentials] = useState({
    email: '',  // Will be populated with client.email when needed
    password: '',
    createAccount: false
  });

  // State for existing client response reuse functionality
  const [existingQuestionnaireResponses, setExistingQuestionnaireResponses] = useState<any[]>([]);
  const [selectedExistingResponse, setSelectedExistingResponse] = useState<string>('');
  const [useExistingResponse, setUseExistingResponse] = useState(false);
  
  // State for tracking submission completion
  const [isSubmissionComplete, setIsSubmissionComplete] = useState(false);

  // State for auto-fill data from API
  const [autoFillEnabled] = useState(false);

  // State to track if we're in view/edit mode from QuestionnaireResponses
  const [isViewEditMode] = useState(false);

  // State to track if this is a new response or existing response
  const [isExistResponse, setIsExistResponse] = useState(false);

  // State for auto-generated forms
  const [generatedForms, setGeneratedForms] = useState<Array<{
    formName: string;
    templateId: string;
    blob: Blob; 
    downloadUrl: string;
    fileName: string;
    pdfId?: string;
    status: 'generating' | 'success' | 'error';
    error?: string;
    filledPercentage?: number;
    unfilledFields?: Record<string, any>;
    metadata?: {
      filename: string;
      fileSize: number;
      contentType: string;
      createdAt: string;
      validationDetails: {
        totalFields: number;
        filledFields: number;
        unfilledFieldsCount: number;
        openaiValidationUsed: boolean;
      };
    };
  }>>([]);
  const [generatingForms, setGeneratingForms] = useState(false);
  const [showPreview, setShowPreview] = useState<Record<string, boolean>>({});
  const [showUnfilledFields, setShowUnfilledFields] = useState<Record<string, boolean>>({});
  const [showEditor, setShowEditor] = useState<Record<string, boolean>>({});
  
  // State for PDF preview data
  const [pdfPreviewData, setPdfPreviewData] = useState<Record<string, {
    blob: Blob;
    metadata: any;
    pdfId: string;
  }>>({});
  const [loadingPreview, setLoadingPreview] = useState<Record<string, boolean>>({});

  // State for complete workflow details from API
  const [completeWorkflowDetails, setCompleteWorkflowDetails] = useState<any>(null);
  const [currentWorkflowId, setCurrentWorkflowId] = useState<string | null>(null);

  // State for debug console
  const [showDebugConsole, setShowDebugConsole] = useState(false);
  const [debugData, setDebugData] = useState<any>({
    client,
    caseData,
    selectedForms,
    formCaseIds,
    questionnaireAssignment,
    clientResponses,
    completeWorkflowDetails,
    availableQuestionnaires,
    formTemplates,
    isExistResponse,
    currentStep,
    currentWorkflowId
  });

  // Function to fetch complete workflow details using getWorkflowProgress
  const fetchCompleteWorkflowDetails = async (workflowId: string) => {
    try {
      const workflowData = await getWorkflowProgress(workflowId);
      
      setCompleteWorkflowDetails(workflowData);
      setCurrentWorkflowId(workflowId);
      
      // Auto-populate component state with fetched workflow data
      await populateStateFromWorkflowProgress(workflowData);
      
    } catch (error) {
      console.error('Error fetching workflow details:', error);
      setCompleteWorkflowDetails(null);
      toast.error('Failed to load workflow details. Please try again.');
    } finally {
      // Loading completed
    }
  };

  // New method to populate component state from workflow progress data
  const populateStateFromWorkflowProgress = async (workflowData: any) => {
    
    try {
      // Populate client data
      if (workflowData?.client) {
        // Clean client address to remove MongoDB metadata
        let cleanAddress = {};
        if (workflowData.client.address && typeof workflowData.client.address === 'object') {
          const addr = workflowData.client.address;
          cleanAddress = {
            street: addr.street || '',
            aptSuiteFlr: addr.aptSuiteFlr || '',
            aptNumber: addr.aptNumber || '',
            city: addr.city || '',
            state: addr.state || '',
            zipCode: addr.zipCode || '',
            province: addr.province || '',
            postalCode: addr.postalCode || '',
            country: addr.country || '',
          };
        }
        
        const clientData = {
          id: workflowData.client._id || workflowData.client.clientId || '',
          clientId: workflowData.client.clientId || workflowData.client._id || '',
          _id: workflowData.client._id || workflowData.client.clientId || '',
          name: workflowData.client.name || `${workflowData.client.firstName || ''} ${workflowData.client.lastName || ''}`.trim(),
          firstName: workflowData.client.firstName || '',
          middleName: workflowData.client.middleName || '',
          lastName: workflowData.client.lastName || '',
          email: workflowData.client.email || '',
          phone: workflowData.client.phone || '',
          dateOfBirth: workflowData.client.dateOfBirth || '',
          nationality: workflowData.client.nationality || '',
          address: cleanAddress,
          alienRegistrationNumber: workflowData.client.alienRegistrationNumber || '',
          uscisOnlineAccountNumber: workflowData.client.uscisOnlineAccountNumber || '',
          socialSecurityNumber: workflowData.client.socialSecurityNumber || '',
          status: 'active',
          // NOTE: client.createdAt is REMOVED per new schema
          isExistingClient: true,
          hasUserAccount: true,
          role: workflowData.client.role || 'client',
          userType: workflowData.client.userType || 'client'
        };
        
        setClient(clientData);
      }
      
      // Populate case data - Updated to handle new schema structure
      if (workflowData?.case) {
        const caseInfo = {
          // Use caseId instead of id (for new schema), but keep id for backward compatibility
          id: workflowData.case.caseId || workflowData.case._id || workflowData.case.id || '',
          caseId: workflowData.case.caseId || workflowData.case._id || workflowData.case.id || '',
          _id: workflowData.case._id || workflowData.case.caseId || workflowData.case.id || '',
          // REMOVED: clientId (removed from case object per new schema)
          title: workflowData.case.title || 'Case',
          description: workflowData.case.description || '',
          category: workflowData.case.category || 'family-based',
          subcategory: workflowData.case.subcategory || '',
          status: workflowData.case.status || 'draft',
          priority: workflowData.case.priority || 'medium',
          type: workflowData.case.type || 'Family-Based',
          // REMOVED: assignedForms, questionnaires (removed from case object per new schema)
          // Keep for backward compatibility with old data
          assignedForms: Array.isArray(workflowData.case.assignedForms) ? workflowData.case.assignedForms : [],
          questionnaires: Array.isArray(workflowData.case.questionnaires) ? workflowData.case.questionnaires : [],
          createdAt: workflowData.case.createdAt || workflowData.case.openDate || new Date().toISOString(),
          dueDate: workflowData.case.dueDate || '',
          startDate: workflowData.case.startDate || workflowData.case.openDate || '',
          expectedClosureDate: workflowData.case.expectedClosureDate || workflowData.case.dueDate || '',
          assignedAttorney: workflowData.case.assignedAttorney || '',
          visaType: workflowData.case.visaType || '',
          priorityDate: workflowData.case.priorityDate || '',
          openDate: workflowData.case.openDate || workflowData.case.startDate || ''
        };
        
        setCaseData(caseInfo);
      }
      
      // Populate selected forms (legacy support - may not be in new schema)
      if (workflowData?.selectedForms && Array.isArray(workflowData.selectedForms)) {
        setSelectedForms(workflowData.selectedForms);
      }
      
      // Populate form case IDs (legacy support - may not be in new schema)
      // Also check if caseNumber exists in case object and use it to populate formCaseIds
      if (workflowData?.formCaseIds) {
        // Clean the formCaseIds object to remove MongoDB schema metadata
        const cleanFormCaseIds: Record<string, string> = {};
        if (typeof workflowData.formCaseIds === 'object') {
          for (const [key, value] of Object.entries(workflowData.formCaseIds)) {
            // Only include string keys and values, skip MongoDB metadata
            if (typeof key === 'string' && !key.startsWith('$') && typeof value === 'string') {
              cleanFormCaseIds[key] = value;
            }
          }
        }
        setFormCaseIds(cleanFormCaseIds);
<<<<<<< HEAD
        console.log('✅ Form case IDs populated from workflow progress (cleaned):', cleanFormCaseIds);
      } else if (workflowData?.case?.caseNumber && workflowData?.formNumber) {
        // If caseNumber exists but formCaseIds doesn't, create it from caseNumber and formNumber
        const formCaseIds: Record<string, string> = {};
        formCaseIds[workflowData.formNumber] = workflowData.case.caseNumber;
        setFormCaseIds(formCaseIds);
        console.log('✅ Form case IDs created from caseNumber:', formCaseIds);
=======
>>>>>>> 1dfa4467
      }
      
      // Populate questionnaire assignment and responses
      if (workflowData?.questionnaireAssignment) {
        // Check if we have targetAssignment data from sessionStorage for validation
        let targetAssignment = null;
        try {
          const storedData = sessionStorage.getItem('legalFirmWorkflowData');
          if (storedData) {
            const sessionData = JSON.parse(storedData);
            targetAssignment = sessionData.targetAssignment;
          }
        } catch (error) {
          // Ignore sessionStorage errors
        }

        // Extract questionnaire ID from multiple possible locations
        const questionnaireId = workflowData.questionnaireAssignment.questionnaire_id || 
                               workflowData.questionnaireAssignment.questionnaireId || '';
        
        const questionnaireName = workflowData.questionnaireAssignment.questionnaire_title || 
                                 workflowData.questionnaireAssignment.questionnaireName || 
                                 'Workflow Questionnaire';
        
        // Validate that this workflow matches the expected assignment if we have targetAssignment
        if (targetAssignment) {
          const workflowFormCaseId = workflowData.questionnaireAssignment.formCaseIdGenerated;
          const targetFormCaseId = targetAssignment.formCaseIdGenerated;
          
          console.log('🔍 Validating workflow assignment match:', {
            workflowFormCaseId,
            targetFormCaseId,
            matches: workflowFormCaseId === targetFormCaseId,
            workflowAssignmentId: workflowData.questionnaireAssignment.assignment_id,
            targetAssignmentId: targetAssignment.id
          });
          
          // If form case IDs don't match, log a warning but continue
          if (targetFormCaseId && workflowFormCaseId !== targetFormCaseId) {
            console.warn('⚠️ Workflow formCaseIdGenerated does not match target assignment. This might be the wrong workflow.');
          }
        }
        
        // Create assignment object with data from multiple sources
        const assignment = {
          id: workflowData.questionnaireAssignment.assignment_id || workflowData.questionnaireAssignment.id || '',
          caseId: workflowData.case?._id || workflowData.case?.id || '',
          clientId: workflowData.client?._id || workflowData.client?.id || '',
          questionnaireId: questionnaireId,
          questionnaireName: questionnaireName,
          status: (workflowData.clientResponses?.submitted_at || workflowData.questionnaireAssignment.submitted_at) ? 'completed' as const : 'pending' as const,
          assignedAt: new Date().toISOString(),
          completedAt: workflowData.clientResponses?.submitted_at || workflowData.questionnaireAssignment.submitted_at || undefined,
          responses: workflowData.clientResponses?.responses || workflowData.questionnaireAssignment.responses || {},
          formCaseIds: workflowData.formCaseIds || {},
          selectedForms: workflowData.selectedForms || [],
          formCaseIdGenerated: workflowData.questionnaireAssignment.formCaseIdGenerated || '',
          notes: workflowData.clientResponses?.notes || workflowData.questionnaireAssignment.notes || '',
          responseId: workflowData.clientResponses?.response_id || undefined
        };
        
        setQuestionnaireAssignment(assignment);
        
        // Ensure selectedQuestionnaire is always a string ID, not an object
        setSelectedQuestionnaire(questionnaireId);
        
        // Set client responses if available
        if (workflowData.questionnaireAssignment.responses) {
          // Clean the responses object to ensure it's a plain object without MongoDB metadata
          const cleanResponses: Record<string, any> = {};
          for (const [key, value] of Object.entries(workflowData.questionnaireAssignment.responses)) {
            // Only include proper response keys, skip MongoDB metadata
            if (typeof key === 'string' && !key.startsWith('$') && key !== '__v') {
              cleanResponses[key] = value;
            }
          }
          setClientResponses(cleanResponses);
          console.log('✅ Client responses populated from workflow progress (cleaned):', {
            responseCount: Object.keys(cleanResponses).length,
            responseKeys: Object.keys(cleanResponses).slice(0, 10) // Show first 10 keys
          });
        }
        console.log('✅ Questionnaire assignment populated from workflow progress:', assignment);
      }
      
      // Also check for clientResponses directly in the workflow data
      if (workflowData?.clientResponses?.responses) {
        
        // Clean the responses object to ensure it's a plain object without MongoDB metadata
        const cleanClientResponses: Record<string, any> = {};
        for (const [key, value] of Object.entries(workflowData.clientResponses.responses)) {
          // Only include proper response keys, skip MongoDB metadata
          if (typeof key === 'string' && !key.startsWith('$') && key !== '__v') {
            cleanClientResponses[key] = value;
          }
        }
        
        // Merge with existing responses or use as primary source
        setClientResponses(prev => {
          const merged = { ...prev, ...cleanClientResponses };
          return merged;
        });
      }
      
      // Set workflow mode based on data availability and form context
      // Check multiple possible locations for responses
      const hasResponses = (
        (workflowData?.questionnaireAssignment?.responses && Object.keys(workflowData.questionnaireAssignment.responses).length > 0) ||
        (workflowData?.clientResponses?.responses && Object.keys(workflowData.clientResponses.responses).length > 0) ||
        (workflowData?.clientResponses && workflowData.clientResponses.submitted_at) // Check if response was submitted
      );
      
      // Check if this is a specific form workflow (AR-11, I-130, etc.) vs general workflow
      const hasSpecificForms = workflowData?.selectedForms && Array.isArray(workflowData.selectedForms) && workflowData.selectedForms.length > 0;
      const isSpecificFormWorkflow = hasSpecificForms && (
        workflowData.selectedForms.includes('AR-11') ||
        workflowData.selectedForms.includes('I-130') ||
        workflowData.selectedForms.includes('I-485') ||
        workflowData.selectedForms.includes('G-1041') ||
        workflowData.selectedForms.some((form: string) => form.match(/^[A-Z]-\d+$/))
      );
      
      if (hasResponses && isSpecificFormWorkflow) {
        // For form-specific workflows with responses, start at form details summary
        setIsExistResponse(true);
        setCurrentStep(0); // Start at Form Details Summary for form-specific workflows
      } else if (hasResponses && !isSpecificFormWorkflow) {
        // For general workflows with responses, use review responses
        setIsExistResponse(true);
        setCurrentStep(0); // Review Responses step for general workflows
      } else {
        // No responses or new workflow - start normally
        setIsExistResponse(false);
        setCurrentStep(0);
      }
      
    } catch (error) {
      console.error('Error populating component state from workflow progress:', error);
    }
  };

  // Function to get the appropriate workflow steps based on response type and form context
  const getWorkflowSteps = () => {    
    if (isExistResponse) {
      // Check if this is a form-specific workflow
      const hasSpecificForms = selectedForms && selectedForms.length > 0;
      const isSpecificFormWorkflow = hasSpecificForms && (
        selectedForms.includes('AR-11') ||
        selectedForms.includes('I-130') ||
        selectedForms.includes('I-485') ||
        selectedForms.includes('G-1041') ||
        selectedForms.some((form: string) => form.match(/^[A-Z]-\d+$/))
      );
      
      if (isSpecificFormWorkflow) {
        return FORM_WORKFLOW_STEPS;
      }
      
      return EXIST_WORKFLOW_STEPS;
    }
    
    return NEW_WORKFLOW_STEPS;
  };

  // Load available questionnaires
  useEffect(() => {
    const loadQuestionnairesAndCheckPrefilledData = async () => {
      await loadQuestionnaires();
    };
    loadQuestionnairesAndCheckPrefilledData();
  }, []);

  // Monitor client state changes for debugging
  useEffect(() => {

  }, [client.isExistingClient, client.hasUserAccount, client.clientId, client.email]);

  // Update debug data whenever component state changes
  useEffect(() => {
    setDebugData({
      client,
      caseData,
      selectedForms,
      formCaseIds,
      questionnaireAssignment,
      clientResponses,
      completeWorkflowDetails,
      availableQuestionnaires,
      formTemplates,
      isExistResponse,
      currentStep,
      currentWorkflowId,
      generatedForms,
      existingClients,
      selectedExistingClientId,
      selectedQuestionnaire,
      autoFillEnabled,
      isViewEditMode,
      timestamp: new Date().toISOString(),
      urlParams: Object.fromEntries(new URLSearchParams(window.location.search))
    });
  }, [
    client, caseData, selectedForms, formCaseIds, questionnaireAssignment, clientResponses, 
    completeWorkflowDetails, availableQuestionnaires, formTemplates, isExistResponse, 
    currentStep, currentWorkflowId, generatedForms, existingClients, selectedExistingClientId,
    selectedQuestionnaire, autoFillEnabled, isViewEditMode
  ]);

  // Emergency safety check to fix undefined flags for existing clients
  useEffect(() => {
    // Check if we're coming from QuestionnaireResponses - if so, skip this useEffect
    const currentUrl = window.location.href;
    const urlParams = new URLSearchParams(window.location.search);
    const fromQuestionnaireResponses = urlParams.get('fromQuestionnaireResponses') === 'true' || currentUrl.includes('fromQuestionnaireResponses=true');
    
    if (fromQuestionnaireResponses) {
      return;
    }
    
    // EMERGENCY SAFETY CHECK: If we have a client email and it's from selectedExistingClientId, force the flags
    const isDefinitelyExistingClient = (
      selectedExistingClientId && 
      client.email && 
      client.email === selectedExistingClientId
    );
    
    if (isDefinitelyExistingClient && (client.isExistingClient !== true || client.hasUserAccount !== true)) {
      // Force update the client state immediately
      setClient((prev: any) => ({
        ...prev,
        isExistingClient: true,
        hasUserAccount: true,
        role: prev.role || 'client',
        userType: prev.userType || 'companyClient'
      }));
    }
  }, [selectedExistingClientId, client.email, client.isExistingClient, client.hasUserAccount]);

  // Function to fetch client details - clean implementation following controller pattern
  const fetchClientDetails = async (clientId?: string): Promise<{
    success: boolean;
    client?: any;
    error?: string;
  }> => {
    const targetClientId = clientId || selectedExistingClientId;
    
    if (!targetClientId) {
      return { success: false, error: 'No client ID provided' };
    }

    setLoading(true);
    
    try {
      // Step 1: Fetch client details directly from workflow API
      let fullClient = null;
      
      const workflowResult = await getWorkflowsByClient(targetClientId, {
        page: 1,
        limit: 5,
      
      });
      
      // Step 2: Extract client data from workflow API response
      if (workflowResult.success && workflowResult.data.length > 0) {
        // Find the most recent workflow with client data
        const workflowWithClient = workflowResult.data.find(workflow => 
          workflow.client && (
            workflow.clientId === targetClientId || 
            workflow.client?.email === targetClientId
          )
        );
        
        if (workflowWithClient && workflowWithClient.client) {
          fullClient = workflowWithClient.client;
        }
      }
      
      if (workflowResult.error) {
        console.error('Error fetching client details:', workflowResult.error);
      }
      
      // Step 3: Final fallback - try general workflow search
      if (!fullClient) {
        try {
          const workflows = await fetchWorkflowsForClientSearch();
          const workflowWithClient = workflows.find(w => 
            w.clientId === targetClientId || 
            w.client?.email === targetClientId
          );
          
          if (workflowWithClient && workflowWithClient.client) {
            fullClient = workflowWithClient.client;
          }
        } catch (fallbackError) {
          console.warn('Fallback method failed:', fallbackError);
        }
      }
      
      // Step 4: Process and return result
      if (!fullClient) {
        const errorMsg = 'Client not found in any data source';
        console.error('fetchClientDetails:', errorMsg);
        toast.error('Unable to retrieve client details. Please try again.');
        return { success: false, error: errorMsg };
      }
      
      // Step 5: Process client data and update component state
      const processedClient = processClientData(fullClient, targetClientId);
      
      // Update component state
      setClient(processedClient);
      setCaseData(prev => ({ ...prev, clientId: targetClientId }));
      
      // Fetch additional client data (questionnaire responses) using the actual client ObjectId
      const clientObjectId = processedClient.clientId || processedClient._id || processedClient.id;
      if (clientObjectId && clientObjectId !== targetClientId) {
        await fetchExistingQuestionnaireResponses(clientObjectId);
      }
      
      const clientName = processedClient.name || 'Client';
      toast.success(`Client ${clientName} details loaded successfully`);
      
      return { 
        success: true, 
        client: processedClient 
      };
      
    } catch (error: any) {
      const errorMsg = error.message || 'Failed to fetch client details';
      console.error('fetchClientDetails: Unexpected error:', error);
      
      toast.error('Failed to load client details. Please try again.');
      
      return { 
        success: false, 
        error: errorMsg 
      };
    } finally {
      setLoading(false);
    }
  };

  // Helper function to process raw client data into component format
  const processClientData = (rawClient: any, targetClientId: string) => {
    // Generate client name from available fields
    let name = '';
    if (rawClient.name) {
      name = rawClient.name;
    } else if (rawClient.firstName || rawClient.lastName) {
      name = `${rawClient.firstName || ''} ${rawClient.lastName || ''}`.trim();
    } else if (rawClient.fullName) {
      name = rawClient.fullName;
    } else {
      name = 'Unnamed Client';
    }
    
    // Extract the actual MongoDB ObjectId from the client data
    const objectId = rawClient._id || rawClient.clientId || rawClient.id;
    const isValidObjectId = objectId && /^[0-9a-fA-F]{24}$/.test(objectId);
    
    // Return processed client object
    return {
      _id: isValidObjectId ? objectId : targetClientId,
      id: isValidObjectId ? objectId : targetClientId,
      clientId: isValidObjectId ? objectId : targetClientId,
      name: name,
      firstName: rawClient.firstName || '',
      middleName: rawClient.middleName || '',
      lastName: rawClient.lastName || '',
      email: rawClient.email || targetClientId,
      phone: rawClient.phone || '',
      dateOfBirth: rawClient.dateOfBirth || '',
      nationality: rawClient.nationality || '',
      alienRegistrationNumber: rawClient.alienRegistrationNumber || '',
      uscisOnlineAccountNumber: rawClient.uscisOnlineAccountNumber || '',
      socialSecurityNumber: rawClient.socialSecurityNumber || '',
      address: {
        street: rawClient.address?.street || '',
        aptSuiteFlr: rawClient.address?.aptSuiteFlr || '',
        aptNumber: rawClient.address?.aptNumber || '',
        city: rawClient.address?.city || '',
        state: rawClient.address?.state || rawClient.address?.province || '',
        province: rawClient.address?.province || rawClient.address?.state || '',
        zipCode: rawClient.address?.zipCode || rawClient.address?.postalCode || '',
        postalCode: rawClient.address?.postalCode || rawClient.address?.zipCode || '',
        country: rawClient.address?.country || ''
      },
      isExistingClient: true,
      hasUserAccount: true,
      role: rawClient.role || 'client',
      userType: rawClient.userType || 'companyClient'
    };
  };

  // Fetch client details when selectedExistingClientId changes
  useEffect(() => {
    // Check if we're coming from QuestionnaireResponses - if so, skip this useEffect
    const currentUrl = window.location.href;
    const urlParams = new URLSearchParams(window.location.search);
    const fromQuestionnaireResponses = urlParams.get('fromQuestionnaireResponses') === 'true' || currentUrl.includes('fromQuestionnaireResponses=true');
    
    if (fromQuestionnaireResponses) {
      return;
    }
    
    if (selectedExistingClientId) {
      fetchClientDetails();
    }
  }, [selectedExistingClientId]);

  // Load workflow data when existing client reaches Create Client step (step 1)
  useEffect(() => {
    // Check if we're coming from QuestionnaireResponses - if so, skip this useEffect
    const currentUrl = window.location.href;
    const urlParams = new URLSearchParams(window.location.search);
    const fromQuestionnaireResponses = urlParams.get('fromQuestionnaireResponses') === 'true' || currentUrl.includes('fromQuestionnaireResponses=true');
    
    if (fromQuestionnaireResponses) {
      console.log('🚫 Skipping existing client workflow loading - coming from QuestionnaireResponses');
      return;
    }
    
    const loadWorkflowDataForExistingClient = async () => {
      console.log('🔍 DEBUG: useEffect triggered - checking conditions for workflow loading:', {
        currentStep,
        selectedExistingClientId,
        clientIsExistingClient: client.isExistingClient,
        clientEmail: client.email,
        clientName: client.name,
        allConditionsMet: currentStep === 1 && selectedExistingClientId && client.isExistingClient
      });
      
      // Only load workflow data when reaching step 1 (Create Client) for existing clients
      if (currentStep === 1 && selectedExistingClientId && client.isExistingClient) {
        console.log('🔄 DEBUG: All conditions met - Existing client reached Create Client step - loading workflow data from DB');
        
        // Add a small delay to ensure the client state is fully updated
        setTimeout(async () => {
          try {
            // Find and load workflow data for this existing client
            const workflowLoaded = await findAndAutoFillWorkflow(client.email, selectedExistingClientId);
            console.log('🔍 DEBUG: Workflow load result:', { workflowLoaded });
            if (workflowLoaded) {
              console.log('✅ DEBUG: Workflow data loaded for existing client on Create Client step');
              // toast.success(`Complete workflow data loaded for ${client.name}`);
            } else {
              console.log('⚠️ DEBUG: No workflow data found for existing client');
              // toast(`Client details ready for ${client.name} - no previous workflow found`);
            }
          } catch (error) {
            console.error('❌ DEBUG: Failed to load workflow data for existing client:', error);
            toast.error('Failed to load workflow data');
          }
        }, 100); // Small delay to ensure state is updated
      } else {
        console.log('⚠️ DEBUG: Conditions not met for workflow data loading');
      }
    };

    loadWorkflowDataForExistingClient();
  }, [currentStep, selectedExistingClientId, client.isExistingClient, client.email, client.name]);

  // Function to resume workflow from saved progress
  const resumeWorkflow = async (workflowId: string) => {
    try {

      let workflowData = null;

      // Try to load from API only
      const token = localStorage.getItem('token');
      if (token) {
        try {
          const workflowDataFromAPI = await getWorkflowProgress(workflowId);
          workflowData = workflowDataFromAPI.data || workflowDataFromAPI;
        } catch (apiError: any) {
          // Failed to load workflow from server
        }
      } else {
        // Authentication required to resume workflow
      }

      if (!workflowData) {
        return false;
      }

      // Restore workflow state
      if (workflowData.client) {
        setClient(workflowData.client);
      }

      if (workflowData.case) {
        setCaseData(workflowData.case);
      }

      if (workflowData.selectedForms) {
        setSelectedForms(workflowData.selectedForms);
      }

      if (workflowData.formCaseIds) {
        setFormCaseIds(workflowData.formCaseIds);
      }

      if (workflowData.selectedQuestionnaire) {
        // Ensure selectedQuestionnaire is always a string ID, not an object
        const questionnaireId = typeof workflowData.selectedQuestionnaire === 'string' 
          ? workflowData.selectedQuestionnaire 
          : workflowData.selectedQuestionnaire?._id || workflowData.selectedQuestionnaire?.id || '';
        setSelectedQuestionnaire(questionnaireId);
      }

      if (workflowData.clientCredentials) {
        setClientCredentials({
          ...clientCredentials,
          email: workflowData.clientCredentials.email || '',
          createAccount: workflowData.clientCredentials.createAccount || false
          // Don't restore password for security
        });
      }

      // Set current step
      if (typeof workflowData.currentStep === 'number') {
        setCurrentStep(workflowData.currentStep);
      }

      return true;

    } catch (error) {
      return false;
    }
  };

  // Check for workflow resumption on component mount
  useEffect(() => {
    const checkForWorkflowResumption = () => {
      // Check URL parameters for workflow resumption
      const urlParams = new URLSearchParams(window.location.search);
      const resumeWorkflowId = urlParams.get('resumeWorkflow');
      const fromQuestionnaireResponses = urlParams.get('fromQuestionnaireResponses');

      // Check if coming from questionnaire responses (existing response)
      if (fromQuestionnaireResponses === 'true') {
        setIsExistResponse(true);
        // setIsNewResponse(false);
        setCurrentStep(0); // Start at the first step of existing response workflow
      }

      if (resumeWorkflowId) {

        resumeWorkflow(resumeWorkflowId);

        // Clean up URL
        const url = new URL(window.location.href);
        url.searchParams.delete('resumeWorkflow');
        window.history.replaceState({}, '', url);
      }

      // Removed sessionStorage workflow resumption - API only workflow management
    };

    // Delay check to allow questionnaires to load first
    setTimeout(checkForWorkflowResumption, 1000);
  }, []);

  // Load workflow data from sessionStorage ONLY when coming from QuestionnaireResponses
  useEffect(() => {
    // Check URL parameters first to determine if we're coming from QuestionnaireResponses
    // Use multiple methods to ensure we get the current URL correctly
    const currentUrl = window.location.href;
    const currentSearch = window.location.search;
    const urlParams = new URLSearchParams(currentSearch);
    const fromQuestionnaireResponses = urlParams.get('fromQuestionnaireResponses') === 'true';
    const workflowId = urlParams.get('workflowId');
    
    // Additional check: look for the parameter in the URL string directly as backup
    const fromQuestionnaireResponsesBackup = currentUrl.includes('fromQuestionnaireResponses=true');
    const finalFromQuestionnaireResponses = fromQuestionnaireResponses || fromQuestionnaireResponsesBackup;
    
    if (!finalFromQuestionnaireResponses) {
      // Ensure we start from the beginning for normal access
      setCurrentStep(0);
      setIsExistResponse(false);
      // Clean up any existing sessionStorage data to prevent confusion
      sessionStorage.removeItem('legalFirmWorkflowData');
      return;
    }
    
    // PRIORITY 1: If we have a workflowId from URL, use API to fetch complete workflow details
    if (workflowId) {
      // Fetch workflow progress from API - this will populate all component state
      fetchCompleteWorkflowDetails(workflowId)
        .then(() => {
          // Clear sessionStorage since we have fresh API data
          sessionStorage.removeItem('legalFirmWorkflowData');
        })
        .catch((error) => {
          console.error('Failed to fetch workflow from API, falling back to sessionStorage:', error);
          // If API fails, fallback to sessionStorage
          loadWorkflowFromSessionStorage();
        });
      
      return; // Don't process sessionStorage if we have workflowId
    }
    
    // PRIORITY 2: Fallback to sessionStorage if no workflowId in URL
    
    // Define the sessionStorage loading function
    function loadWorkflowFromSessionStorage() {
      try {
        const storedData = sessionStorage.getItem('legalFirmWorkflowData');
        if (storedData) {
          const workflowData = JSON.parse(storedData);
          
          // Load client data
          if (workflowData.workflowClient || workflowData.clientName) {
            const clientData = {
              id: workflowData.clientId || '',
              _id: workflowData.clientId || '',
              name: workflowData.clientName || `${workflowData.workflowClient?.firstName || ''} ${workflowData.workflowClient?.lastName || ''}`.trim(),
              firstName: workflowData.workflowClient?.firstName || workflowData.clientName?.split(' ')[0] || '',
              lastName: workflowData.workflowClient?.lastName || workflowData.clientName?.split(' ').slice(1).join(' ') || '',
              email: workflowData.clientEmail || workflowData.workflowClient?.email || '',
              phone: workflowData.workflowClient?.phone || '',
              dateOfBirth: workflowData.workflowClient?.dateOfBirth || '',
              nationality: workflowData.workflowClient?.nationality || '',
              address: workflowData.workflowClient?.address || {
                street: '',
                city: '',
                state: '',
                zipCode: '',
                country: '',
              },
              isExistingClient: true,
              hasUserAccount: true
            };
            setClient(clientData);
          }
          
          // Load case data
          if (workflowData.workflowCase) {
            const caseInfo = {
              id: workflowData.workflowCase.id || workflowData.workflowCase._id || '',
              _id: workflowData.workflowCase._id || workflowData.workflowCase.id || '',
              clientId: workflowData.clientId || '',
              title: workflowData.workflowCase.title || 'Case',
              description: workflowData.workflowCase.description || '',
              category: workflowData.workflowCase.category || 'family-based',
              subcategory: workflowData.workflowCase.subcategory || '',
              status: workflowData.workflowCase.status || 'draft',
              priority: workflowData.workflowCase.priority || 'medium',
              assignedForms: [],
              questionnaires: [],
              createdAt: workflowData.workflowCase.openDate || new Date().toISOString(),
              dueDate: workflowData.workflowCase.dueDate || '',
              startDate: workflowData.workflowCase.openDate || '',
              expectedClosureDate: workflowData.workflowCase.dueDate || '',
              assignedAttorney: ''
            };
            setCaseData(caseInfo);
          }
          
          // Load selected forms
          if (workflowData.selectedForms && Array.isArray(workflowData.selectedForms)) {
            setSelectedForms(workflowData.selectedForms);
          }
          
          // Load form case IDs
          if (workflowData.formCaseIds) {
            setFormCaseIds(workflowData.formCaseIds);
          }
          
          // Load questionnaire assignment
          if (workflowData.questionnaireId) {
            // Ensure questionnaireId is a string
            const questionnaireId = typeof workflowData.questionnaireId === 'string' 
              ? workflowData.questionnaireId 
              : workflowData.questionnaireId?._id || workflowData.questionnaireId?.id || '';
              
            // Use targetAssignment data if available for more accurate assignment
            const assignmentData = workflowData.targetAssignment || {
              id: workflowData.originalAssignmentId || '',
              formCaseIdGenerated: '',
              questionnaireId: questionnaireId,
              clientId: workflowData.clientId,
              completedAt: null
            };
            
            const assignment = {
              id: assignmentData.id || workflowData.originalAssignmentId || '',
              caseId: workflowData.workflowCase?.id || workflowData.workflowCase?._id || '',
              questionnaireId: assignmentData.questionnaireId || questionnaireId,
              questionnaireName: workflowData.questionnaireTitle || 'Workflow Questionnaire',
              clientId: assignmentData.clientId || workflowData.clientId,
              status: (assignmentData.completedAt || workflowData.existingResponses) ? 'completed' as const : 'pending' as const,
              assignedAt: new Date().toISOString(),
              completedAt: assignmentData.completedAt || undefined,
              responses: workflowData.existingResponses || workflowData.questionnaireAssignment?.responses || {},
              formCaseIdGenerated: assignmentData.formCaseIdGenerated || '',
              notes: ''
            };
            setQuestionnaireAssignment(assignment);
            setSelectedQuestionnaire(questionnaireId);
            console.log('✅ Loaded questionnaire assignment with targetAssignment data:', assignment);
          }
          
          // Load existing responses - THIS IS THE KEY PART
          if (workflowData.existingResponses || workflowData.questionnaireAssignment?.responses) {
            const responses = workflowData.existingResponses || workflowData.questionnaireAssignment?.responses || {};
            setClientResponses(responses);
            console.log('✅ Loaded client responses:', responses);
            console.log('🔍 Response keys:', Object.keys(responses));
            console.log('🔍 Response values sample:', Object.entries(responses).slice(0, 3));
          }
          
          // Set the workflow to existing response mode and go to Review Responses step
          if (workflowData.mode === 'edit' || workflowData.existingResponses) {
            setIsExistResponse(true);
            // Set target step if specified, otherwise default to Review Responses (step 0)
            const targetStep = workflowData.targetStep !== undefined ? workflowData.targetStep : 0;
            setCurrentStep(targetStep);
            console.log('✅ Set to existing response mode - target step:', targetStep);
          } else {
            // Set target step if specified for non-edit mode
            if (workflowData.targetStep !== undefined) {
              setCurrentStep(workflowData.targetStep);
              console.log('✅ Set target step:', workflowData.targetStep);
            }
          }
          
          // Clean up sessionStorage after loading
          // sessionStorage.removeItem('legalFirmWorkflowData');
          console.log('🧹 Workflow data loaded from sessionStorage');
        } else {
          console.log('⚠️ No workflow data found in sessionStorage despite coming from QuestionnaireResponses');
        }
      } catch (error) {
        console.error('❌ Error loading workflow data from sessionStorage:', error);
      }
    }
    
    // Call the sessionStorage loading function
    loadWorkflowFromSessionStorage();
    
    // Also try again after a small delay to ensure data is available
    setTimeout(loadWorkflowFromSessionStorage, 500);
  }, []);

  // Removed sessionStorage workflow data loading - API only workflow management

  // Load available form templates for Select Forms screen
  useEffect(() => {
    const fetchTemplates = async () => {
      setLoadingFormTemplates(true);
      try {
        const response = await getAnvilTemplatesList();
        const templates = response.data?.data?.templates || [];
        
        // Map the Anvil templates response to FormTemplate structure
        const mappedTemplates: FormTemplate[] = templates.map((template: any) => ({
          _id: template.templateId,
          name: template.formNumber,
          formNumber: template.formNumber,
          description: template.description || '',
          category: 'USCIS' as keyof typeof FORM_TEMPLATE_CATEGORIES,
          type: 'uscis' as keyof typeof FORM_TEMPLATE_TYPES,
          status: template.isActive ? 'active' as keyof typeof FORM_TEMPLATE_STATUS : 'inactive' as keyof typeof FORM_TEMPLATE_STATUS,
          fields: [], // Empty fields array for now
          version: '1.0',
          effectiveDate: template.createdAt || new Date().toISOString(),
          expirationDate: template.expirationDate,
          isActive: template.isActive || false,
          createdBy: 'system',
          updatedBy: 'system',
          createdAt: template.createdAt || new Date().toISOString(),
          updatedAt: template.updatedAt || new Date().toISOString(),
          metadata: {
            uscisFormNumber: template.formNumber,
            templateId: template.templateId,
            isFieldsValidated: template.isFieldsValidated,
            instructions: template.description
          }
        }));
        
        setFormTemplates(mappedTemplates);
      } catch (error) {
        setFormTemplates([]);
      }
      setLoadingFormTemplates(false);
    };
    fetchTemplates();
  }, []);

  // Load existing clients from API on mount (for start step)
  useEffect(() => {
    const loadClients = async () => {
      setFetchingClients(true);

      // Note: token can be used for API auth if needed

      try {
        const apiResponse = await fetchClientsFromAPI();
        const apiClients = apiResponse?.clients || [];

        // If no clients returned from regular API, try to get them from workflows
        if (!apiClients || apiClients.length === 0) {
          const workflowClients = await fetchClientsFromWorkflows();
          
          if (workflowClients.length > 0) {
            setExistingClients(workflowClients);
            return;
          } else {
            setExistingClients([]);
            return;
          }
        }

        // Filter clients to only include role "client" (no userType check for now)
        const filteredClients = apiClients?.filter((client: any) => {
          

          // Must have exact role "client" only
          const hasValidRole = client.role === 'client';

          if (!hasValidRole) {
            return false;
          }

          return true;
        }) || [];


        // If no clients pass the filter, try workflows as backup
        if (filteredClients.length === 0) {
          const workflowClients = await fetchClientsFromWorkflows();
          
          if (workflowClients.length > 0) {
            setExistingClients(workflowClients);
            return;
          }
        }

        // Make sure each client has a valid MongoDB ObjectId
        const validatedClients = filteredClients.map((client: any) => {
          // If client already has a valid ObjectId, use it
          if (client._id && isValidMongoObjectId(client._id)) {
            return {
              ...client,
              id: client._id // Ensure id is also set to the valid ObjectId
            };
          }

          // If client has id but not _id, check if id is valid
          if (client.clientId && isValidMongoObjectId(client.clientId)) {
            return {
              ...client,
              _id: client.clientId // Set _id to the valid ObjectId
            };
          }

          // Otherwise, generate a new valid ObjectId
          const validId = generateObjectId();
          
          return {
            ...client,
            id: validId,
            _id: validId
          };
        });

        setExistingClients(validatedClients);
      } catch (err) {
        console.error('❌ Error loading clients from API:', err);

        // API-only mode - no fallback available
        setExistingClients([]);
      } finally {
        setFetchingClients(false);
      }
    };
    loadClients();
  }, []);

  const loadQuestionnaires = async () => {
    try {
      setLoading(true);
      
      const response = await getQuestionnaires();

      // Questionnaires loaded successfully from API
      if (response.questionnaires && response.questionnaires.length > 0) {
        // Questionnaires loaded successfully from API
      }

      // Normalize questionnaire data to ensure consistent structure
      const normalizedQuestionnaires = response.questionnaires.map((q: any) => {
        // Special handling for API response format
        if (q.id && q.id.startsWith('q_') && q.fields) {
          // Found API questionnaire with q_ prefix
        }
        return normalizeQuestionnaireStructure(q);
      });

      setAvailableQuestionnaires(normalizedQuestionnaires);
    } catch (error) {
      // Load demo questionnaires in case of error
      const demoQuestionnaires = [
        {
          _id: '507f1f77bcf86cd799439011', // Valid MongoDB ObjectId for demo
          title: 'I-130 Family Petition Questionnaire',
          category: 'FAMILY_BASED',
          description: 'Basic information needed for family-based petitions',
          fields: [
            { id: 'fullName', type: 'text', label: 'Full Name', required: true },
            { id: 'birthDate', type: 'date', label: 'Date of Birth', required: true },
            { id: 'birthCountry', type: 'text', label: 'Country of Birth', required: true },
            {
              id: 'relationship', type: 'select', label: 'Relationship to Petitioner', required: true,
              options: ['Spouse', 'Parent', 'Child', 'Sibling']
            }
          ]
        },
        {
          _id: '507f1f77bcf86cd799439012', // Valid MongoDB ObjectId for demo
          title: 'I-485 Adjustment of Status',
          category: 'FAMILY_BASED',
          description: 'Information required for adjustment of status applications',
          fields: [
            { id: 'usEntry', type: 'date', label: 'Date of Last Entry to US', required: true },
            { id: 'i94Number', type: 'text', label: 'I-94 Number', required: true },
            { id: 'currentStatus', type: 'text', label: 'Current Immigration Status', required: true }
          ]
        }
      ];

      setAvailableQuestionnaires(demoQuestionnaires);
    } finally {
      setLoading(false);
    }
  };

  const handleNext = () => {
    const workflowSteps = getWorkflowSteps();
    const nextStep = currentStep + 1;

    if (nextStep < workflowSteps.length) {
      setCurrentStep(nextStep);

      // Check if we're moving to the "Collect Answers" step (typically step 4)
      const nextStepConfig = workflowSteps[nextStep];
      if (nextStepConfig?.id === 'answers' && autoFillEnabled) {
        // Trigger auto-fill with a slight delay to allow step transition
        setTimeout(async () => {
          try {
            const clientEmail = client.email || clientCredentials.email;
            await findAndAutoFillWorkflow(clientEmail);
          } catch (error) {
            console.error('❌ DEBUG: Error in delayed auto-fill:', error);
          }
        }, 500);
      }
    }
  };

  const handlePrevious = () => {
    if (currentStep > 0) {
      setCurrentStep(currentStep - 1);
    }
  };

  // Find the handleClientSubmit function and update it to check for existing clients

  const handleClientSubmit = async () => {

    // Check if this is an existing client - if so, skip all account creation
    const isExistingClientWithAccount = client.isExistingClient || client.hasUserAccount;
    
    if (isExistingClientWithAccount) {
      console.log('✅ DEBUG: Existing client detected in handleClientSubmit - skipping all account creation steps:', {
        clientId: client.clientId,
        clientName: client.name,
        clientEmail: client.email,
        isExistingClient: client.isExistingClient,
        hasUserAccount: client.hasUserAccount
      });
      
      // For existing clients, just proceed to next step without creating any account
      handleNext();
      return client.clientId || client._id; // Return existing client ID
    }

    // Ensure client has first and last name
    if (!client.firstName || client.firstName.trim() === '') {
      toast.error('First name is required');
      return;
    }

    if (!client.lastName || client.lastName.trim() === '') {
      toast.error('Last name is required');
      return;
    }

    // Validate email
    if (!client.email || !client.email.includes('@')) {
      toast.error('Valid email address is required');
      return;
    }

    // Validate required address fields
    if (!client.address?.city || client.address.city.trim() === '') {
      toast.error('City is required');
      return;
    }

    if (!client.address?.state || client.address.state.trim() === '') {
      toast.error('State/Province is required');
      return;
    }

    if (!client.address?.zipCode || client.address.zipCode.trim() === '') {
      toast.error('ZIP/Postal Code is required');
      return;
    }

    if (!client.address?.country || client.address.country.trim() === '') {
      toast.error('Country is required');
      return;
    }

    // Update the name field from firstName, middleName, and lastName
    const fullName = `${client.firstName} ${client.middleName || ''} ${client.lastName}`.trim().replace(/\s+/g, ' ');
    setClient((prev: any) => ({ ...prev, name: fullName }));

    // Only proceed with user account creation if password is provided (from questionnaire assignment screen)
    if (!client.password) {

      toast.error('Password is required for user account creation. Please set a password in the questionnaire assignment screen.');
      return null;
    }

    // Use the email and password from questionnaire assignment screen or generated password
    const clientEmail = client.email;
    const clientPassword = client.password;




    return await createClientAccountWithCredentials(clientEmail, clientPassword);
  };

  // Update the createClientAccountWithCredentials function to check for existing users


  // Helper function to create client account with provided credentials
  const createClientAccountWithCredentials = async (clientEmail: string, clientPassword: string) => {
    // Validate client name fields are available
    if (!client.firstName?.trim() || !client.lastName?.trim()) {
      throw new Error('Client first name and last name are required');
    }

    try {


      // First, check if user already exists by email
      let existingUserId = null;
      try {
        const emailCheckResult = await checkEmailExists(clientEmail);
        if (emailCheckResult.exists) {
          existingUserId = emailCheckResult.userId;


          // Check if this user has the correct role
          if (emailCheckResult.role === 'client' && emailCheckResult.userType === 'individualUser') {


            // Update client object with existing user ID
            const updatedClient = {
              ...client,
              id: existingUserId,
              _id: existingUserId,
              firstName: client.firstName,
              middleName: client.middleName || '',
              lastName: client.lastName,
              name: client.name,
              email: clientEmail,
              userId: existingUserId,
              hasUserAccount: true,
              existingUser: true
            };
            setClient(updatedClient);

            handleNext();

            return existingUserId;
          } else {

            toast.error(`A user with email ${clientEmail} already exists but has a different role. Please use a different email.`);
            return null;
          }
        }
      } catch (checkError: any) {
        // If endpoint doesn't exist or returns 404, continue with creation
        if (checkError.response?.status === 404) {

        } else {

        }
      }

      // If no existing user found, create new account


      // Generate a valid MongoDB ObjectId for the client
      const clientId = generateObjectId();
      const updatedClient = {
        ...client,
        id: clientId,
        clientId: clientId, // MongoDB ObjectId reference to DEFAULT_IMS_Client
        _id: clientId, // Add both id and _id for compatibility
        firstName: client.firstName, // Use the actual client fields
        middleName: client.middleName || '',
        lastName: client.lastName,
        email: clientEmail, // Use the specific email
        password: clientPassword, // Use the specific password
        createdAt: new Date().toISOString()
      };
      setClient(updatedClient);

      try {
        // Get current attorney information from API instead of localStorage
        const getCurrentAttorneyInfo = async () => {
          try {
            // Try to get current user profile from API first
            const token = localStorage.getItem('token');
            if (!token) {
              throw new Error('No authentication token found');
            }

            // Make direct API call to get current user profile using proper endpoint
            const response = await api.get(AUTH_END_POINTS.PROFILE_GET, {
              headers: {
                'Authorization': `Bearer ${token}`
              }
            });

            const currentUser = response.data?.data || response.data;
            console.log('🔍 DEBUG: Current user from API:', currentUser);

            return {
              attorneyId: currentUser._id || currentUser.id,
              companyId: currentUser.companyId,
              user: currentUser
            };
          } catch (apiError: any) {
            console.warn('⚠️ Failed to get attorney info from API, falling back to localStorage:', apiError.message);
            
            // Fallback to localStorage if API fails
            const storedUser = localStorage.getItem('user');
            const storedCompanyId = localStorage.getItem('companyId');
            
            if (!storedUser) {
              throw new Error('No user information found in localStorage either');
            }

            const currentUser = JSON.parse(storedUser);
            return {
              attorneyId: currentUser._id || currentUser.id,
              companyId: storedCompanyId || currentUser.companyId,
              user: currentUser
            };
          }
        };

        // Get attorney information
        const attorneyInfo = await getCurrentAttorneyInfo();
        const { attorneyId, companyId: attorneyCompanyId, user: currentUser } = attorneyInfo;

        console.log('🔍 DEBUG: Attorney information for client creation:', {
          currentUser,
          attorneyId,
          attorneyCompanyId,
          hasAttorneyId: !!attorneyId,
          hasCompanyId: !!attorneyCompanyId,
          source: 'API with localStorage fallback'
        });

        // Validate that we have attorney information
        if (!attorneyId) {
          throw new Error('Attorney ID not found. Please ensure you are logged in as an attorney.');
        }

        if (!attorneyCompanyId) {
          throw new Error('Attorney company ID not found. Please ensure you are logged in as an attorney.');
        }

        const attorneyIds = [attorneyId];

        // ✅ Use the new company client creation with all fields
        const response = await createCompanyClient({
          firstName: updatedClient.firstName,
          lastName: updatedClient.lastName,
          name: `${updatedClient.firstName} ${updatedClient.lastName}`, // Auto-generated name
          email: clientEmail.toLowerCase().trim(),
          phone: client.phone || '',
          nationality: client.nationality || '',
          address: {
            street: client.address?.street || '',
            city: client.address?.city || '',
            state: client.address?.state || '',
            zipCode: client.address?.zipCode || '',
            country: client.address?.country || ''
          },
          role: 'client',
          userType: 'companyClient',
          companyId: attorneyCompanyId, // Attorney's company from session
          attorneyIds: attorneyIds, // Current attorney's ID
          dateOfBirth: client.dateOfBirth || '',
          placeOfBirth: client.placeOfBirth ? {
            city: client.placeOfBirth.city || '',
            state: client.placeOfBirth.state || '',
            country: client.placeOfBirth.country || ''
          } : undefined,
          gender: client.gender || undefined,
          maritalStatus: client.maritalStatus || undefined,
          immigrationPurpose: client.immigrationPurpose || undefined,
          passportNumber: client.passportNumber || undefined,
          alienRegistrationNumber: client.alienRegistrationNumber || undefined,
          nationalIdNumber: client.nationalIdNumber || undefined,
          spouse: client.spouse ? {
            firstName: client.spouse.firstName || undefined,
            lastName: client.spouse.lastName || undefined,
            dateOfBirth: client.spouse.dateOfBirth || undefined,
            nationality: client.spouse.nationality || undefined,
            alienRegistrationNumber: client.spouse.alienRegistrationNumber || undefined
          } : undefined,
          children: client.children || undefined,
          employment: client.employment ? {
            currentEmployer: client.employment.currentEmployer ? {
              name: client.employment.currentEmployer.name || undefined,
              address: client.employment.currentEmployer.address ? {
                street: client.employment.currentEmployer.address.street || '',
                city: client.employment.currentEmployer.address.city || '',
                state: client.employment.currentEmployer.address.state || '',
                zipCode: client.employment.currentEmployer.address.zipCode || '',
                country: client.employment.currentEmployer.address.country || ''
              } : undefined
            } : undefined,
            jobTitle: client.employment.jobTitle || undefined,
            employmentStartDate: client.employment.employmentStartDate || undefined,
            annualIncome: client.employment.annualIncome || undefined
          } : undefined,
          education: client.education ? {
            highestLevel: client.education.highestLevel || undefined,
            institutionName: client.education.institutionName || undefined,
            datesAttended: client.education.datesAttended ? {
              startDate: client.education.datesAttended.startDate || undefined,
              endDate: client.education.datesAttended.endDate || undefined
            } : undefined,
            fieldOfStudy: client.education.fieldOfStudy || undefined
          } : undefined,
          travelHistory: client.travelHistory || undefined,
          financialInfo: client.financialInfo ? {
            annualIncome: client.financialInfo.annualIncome || undefined,
            sourceOfFunds: client.financialInfo.sourceOfFunds || undefined,
            bankAccountBalance: client.financialInfo.bankAccountBalance || undefined
          } : undefined,
          criminalHistory: client.criminalHistory ? {
            hasCriminalRecord: client.criminalHistory.hasCriminalRecord || false,
            details: client.criminalHistory.details || undefined
          } : undefined,
          medicalHistory: client.medicalHistory ? {
            hasMedicalConditions: client.medicalHistory.hasMedicalConditions || false,
            details: client.medicalHistory.details || undefined
          } : undefined,
          bio: client.bio || undefined,
          status: 'Active',
          entryDate: client.entryDate || undefined,
          visaCategory: client.visaCategory || undefined,
          notes: client.notes || undefined,
          documents: client.documents || undefined,
          active: true,
          lastLogin: undefined, // Will be set on first login
          // Legacy fields for backward compatibility
          // id: clientId,
          alienNumber: client.alienNumber || undefined,
          sendPassword: true, // Send password to client
          password: clientPassword // Include the password
        });



        // ✅ Enhanced response handling - createCompanyClient returns Client directly
        const userData = response;
        const apiClientId = userData?._id || userData?.id;

        if (!apiClientId) {
          throw new Error('No user ID returned from client creation');
        }



        // Create comprehensive client object with all necessary fields
        const apiClient = {
          ...updatedClient,
          id: apiClientId,
          _id: apiClientId,
          userId: apiClientId,
          hasUserAccount: true,
          firstName: client.firstName,
          middleName: client.middleName || '',
          lastName: client.lastName,
          name: client.name, // Keep the full name
          email: client.email.toLowerCase().trim(),
          phone: client.phone || '',
          dateOfBirth: client.dateOfBirth || '',
          nationality: client.nationality || '',
          address: {
            street: client.address?.street || '',
            aptSuiteFlr: client.address?.aptSuiteFlr || '',
            aptNumber: client.address?.aptNumber || '',
            city: client.address?.city || '',
            state: client.address?.state || '',
            zipCode: client.address?.zipCode || '',
            province: client.address?.province || '',
            postalCode: client.address?.postalCode || '',
            country: client.address?.country || ''
          },
          status: 'active'
        };

        setClient(apiClient);

        handleNext();

        // Return the real user account ID
        return apiClientId;

      } catch (error: any) {


        const errorData = error.response?.data;
        const errorMessage = errorData?.error?.message ||
          errorData?.message ||
          errorData?.error ||
          error.message ||
          'Failed to create client account';

        if (error.response?.status === 400) {
          toast.error(`Registration failed: ${errorMessage}`);
        } else if (error.response?.status === 409 || errorMessage.toLowerCase().includes('already exists')) {

          toast.error(`A user with email ${clientEmail} already exists. Please use a different email or contact support.`);

          // Try to get the existing user ID from the error response
          const existingUserId = errorData?.userId || errorData?.data?.userId;

          if (existingUserId) {


            // Update client object with existing user ID
            const existingClient = {
              ...client,
              id: existingUserId,
              _id: existingUserId,
              firstName: client.firstName,
              middleName: client.middleName || '',
              lastName: client.lastName,
              name: client.name,
              email: clientEmail,
              userId: existingUserId,
              hasUserAccount: true,
              existingUser: true
            };
            setClient(existingClient);

            handleNext();
            return existingUserId;
          }
        } else {
          toast.error(`Failed to create client account: ${errorMessage}`);
        }

        return null;
      }

    } catch (error: any) {

      toast.error('Failed to create client account');
      return null;
    }
  };

  // const handleCaseSubmit = async () => {
  //   // Generate valid MongoDB ObjectId for the case
  //   const caseId = generateObjectId();
  //   const updatedCase = {
  //     ...caseData,
  //     id: caseId,
  //     _id: caseId, // Add both id and _id for compatibility
  //     clientId: client.clientId || client._id, // Use either id or _id
  //     createdAt: new Date().toISOString()
  //   };
  //   setCaseData(updatedCase);

  //   // Just proceed to next step without saving
  //   handleNext();
  // };

  const handleFormsSubmit = async () => {
    if (selectedForms.length === 0) {
      toast.error('Please select a form');
      return;
    }

    setGeneratingCaseIds(true);

    try {
      // Generate case ID for the selected form


      let caseIds: Record<string, string> = {};

      try {
        // Try to generate case IDs from API first
        caseIds = await generateMultipleCaseIdsFromAPI(selectedForms);
        // Generated case ID for form
      } catch (error) {

        // Fallback to client-side generation
        caseIds = await generateMultipleCaseIds(selectedForms);
        // Generated case ID for form (offline mode)
      }

      // Store the generated case IDs
      setFormCaseIds(caseIds);

      // Log the generated case ID for debugging


      // Update case with selected forms and case IDs
      const updatedCase = {
        ...caseData,
        assignedForms: selectedForms,
        formCaseIds: caseIds // Add case IDs to case data
      };
      setCaseData(updatedCase);

      // Just proceed to next step without saving
      handleNext();
    } catch (error) {

      toast.error('Failed to generate case IDs. Please try again.');
    } finally {
      setGeneratingCaseIds(false);
    }
  };

  // Function to fetch workflows from API for auto-fill
  const fetchWorkflowsFromAPI = async () => {
    try {
      // setLoadingWorkflows(true);
      const token = localStorage.getItem('token');

      // Check token availability
      if (!token) {
        console.log('⚠️ DEBUG: No authentication token available');
        return [];
      }

      console.log('🔄 DEBUG: Requesting workflows from API...');

      // Request workflows from API
      const workflows = await fetchWorkflows({
        status: 'in-progress',
        limit: 50,
        offset: 0
      });

      // Ensure workflows is always an array
      if (!Array.isArray(workflows)) {
        console.warn('⚠️ DEBUG: fetchWorkflows did not return an array:', typeof workflows, workflows);
        return [];
      }

      if (workflows.length > 0) {
        console.log('✅ DEBUG: Retrieved workflows from API:', workflows.length);
        return workflows;
      } else {
        console.log('⚠️ DEBUG: No workflows found from API');
        return [];
      }

    } catch (error: any) {
      console.error('❌ DEBUG: Error in fetchWorkflowsFromAPI:', error);
      // If 404, the endpoint might not be available
      if (error.response?.status === 404) {
        console.log('⚠️ DEBUG: Server workflows endpoint not found');
      } else if (error.response?.status === 401) {
        console.log('⚠️ DEBUG: Authentication failed');
      } else {
        console.log('⚠️ DEBUG: Other API error:', error.message);
      }

      return [];
    } finally {
      // setLoadingWorkflows(false);
    }
  };


  // Function to fetch existing clients from workflows collection
  const fetchClientsFromWorkflows = async (searchQuery?: string) => {
    try {
      const token = localStorage.getItem('token');

      if (!token) {
        return [];
      }

      
      // Get all workflows to extract client information
      const workflows = await fetchWorkflows({
        limit: 100,
        offset: 0
      });

      if (workflows.length > 0) {
        // Log the structure of the first workflow for debugging
        

        // Extract unique clients from workflows
        const clientsMap = new Map();

        workflows.forEach((workflow: any) => {
          

          if (workflow.client) {
            const client = workflow.client;
            const clientEmail = client.email?.toLowerCase();

            // Create a unique key using email or name
            const clientKey = clientEmail || `${client.firstName}_${client.lastName}`.toLowerCase();


            if (clientKey && !clientsMap.has(clientKey)) {
              // Ensure client has proper structure
              const processedClient = {
                _id: client.clientId || client._id || generateObjectId(),
                id: client.clientId || client._id || generateObjectId(),
                firstName: client.firstName || '',
                lastName: client.lastName || '',
                name: client.name || `${client.firstName || ''} ${client.lastName || ''}`.trim(),
                email: client.email || '',
                phone: client.phone || '',
                dateOfBirth: client.dateOfBirth || '',
                nationality: client.nationality || '',
                address: client.address || {
                  street: '',
                  city: '',
                  state: '',
                  zipCode: '',
                  country: ''
                },
                role: 'client', // Set role as client since these are from workflows
                userType: 'individualUser', // Set userType for consistency
                status: client.status || 'active',
                createdAt: client.createdAt || new Date().toISOString(),
                // Add workflow context
                fromWorkflow: true,
                workflowId: workflow._id || workflow.id
              };

              // Filter by search query if provided
              if (searchQuery) {
                const query = searchQuery.toLowerCase();
                const matchesEmail = processedClient.email.toLowerCase().includes(query);
                const matchesName = processedClient.name.toLowerCase().includes(query);
                const matchesFirstName = processedClient.firstName.toLowerCase().includes(query);
                const matchesLastName = processedClient.lastName.toLowerCase().includes(query);

                if (matchesEmail || matchesName || matchesFirstName || matchesLastName) {
                  clientsMap.set(clientKey, processedClient);
                }
              } else {
                clientsMap.set(clientKey, processedClient);
              }
            } else {
            }
          }
        });

        const uniqueClients = Array.from(clientsMap.values());

        return uniqueClients;
      } else {
        return [];
      }

    } catch (error: any) {
      console.error('❌ Error fetching clients from workflows:', error);
      return [];
    }
  };

  // Fetch existing questionnaire responses for existing clients
  const fetchExistingQuestionnaireResponses = async (clientId: string) => {
    try {
      console.log('🔄 DEBUG: Fetching existing questionnaire responses for client:', clientId);
      
      // Validate client ID format
      const isValidObjectId = /^[0-9a-fA-F]{24}$/.test(clientId);
      console.log('🔍 DEBUG: Client ID validation:', {
        clientId,
        isValidObjectId,
        length: clientId.length,
        isEmail: clientId.includes('@')
      });
      
      if (!isValidObjectId) {
        console.warn('⚠️ DEBUG: Client ID is not a valid MongoDB ObjectId, skipping questionnaire response fetch');
        if (clientId.includes('@')) {
          console.warn('⚠️ DEBUG: Client ID appears to be an email address, not an ObjectId');
        }
        setExistingQuestionnaireResponses([]);
        return;
      }

      // Import the questionnaire response controllers to use the correct API
      const { getClientResponses } = await import('../controllers/QuestionnaireResponseControllers');
      
      // Use the correct endpoint to get questionnaire assignments with responses
      const responseData = await getClientResponses({
        clientId: clientId,
        status: 'completed', // Only get completed assignments
        page: 1,
        limit: 50
      });

      console.log('🔍 DEBUG: Raw API response:', {
        clientId,
        responseData,
        hasData: !!responseData.data,
        dataKeys: responseData.data ? Object.keys(responseData.data) : [],
        assignmentsCount: responseData.data?.assignments?.length || 0
      });

      const assignments = responseData.data?.assignments || [];
      
      // If no assignments found with clientId filter, try fetching all and filtering manually
      if (assignments.length === 0) {
        console.log('⚠️ DEBUG: No assignments found with clientId filter, trying to fetch all assignments');
        try {
          const allResponseData = await getClientResponses({
            status: 'completed',
            page: 1,
            limit: 100 // Get more results
          });
          
          const allAssignments = allResponseData.data?.assignments || [];
          console.log('🔍 DEBUG: Fetched all assignments:', {
            totalAllAssignments: allAssignments.length,
            allAssignments: allAssignments.map((a: any) => ({
              id: a._id,
              clientId: a.clientId,
              actualClientId: a.actualClient?._id,
              clientUserId: a.clientUserId?._id,
              clientEmail: a.actualClient?.email || a.clientUserId?.email,
              questionnaireTitle: a.questionnaireDetails?.title
            }))
          });
          
          // Filter by client ID manually, with email fallback
          const filteredAssignments = allAssignments.filter((assignment: any) => {
            const assignmentClientId = assignment.clientId || 
                                     assignment.actualClient?._id || 
                                     assignment.clientUserId?._id;
            const assignmentEmail = assignment.actualClient?.email || assignment.clientUserId?.email;
            const currentClientEmail = client.email;
            
            const idMatch = assignmentClientId === clientId;
            const emailMatch = assignmentEmail && currentClientEmail && 
                              assignmentEmail.toLowerCase() === currentClientEmail.toLowerCase();
            
            const matches = idMatch || emailMatch;
            
            console.log('🔍 DEBUG: Checking assignment client match:', {
              assignmentId: assignment._id,
              assignmentClientId,
              assignmentEmail,
              targetClientId: clientId,
              targetClientEmail: currentClientEmail,
              idMatch,
              emailMatch,
              matches
            });
            
            return matches;
          });
          
          console.log('✅ DEBUG: Manually filtered assignments:', {
            clientId,
            filteredCount: filteredAssignments.length,
            filteredAssignments: filteredAssignments.map((a: any) => ({
              id: a._id,
              questionnaireTitle: a.questionnaireDetails?.title,
              clientId: a.clientId
            }))
          });
          
          assignments.push(...filteredAssignments);
        } catch (fallbackError) {
          console.error('❌ Error in fallback fetch:', fallbackError);
        }
      }
      console.log('✅ DEBUG: Retrieved questionnaire assignments:', {
        clientId,
        totalAssignments: assignments.length,
        assignments: assignments.map((a: any) => ({
          id: a._id,
          questionnaireTitle: a.questionnaireDetails?.title || 'Unknown',
          status: a.status,
          hasResponseId: !!a.responseId,
          hasResponses: !!a.responseId?.responses,
          responseCount: a.responseId?.responses ? Object.keys(a.responseId.responses).length : 0,
          clientEmail: a.actualClient?.email || a.clientUserId?.email
        }))
      });

      // Convert assignments to response format expected by the UI
      const responses = assignments
        .filter((assignment: any) => assignment.responseId && assignment.responseId.responses)
        .map((assignment: any) => ({
          id: assignment.responseId._id || assignment._id,
          assignmentId: assignment._id,
          questionnaireId: assignment.questionnaireId,
          questionnaireTitle: assignment.questionnaireDetails?.title || 
                             assignment.workflowQuestionnaireAssignment?.questionnaire_title ||
                             'Unknown Questionnaire',
          clientId: assignment.clientId,
          responses: assignment.responseId.responses,
          status: 'completed',
          submittedAt: assignment.responseId.submittedAt || assignment.completedAt,
          createdAt: assignment.assignedAt,
          updatedAt: assignment.completedAt,
          // Include additional metadata
          formCaseIdGenerated: assignment.formCaseIdGenerated,
          workflowCase: assignment.workflowCase,
          workflowQuestionnaireAssignment: assignment.workflowQuestionnaireAssignment
        }));

      console.log('✅ DEBUG: Converted to response format:', {
        clientId,
        totalResponses: responses.length,
        responses: responses.map((r: any) => ({
          id: r.id,
          questionnaireTitle: r.questionnaireTitle,
          submittedAt: r.submittedAt,
          responseCount: Object.keys(r.responses || {}).length,
          clientId: r.clientId
        }))
      });
      
      // Additional debugging for the specific client mentioned in the issue
      if (clientId === '68c1505149321ce701f936ae') {
        console.log('🎯 DEBUG: Special debugging for client 68c1505149321ce701f936ae:', {
          clientId,
          totalAssignments: assignments.length,
          totalResponses: responses.length,
          assignmentsWithResponses: assignments.filter((a: any) => a.responseId && a.responseId.responses).length,
          allAssignmentsDetails: assignments.map((a: any) => ({
            id: a._id,
            clientId: a.clientId,
            actualClientId: a.actualClient?._id,
            clientUserId: a.clientUserId?._id,
            clientEmail: a.actualClient?.email || a.clientUserId?.email,
            hasResponseId: !!a.responseId,
            hasResponses: !!a.responseId?.responses,
            responseCount: a.responseId?.responses ? Object.keys(a.responseId.responses).length : 0
          }))
        });
        
        // If still no responses found, try a more aggressive search
        if (responses.length === 0) {
          console.log('🔍 DEBUG: No responses found for specific client, trying broader search...');
          try {
            // Try searching by email specifically
            const emailResponseData = await getClientResponses({
              status: 'completed',
              page: 1,
              limit: 200 // Get even more results
            });
            
            const emailAssignments = emailResponseData.data?.assignments || [];
            const emailFiltered = emailAssignments.filter((assignment: any) => {
              const assignmentEmail = assignment.actualClient?.email || assignment.clientUserId?.email;
              return assignmentEmail && assignmentEmail.toLowerCase().includes('anjali_b@bullbox.in');
            });
            
            console.log('🔍 DEBUG: Email-based search results:', {
              totalAssignments: emailAssignments.length,
              emailFiltered: emailFiltered.length,
              emailFilteredDetails: emailFiltered.map((a: any) => ({
                id: a._id,
                clientEmail: a.actualClient?.email || a.clientUserId?.email,
                hasResponseId: !!a.responseId,
                hasResponses: !!a.responseId?.responses
              }))
            });
            
            if (emailFiltered.length > 0) {
              // Add these to our responses
              const emailResponses = emailFiltered
                .filter((assignment: any) => assignment.responseId && assignment.responseId.responses)
                .map((assignment: any) => ({
                  id: assignment.responseId._id || assignment._id,
                  assignmentId: assignment._id,
                  questionnaireId: assignment.questionnaireId,
                  questionnaireTitle: assignment.questionnaireDetails?.title || 'Unknown Questionnaire',
                  clientId: assignment.clientId,
                  responses: assignment.responseId.responses,
                  status: 'completed',
                  submittedAt: assignment.responseId.submittedAt || assignment.completedAt,
                  createdAt: assignment.assignedAt,
                  updatedAt: assignment.completedAt,
                  formCaseIdGenerated: assignment.formCaseIdGenerated,
                  workflowCase: assignment.workflowCase,
                  workflowQuestionnaireAssignment: assignment.workflowQuestionnaireAssignment
                }));
              
              responses.push(...emailResponses);
              console.log('✅ DEBUG: Added email-based responses:', emailResponses.length);
            }
          } catch (emailError) {
            console.error('❌ Error in email-based search:', emailError);
          }
        }
      }

      setExistingQuestionnaireResponses(responses);
      
      // Also try to fetch workflow-specific responses for this client
      console.log('🔄 DEBUG: Also checking for workflow-specific responses');
      await fetchWorkflowQuestionnaireResponses(clientId);
      
      return responses;
    } catch (error) {
      console.error('❌ Error fetching existing questionnaire responses:', error);
      setExistingQuestionnaireResponses([]);
      return [];
    } finally {
      // Cleanup completed
    }
  };

  // New function to fetch questionnaire responses specifically from workflow data
  const fetchWorkflowQuestionnaireResponses = async (clientId: string) => {
    try {
      console.log('🔄 DEBUG: Fetching workflow-specific questionnaire responses for client:', clientId);
      
      // Try to find workflow data for this client that might contain questionnaire responses
      const apiWorkflows = await fetchWorkflowsFromAPI();
      
      if (Array.isArray(apiWorkflows)) {
        // More flexible client matching
        const clientWorkflows = apiWorkflows.filter((w: any) => {
          const workflowClientId = w.clientId || w.client?.clientId || w.client?.id || w.client?._id;
          const workflowClientEmail = w.client?.email;
          const currentClientEmail = client.email;
          
          // Handle empty string clientId in workflow
          const hasValidWorkflowClientId = workflowClientId && workflowClientId.trim() !== '';
          const idMatch = hasValidWorkflowClientId && workflowClientId === clientId;
          const emailMatch = workflowClientEmail && currentClientEmail && workflowClientEmail.toLowerCase() === currentClientEmail.toLowerCase();
          
          // Also check if the workflow client ID matches the target client's ID from the workflow's client object
          const workflowInternalClientId = w.client?.clientId || w.client?.id || w.client?._id;
          const internalIdMatch = workflowInternalClientId && workflowInternalClientId === clientId;
          
          console.log('🔍 DEBUG: Checking workflow for client match:', {
            workflowId: w.id || w._id,
            workflowClientId: workflowClientId || 'empty/undefined',
            workflowInternalClientId: workflowInternalClientId || 'empty/undefined',
            workflowClientEmail,
            targetClientId: clientId,
            targetClientEmail: currentClientEmail,
            hasValidWorkflowClientId,
            idMatch,
            internalIdMatch,
            emailMatch,
            overallMatch: idMatch || emailMatch || internalIdMatch
          });
          
          return idMatch || emailMatch || internalIdMatch;
        });
        
        console.log('🔄 DEBUG: Found workflows for client:', {
          clientId,
          clientEmail: client.email,
          totalWorkflows: apiWorkflows.length,
          matchingWorkflows: clientWorkflows.length,
          workflowIds: clientWorkflows.map((w: any) => w.id || w._id)
        });
        
        // Check each workflow for questionnaire responses
        for (const workflow of clientWorkflows) {
          console.log('🔍 DEBUG: Checking workflow for questionnaire data:', {
            workflowId: workflow.id || workflow._id,
            hasQuestionnaireAssignment: !!workflow.questionnaireAssignment,
            hasResponses: !!workflow.responses,
            hasResponsesData: workflow.responses ? Object.keys(workflow.responses).length > 0 : false,
            currentStep: workflow.currentStep,
            status: workflow.status
          });
          
          if (workflow.questionnaireAssignment && workflow.responses && Object.keys(workflow.responses).length > 0) {
            console.log('✅ DEBUG: Found workflow with questionnaire responses:', {
              workflowId: workflow.id || workflow._id,
              questionnaireTitle: workflow.questionnaireAssignment.questionnaire_title,
              responseCount: Object.keys(workflow.responses || {}).length,
              responseFields: Object.keys(workflow.responses)
            });
            
            // Load this workflow's questionnaire responses
            const loadedResponse = await loadPreviousQuestionnaireFromWorkflow(workflow);
            if (loadedResponse) {
              console.log('✅ DEBUG: Successfully loaded workflow questionnaire response');
            }
          } else {
            console.log('⚠️ DEBUG: Workflow does not have complete questionnaire data:', {
              workflowId: workflow.id || workflow._id,
              missingQuestionnaireAssignment: !workflow.questionnaireAssignment,
              missingResponses: !workflow.responses,
              emptyResponses: workflow.responses ? Object.keys(workflow.responses).length === 0 : 'no responses object'
            });
          }
        }
      } else {
        console.log('⚠️ DEBUG: apiWorkflows is not an array:', typeof apiWorkflows, apiWorkflows);
      }
    } catch (error) {
      console.error('❌ Error fetching workflow questionnaire responses:', error);
    }
  };

  // Function to detect and load previous questionnaire responses from workflow data
  const loadPreviousQuestionnaireFromWorkflow = async (workflowData: any) => {
    try {
      console.log('🔄 DEBUG: ========== LOADING PREVIOUS QUESTIONNAIRE FROM WORKFLOW ==========');
      console.log('🔄 DEBUG: Checking for previous questionnaire responses in workflow data:', {
        hasQuestionnaireAssignment: !!workflowData.questionnaireAssignment,
        hasTopLevelResponses: !!workflowData.responses,
        hasNestedResponses: !!(workflowData.questionnaireAssignment?.responses),
        currentStep: workflowData.currentStep,
        workflowStructure: {
          questionnaireAssignment: workflowData.questionnaireAssignment ? Object.keys(workflowData.questionnaireAssignment) : 'None',
          topLevelResponsesKeys: workflowData.responses ? Object.keys(workflowData.responses) : 'None'
        }
      });

      let responsesData = null;
      let questionnaireAssignmentData = workflowData.questionnaireAssignment;

      // Check for responses in multiple locations
      if (workflowData.questionnaireAssignment?.responses && Object.keys(workflowData.questionnaireAssignment.responses).length > 0) {
        console.log('✅ DEBUG: Found responses in questionnaireAssignment.responses');
        responsesData = workflowData.questionnaireAssignment.responses;
      } else if (workflowData.responses && Object.keys(workflowData.responses).length > 0) {
        console.log('✅ DEBUG: Found responses in top-level responses');
        responsesData = workflowData.responses;
      }

      console.log('🔍 DEBUG: Response data analysis:', {
        foundResponses: !!responsesData,
        responseLocation: responsesData ? (workflowData.questionnaireAssignment?.responses ? 'questionnaireAssignment.responses' : 'top-level responses') : 'none',
        responseCount: responsesData ? Object.keys(responsesData).length : 0,
        responseKeys: responsesData ? Object.keys(responsesData) : [],
        responsesData: responsesData
      });

      // Check if the workflow has questionnaire assignment and responses
      if (questionnaireAssignmentData && responsesData && Object.keys(responsesData).length > 0) {
        const questionnaireResponse = {
          id: questionnaireAssignmentData.response_id || `response_${Date.now()}`,
          _id: questionnaireAssignmentData.response_id,
          questionnaireId: questionnaireAssignmentData.questionnaire_id,
          questionnaireTitle: questionnaireAssignmentData.questionnaire_title || 'Previous Questionnaire',
          responses: responsesData,
          submittedAt: questionnaireAssignmentData.submitted_at || responsesData.submitted_at || new Date().toISOString(),
          isComplete: questionnaireAssignmentData.is_complete || responsesData.is_complete || false,
          clientId: client.clientId,
          caseId: workflowData.case?.id || 'previous-case',
          // Additional workflow data
          assignmentId: questionnaireAssignmentData.assignment_id,
          attorneyId: questionnaireAssignmentData.attorney_id,
          notes: questionnaireAssignmentData.notes,
          formNumber: questionnaireAssignmentData.formNumber,
          formCaseIdGenerated: questionnaireAssignmentData.formCaseIdGenerated
        };

        console.log('✅ DEBUG: ========== QUESTIONNAIRE RESPONSE CREATED ==========');
        console.log('✅ DEBUG: Created questionnaire response object:', {
          responseId: questionnaireResponse.id,
          questionnaireTitle: questionnaireResponse.questionnaireTitle,
          questionnaireId: questionnaireResponse.questionnaireId,
          responseCount: Object.keys(questionnaireResponse.responses).length,
          isComplete: questionnaireResponse.isComplete,
          submittedAt: questionnaireResponse.submittedAt,
          assignmentId: questionnaireResponse.assignmentId,
          responseFields: Object.entries(questionnaireResponse.responses).map(([key, value]) => ({
            field: key,
            value: value,
            type: typeof value
          }))
        });

        // Add this response to the existing questionnaire responses
        setExistingQuestionnaireResponses(prev => {
          // Check if this response already exists to avoid duplicates
          const existingIndex = prev.findIndex(r => r.id === questionnaireResponse.id);
          if (existingIndex >= 0) {
            console.log('🔄 DEBUG: Updating existing response in state');
            // Update existing response
            const updated = [...prev];
            updated[existingIndex] = questionnaireResponse;
            return updated;
          } else {
            console.log('🔄 DEBUG: Adding new response to state');
            // Add new response
            return [questionnaireResponse, ...prev];
          }
        });

        // Auto-select the previous response for convenience
        console.log('🔄 DEBUG: Auto-selecting previous response');
        setSelectedExistingResponse(questionnaireResponse.id);
        setUseExistingResponse(true);
        
        // Load the responses into the form
        console.log('🔄 DEBUG: Loading responses into form state');
        setClientResponses(questionnaireResponse.responses);
        setUseExistingResponse(true);

        toast.success(`Previous questionnaire response loaded: ${questionnaireResponse.questionnaireTitle}`);
        
        console.log('✅ DEBUG: ========== QUESTIONNAIRE LOADING COMPLETED ==========');
        return questionnaireResponse;
      } else {
        console.log('⚠️ DEBUG: ========== NO QUESTIONNAIRE RESPONSES FOUND ==========');
        console.log('⚠️ DEBUG: Missing data analysis:', {
          hasQuestionnaireAssignment: !!questionnaireAssignmentData,
          hasResponses: !!responsesData,
          responseCount: responsesData ? Object.keys(responsesData).length : 0,
          missingQuestionnaireAssignment: !questionnaireAssignmentData,
          missingResponses: !responsesData,
          emptyResponses: responsesData ? Object.keys(responsesData).length === 0 : 'no responses object'
        });
        return null;
      }
    } catch (error) {
      console.error('❌ ERROR: Failed to load previous questionnaire from workflow:', error);
      return null;
    }
  };

  // Function to auto-fill workflow data from saved workflows
  // Function to auto-fill ONLY CLIENT DATA - no other workflow data
  const autoFillFromSavedWorkflow = async (workflowData: any) => {
    try {
      console.log('🔄 DEBUG: ========== AUTO-FILLING CLIENT DATA FROM WORKFLOW ==========');
      console.log('🔄 DEBUG: Current client state before auto-fill:', {
        currentClientFlags: {
          isExistingClient: client.isExistingClient,
          hasUserAccount: client.hasUserAccount,
          role: client.role,
          userType: client.userType
        },
        currentClientId: client.clientId,
        currentClientEmail: client.email,
        currentClientName: client.name
      });
      
      // MODIFIED SAFETY CHECK: For existing clients, we DO want to load workflow data to populate Create Client step
      // But we need to preserve their existing client flags
      const isExistingClientLoad = client.isExistingClient === true || client.hasUserAccount === true;
      if (isExistingClientLoad) {
        console.log('� DEBUG: EXISTING CLIENT LOAD - Loading workflow data while preserving client flags:', {
          isExistingClient: client.isExistingClient,
          hasUserAccount: client.hasUserAccount,
          clientId: client.clientId,
          clientEmail: client.email,
          reason: 'Loading complete workflow data for existing client on Create Client step'
        });
      }
      
      console.log('🔄 DEBUG: Auto-filling ONLY client data for Create Client step - SKIPPING all other data:', {
        hasClient: !!workflowData.client,
        willSkipCase: true,
        willSkipForms: true,
        willSkipQuestionnaire: true,
        willSkipAllOtherData: true
      });

      // ONLY auto-fill client data - absolutely nothing else
      if (workflowData.client) {
        console.log('🔄 DEBUG: Auto-filling client data from workflow:', {
          currentClientId: client.clientId,
          workflowClientId: workflowData.client.clientId || workflowData.client._id,
          workflowClientName: workflowData.client.name || `${workflowData.client.firstName} ${workflowData.client.lastName}`.trim(),
          workflowClientEmail: workflowData.client.email,
          workflowClientPhone: workflowData.client.phone,
          workflowClientAddress: workflowData.client.address,
          workflowAptNumber: workflowData.client.address?.aptNumber,
          workflowAptSuiteFlr: workflowData.client.address?.aptSuiteFlr
        });

        const newClientData = {
          ...client,
          ...workflowData.client,
          // Ensure we don't overwrite with undefined values
          id: workflowData.client.clientId || client.clientId,
          _id: workflowData.client._id || client._id,
          name: workflowData.client.name || client.name,
          // Explicitly handle separate name fields
          firstName: workflowData.client.firstName || client.firstName,
          middleName: workflowData.client.middleName || client.middleName || '',
          lastName: workflowData.client.lastName || client.lastName,
          email: workflowData.client.email || client.email,
          phone: workflowData.client.phone || client.phone,
          // Explicitly handle complete address information from workflow
          address: {
            street: workflowData.client.address?.street || client.address?.street || '',
            aptSuiteFlr: workflowData.client.address?.aptSuiteFlr || client.address?.aptSuiteFlr || '',
            aptNumber: workflowData.client.address?.aptNumber || client.address?.aptNumber || '',
            city: workflowData.client.address?.city || client.address?.city || '',
            state: workflowData.client.address?.state || client.address?.state || '',
            zipCode: workflowData.client.address?.zipCode || client.address?.zipCode || '',
            province: workflowData.client.address?.province || client.address?.province || '',
            postalCode: workflowData.client.address?.postalCode || client.address?.postalCode || '',
            country: workflowData.client.address?.country || client.address?.country || '',
            formattedAddress: workflowData.client.address?.formattedAddress || client.address?.formattedAddress
          },
          dateOfBirth: workflowData.client.dateOfBirth || client.dateOfBirth,
          nationality: workflowData.client.nationality || client.nationality,
          status: workflowData.client.status || client.status,
          // Additional fields from workflow
          temporaryPassword: workflowData.client.temporaryPassword,
          createdAt: workflowData.client.createdAt || client.createdAt,
          // PRESERVE EXISTING CLIENT FLAGS - ABSOLUTE PRIORITY to preserve existing client status
          // These flags should NEVER be overwritten if they were already set to true
          // CRITICAL: If client.isExistingClient OR client.hasUserAccount is already true, KEEP IT TRUE
          isExistingClient: (client.isExistingClient === true) ? true : 
                          (client.isExistingClient || workflowData.client.isExistingClient || 
                           (workflowData.client.clientId || workflowData.client._id ? true : false)),
          hasUserAccount: (client.hasUserAccount === true) ? true : 
                         (client.hasUserAccount || workflowData.client.hasUserAccount || 
                          (workflowData.client.clientId || workflowData.client._id ? true : false)),
          role: client.role || workflowData.client.role,
          userType: client.userType || workflowData.client.userType
        };
        
        // CRITICAL DEBUG: Log flag preservation logic
        console.log('🔍 DEBUG: FLAG PRESERVATION LOGIC:', {
          originalClientFlags: {
            isExistingClient: client.isExistingClient,
            hasUserAccount: client.hasUserAccount,
            isExistingClientStrictly: client.isExistingClient === true,
            hasUserAccountStrictly: client.hasUserAccount === true
          },
          workflowClientFlags: {
            isExistingClient: workflowData.client.isExistingClient,
            hasUserAccount: workflowData.client.hasUserAccount,
            hasWorkflowId: !!(workflowData.client.clientId || workflowData.client._id)
          },
          resultingFlags: {
            isExistingClient: newClientData.isExistingClient,
            hasUserAccount: newClientData.hasUserAccount
          },
          flagPreservationReason: {
            existingClientPreserved: client.isExistingClient === true,
            userAccountPreserved: client.hasUserAccount === true,
            workflowIdDetected: !!(workflowData.client.clientId || workflowData.client._id)
          }
        });

        console.log('✅ DEBUG: Complete client data updated from workflow:', {
          name: newClientData.name,
          firstName: newClientData.firstName,
          lastName: newClientData.lastName,
          email: newClientData.email,
          phone: newClientData.phone,
          dateOfBirth: newClientData.dateOfBirth,
          nationality: newClientData.nationality,
          hasAddress: !!newClientData.address,
          addressDetails: newClientData.address,
          aptNumber: newClientData.address?.aptNumber,
          aptSuiteFlr: newClientData.address?.aptSuiteFlr,
          temporaryPassword: !!newClientData.temporaryPassword,
          // IMPORTANT: Check existing client flags
          isExistingClient: newClientData.isExistingClient,
          hasUserAccount: newClientData.hasUserAccount,
          role: newClientData.role,
          userType: newClientData.userType,
          preservedFromOriginalClient: {
            isExistingClient: client.isExistingClient,
            hasUserAccount: client.hasUserAccount
          },
          derivedFromWorkflow: {
            hasWorkflowId: !!(workflowData.client.clientId || workflowData.client._id),
            workflowClientId: workflowData.client.clientId || workflowData.client._id
          }
        });

        setClient(newClientData);
        
        // DEBUG: Confirm apartment number was set
        console.log('✅ DEBUG: Client data set, apartment number check:', {
          aptNumber: newClientData.address?.aptNumber,
          aptSuiteFlr: newClientData.address?.aptSuiteFlr,
          fullAddress: newClientData.address,
          setClientCalled: true
        });
        
        // Immediately verify the client flags were preserved
        console.log('🔍 DEBUG: Client flags immediately after setClient:', {
          isExistingClient: newClientData.isExistingClient,
          hasUserAccount: newClientData.hasUserAccount,
          role: newClientData.role,
          userType: newClientData.userType,
          clientId: newClientData.id,
          clientEmail: newClientData.email
        });
        
        // Also update client credentials if available
        if (workflowData.clientCredentials) {
          console.log('🔄 DEBUG: Updating client credentials from workflow:', {
            email: workflowData.clientCredentials.email,
            createAccount: workflowData.clientCredentials.createAccount,
            hasPassword: workflowData.clientCredentials.hasPassword,
            isExistingClient: newClientData.isExistingClient,
            hasUserAccount: newClientData.hasUserAccount
          });
          
          setClientCredentials(prev => {
            // For existing clients, never create accounts - they should already have accounts
            const shouldCreateAccount = (newClientData.isExistingClient || newClientData.hasUserAccount) 
              ? false 
              : (workflowData.clientCredentials.createAccount !== undefined ? workflowData.clientCredentials.createAccount : prev.createAccount);
            
            console.log('🔄 DEBUG: Client credentials updated:', {
              createAccount: shouldCreateAccount,
              reason: (newClientData.isExistingClient || newClientData.hasUserAccount) ? 'Existing client - account creation disabled' : 'New client - using workflow setting'
            });
            
            return {
              ...prev,
              email: workflowData.clientCredentials.email || prev.email,
              createAccount: shouldCreateAccount,
              // Don't auto-fill password for security reasons
              password: prev.password
            };
          });
        }
        
        toast.success(`Client details loaded from workflow: ${newClientData.name}`);
      } else {
        console.log('⚠️ DEBUG: No client data in workflow, keeping existing client data:', {
          clientId: client.clientId,
          clientName: client.name,
          clientEmail: client.email
        });
        // Client data is already set from selection, no need to change anything
        toast.success(`Client details preserved: ${client.name}`);
      }

      // EXPLICITLY DO NOT AUTO-FILL ANY OTHER DATA (except client)
      console.log('🚫 DEBUG: SKIPPING ALL OTHER WORKFLOW DATA:');
      console.log('🚫 DEBUG: NOT auto-filling case data');
      console.log('🚫 DEBUG: NOT auto-filling forms data'); 
      console.log('🚫 DEBUG: NOT auto-filling questionnaire selection');
      console.log('🚫 DEBUG: NOT auto-filling form case IDs');
      console.log('🚫 DEBUG: NOT auto-filling client responses');
      console.log('🚫 DEBUG: NOT auto-filling questionnaire assignments');
      console.log('🚫 DEBUG: NOT auto-filling form details');
      console.log('🚫 DEBUG: NOT changing current step');

      // Summary - only client details
      console.log('✅ DEBUG: ========== AUTO-FILL COMPLETED ==========');
      console.log('✅ DEBUG: Auto-fill completed - ONLY client details filled, all other data skipped:', {
        clientName: client.name,
        clientEmail: client.email,
        currentStep: currentStep, // Should stay exactly the same
        allOtherDataSkipped: true
      });

      toast.success('Client details loaded - only Create Client step filled');
      
    } catch (error) {
      console.error('❌ DEBUG: Auto-fill error:', error);
      toast.error('Error during auto-fill: ' + (error as Error).message);
    }
  };

  // Function to find and auto-fill matching workflow for existing clients
  const findAndAutoFillWorkflow = async (clientEmail?: string, clientId?: string) => {
    try {
      console.log('🔄 DEBUG: ========== WORKFLOW SEARCH STARTED ==========');
      console.log('🔄 DEBUG: Searching for existing client workflows:', { 
        clientEmail, 
        clientId,
        timestamp: new Date().toISOString()
      });

      // Try multiple approaches to fetch workflow data
      let apiWorkflows: any[] = [];

      // Approach 1: Use the general fetchWorkflowsFromAPI to find workflow IDs
      console.log('🔄 DEBUG: ========== APPROACH 1: GENERAL API WORKFLOWS ==========');
      console.log('🔄 DEBUG: Calling fetchWorkflowsFromAPI...');
      
      try {
        apiWorkflows = await fetchWorkflowsFromAPI();
        
        console.log('🔄 DEBUG: fetchWorkflowsFromAPI response details:', {
          responseType: typeof apiWorkflows,
          isArray: Array.isArray(apiWorkflows),
          length: Array.isArray(apiWorkflows) ? apiWorkflows.length : 'N/A',
          rawResponse: apiWorkflows
        });
        
        // Ensure apiWorkflows is always an array
        if (!Array.isArray(apiWorkflows)) {
          console.warn('⚠️ DEBUG: fetchWorkflowsFromAPI did not return an array:', typeof apiWorkflows, apiWorkflows);
          apiWorkflows = [];
        }
        
        console.log('✅ DEBUG: General API workflows found:', apiWorkflows.length);
        
        // Log detailed structure of each workflow found
        if (apiWorkflows.length > 0) {
          console.log('🔍 DEBUG: ========== DETAILED WORKFLOW ANALYSIS ==========');
          apiWorkflows.forEach((workflow, index) => {
            console.log(`🔍 DEBUG: Workflow ${index + 1}/${apiWorkflows.length}:`, {
              workflowId: workflow.id || workflow._id || workflow.workflowId,
              createdBy: workflow.createdBy,
              currentStep: workflow.currentStep,
              status: workflow.status,
              workflowType: workflow.workflowType,
              client: {
                id: workflow.client?.clientId || workflow.client?.id || workflow.client?._id || workflow.clientId,
                name: workflow.client?.name || `${workflow.client?.firstName || ''} ${workflow.client?.lastName || ''}`.trim(),
                firstName: workflow.client?.firstName,
                lastName: workflow.client?.lastName,
                email: workflow.client?.email,
                phone: workflow.client?.phone,
                hasClientData: !!workflow.client
              },
              case: {
                id: workflow.case?.id || workflow.case?._id,
                category: workflow.case?.category,
                hasCaseData: !!workflow.case
              },
              questionnaire: {
                selectedQuestionnaire: workflow.selectedQuestionnaire,
                questionnaireAssignment: !!workflow.questionnaireAssignment,
                hasResponses: !!(workflow.responses && Object.keys(workflow.responses).length > 0),
                responseCount: workflow.responses ? Object.keys(workflow.responses).length : 0,
                isComplete: workflow.responses?.is_complete,
                submittedAt: workflow.responses?.submitted_at,
                questionnaireTitle: workflow.questionnaireAssignment?.questionnaire_title,
                assignmentId: workflow.questionnaireAssignment?.assignment_id,
                responseId: workflow.questionnaireAssignment?.response_id
              },
              forms: {
                selectedForms: workflow.selectedForms ? workflow.selectedForms.length : 0,
                formTemplates: workflow.formTemplates ? workflow.formTemplates.length : 0,
                formCaseIds: !!workflow.formCaseIds
              },
              timestamps: {
                createdAt: workflow.createdAt,
                updatedAt: workflow.updatedAt
              },
              stepsProgress: workflow.stepsProgress ? workflow.stepsProgress.length : 0,
              allKeys: Object.keys(workflow)
            });
          });
        }
      } catch (fetchError: any) {
        console.error('❌ DEBUG: fetchWorkflowsFromAPI failed:', {
          error: fetchError,
          message: fetchError.message,
          stack: fetchError.stack
        });
        apiWorkflows = [];
      }

      // Approach 2: If no workflows found, try fetchWorkflowsForClientSearch with email
      if (apiWorkflows.length === 0 && clientEmail) {
        console.log('🔄 DEBUG: Approach 2 - Trying fetchWorkflowsForClientSearch with email');
        try {
          const clientSearchWorkflows = await fetchWorkflowsForClientSearch(clientEmail);
          
          // Ensure result is an array
          if (Array.isArray(clientSearchWorkflows)) {
            apiWorkflows = clientSearchWorkflows;
            console.log('✅ DEBUG: Client search API workflows found:', apiWorkflows.length);
          } else {
            console.warn('⚠️ DEBUG: fetchWorkflowsForClientSearch did not return an array:', typeof clientSearchWorkflows);
          }
        } catch (error: any) {
          console.log('⚠️ DEBUG: Client search API failed:', error.message);
        }
      }

      // Approach 3: If still no workflows, try the clients from workflows method
      if (apiWorkflows.length === 0) {
        console.log('🔄 DEBUG: Approach 3 - Trying fetchClientsFromWorkflows');
        try {
          const clientsFromWorkflows = await fetchClientsFromWorkflows(clientEmail);
          console.log('✅ DEBUG: Clients from workflows found:', clientsFromWorkflows.length);
          
          // If we found clients, try to get their workflows
          if (clientsFromWorkflows.length > 0) {
            // Try to get all workflows again to find the ones for these clients
            const allWorkflows = await fetchWorkflows({ limit: 200, offset: 0 });
            
            // Ensure result is an array
            if (Array.isArray(allWorkflows)) {
              apiWorkflows = allWorkflows;
              console.log('✅ DEBUG: All workflows retrieved for client matching:', apiWorkflows.length);
            } else {
              console.warn('⚠️ DEBUG: fetchWorkflows did not return an array:', typeof allWorkflows);
            }
          }
        } catch (error: any) {
          console.log('⚠️ DEBUG: fetchClientsFromWorkflows failed:', error.message);
        }
      }

      console.log('✅ DEBUG: Workflow IDs found:', {
        total: apiWorkflows.length,
        isArray: Array.isArray(apiWorkflows),
        workflowIds: Array.isArray(apiWorkflows) ? apiWorkflows.map(w => ({
          id: w.id || w._id,
          workflowId: w.workflowId,
          clientEmail: w.client?.email,
          clientId: w.clientId || w.client?.clientId || w.client?.id || w.client?._id,
          clientName: w.client?.name || `${w.client?.firstName} ${w.client?.lastName}`.trim(),
          status: w.status
        })) : 'apiWorkflows is not an array'
      });

      // Use all found workflows to find matching workflow ID
      const allWorkflows = apiWorkflows;
      console.log('🔄 DEBUG: ========== WORKFLOW MATCHING PHASE ==========');
      console.log('🔄 DEBUG: Searching for matching workflow among', allWorkflows.length, 'workflows');
      console.log('🔄 DEBUG: Search criteria:', {
        clientId: clientId || 'Not provided',
        clientEmail: clientEmail || 'Not provided'
      });

      if (allWorkflows.length === 0) {
        console.log('⚠️ DEBUG: No workflows found from any source');
        toast('No saved workflows found to auto-fill from');
        return false;
      }

      // Find matching workflow by client email, client ID, or oldest (first created)
      let matchingWorkflow = null;

      // First try to match by client ID if provided
      if (clientId) {
        console.log('🔄 DEBUG: ========== SEARCHING BY CLIENT ID ==========');
        console.log('🔄 DEBUG: Target client ID:', clientId);
        
        const clientIdMatches = allWorkflows.filter((w: any, index: number) => {
          const workflowClientId = w.clientId || w.client?.clientId || w.client?.id || w.client?._id;
          console.log(`� DEBUG: Workflow ${index + 1}: Comparing client IDs:`, { 
            workflowIndex: index,
            workflowId: w.id || w._id,
            workflowClientId, 
            searchClientId: clientId,
            workflowClient: w.client?.name || w.client?.email,
            matches: workflowClientId === clientId
          });
          return workflowClientId === clientId;
        });

        if (clientIdMatches.length > 0) {
          // Sort by createdAt ascending to get the oldest (first created) workflow
          // Handle cases where createdAt might be missing by using a fallback date
          matchingWorkflow = clientIdMatches.sort((a: any, b: any) => {
            const dateA = a.createdAt ? new Date(a.createdAt).getTime() : 0;
            const dateB = b.createdAt ? new Date(b.createdAt).getTime() : 0;
            return dateA - dateB;
          })[0];
          
          if (clientIdMatches.length > 1) {
            console.log(`🔄 DEBUG: Found ${clientIdMatches.length} workflows with same client ID - selected oldest:`, {
              selectedWorkflowId: matchingWorkflow.id || matchingWorkflow._id,
              selectedCreatedAt: matchingWorkflow.createdAt,
              allMatches: clientIdMatches.map((w: any) => ({
                id: w.id || w._id,
                createdAt: w.createdAt
              }))
            });
          }
        }

        if (matchingWorkflow) {
          console.log('✅ DEBUG: ========== FOUND MATCHING WORKFLOW BY CLIENT ID ==========');
          console.log('✅ DEBUG: Matching workflow details:', {
            workflowId: matchingWorkflow.id || matchingWorkflow._id,
            workflowIdField: matchingWorkflow.workflowId,
            clientId: matchingWorkflow.clientId || matchingWorkflow.client?.clientId || matchingWorkflow.client?.id,
            clientName: matchingWorkflow.client?.name || `${matchingWorkflow.client?.firstName} ${matchingWorkflow.client?.lastName}`.trim(),
            clientEmail: matchingWorkflow.client?.email,
            status: matchingWorkflow.status,
            currentStep: matchingWorkflow.currentStep
          });
        } else {
          console.log('⚠️ DEBUG: No workflow found for client ID:', clientId);
        }
      }

      // If not found by ID, try email
      if (!matchingWorkflow && clientEmail) {
        console.log('🔄 DEBUG: ========== SEARCHING BY CLIENT EMAIL ==========');
        console.log('🔄 DEBUG: Target client email:', clientEmail);
        
        const emailMatches = allWorkflows.filter((w: any) => {
          const workflowEmail = w.client?.email?.toLowerCase();
          const searchEmail = clientEmail.toLowerCase();
          console.log('🔄 DEBUG: Email comparison:', { 
            workflowEmail, 
            searchEmail,
            workflowClient: w.client?.name 
          });
          return workflowEmail === searchEmail;
        });

        if (emailMatches.length > 0) {
          // Sort by createdAt ascending to get the oldest (first created) workflow
          // Handle cases where createdAt might be missing by using a fallback date
          matchingWorkflow = emailMatches.sort((a: any, b: any) => {
            const dateA = a.createdAt ? new Date(a.createdAt).getTime() : 0;
            const dateB = b.createdAt ? new Date(b.createdAt).getTime() : 0;
            return dateA - dateB;
          })[0];
          
          if (emailMatches.length > 1) {
            console.log(`🔄 DEBUG: Found ${emailMatches.length} workflows with same email - selected oldest:`, {
              selectedWorkflowId: matchingWorkflow.id || matchingWorkflow._id,
              selectedCreatedAt: matchingWorkflow.createdAt,
              allMatches: emailMatches.map((w: any) => ({
                id: w.id || w._id,
                createdAt: w.createdAt
              }))
            });
          }
        }

        if (matchingWorkflow) {
          console.log('✅ DEBUG: Found matching workflow by email:', {
            workflowId: matchingWorkflow.id || matchingWorkflow._id,
            email: matchingWorkflow.client?.email,
            clientName: matchingWorkflow.client?.name || `${matchingWorkflow.client?.firstName} ${matchingWorkflow.client?.lastName}`.trim()
          });
        } else {
          console.log('⚠️ DEBUG: No workflow found for email:', clientEmail);
        }
      }

      // If still not found, look for oldest (first created) workflow for this client (any status)
      if (!matchingWorkflow) {
        console.log('🔄 DEBUG: Looking for any workflows for this client (any status)');
        const clientWorkflows = allWorkflows.filter((w: any) => {
          const matchesClient = (clientId && (w.clientId === clientId || w.client?.clientId === clientId || w.client?.id === clientId || w.client?._id === clientId)) ||
                               (clientEmail && w.client?.email?.toLowerCase() === clientEmail.toLowerCase());
          return matchesClient;
        });
        
        console.log('🔄 DEBUG: Found workflows for client (any status):', clientWorkflows.length);

        // Log all workflows for this client to show date comparison
        if (clientWorkflows.length > 1) {
          console.log('🔄 DEBUG: Multiple workflows found for client - showing creation dates for comparison:');
          clientWorkflows.forEach((workflow: any, index: number) => {
            console.log(`  Workflow ${index + 1}: ID=${workflow.id || workflow._id}, createdAt=${workflow.createdAt}, updatedAt=${workflow.updatedAt}, status=${workflow.status}`);
          });
          console.log('🔄 DEBUG: Will select the OLDEST (first created) workflow to get original client data');
        }

        if (clientWorkflows.length > 0) {
          // Sort by createdAt in ascending order to get the OLDEST (first created) workflow data
          // This ensures we load the initial/original client data, not the most recently updated one
          matchingWorkflow = clientWorkflows.sort((a: any, b: any) => {
            const dateA = a.createdAt ? new Date(a.createdAt).getTime() : 0;
            const dateB = b.createdAt ? new Date(b.createdAt).getTime() : 0;
            return dateA - dateB;
          })[0];
          console.log('✅ DEBUG: Selected oldest (first created) workflow:', {
            workflowId: matchingWorkflow.id || matchingWorkflow._id,
            createdAt: matchingWorkflow.createdAt,
            updatedAt: matchingWorkflow.updatedAt,
            status: matchingWorkflow.status,
            reason: 'Loading first created data as it contains original client information'
          });
        }
      }

      if (matchingWorkflow) {
        // Extract the workflow ID to use with getWorkflowProgress
        // Try multiple field names as different APIs might return different structures
        const workflowId = matchingWorkflow.workflowId || 
                          matchingWorkflow.id || 
                          matchingWorkflow._id ||
                          matchingWorkflow.workflow_id;
        
        if (!workflowId) {
          console.error('❌ DEBUG: No valid workflow ID found in matching workflow:', {
            matchingWorkflow: matchingWorkflow,
            availableKeys: Object.keys(matchingWorkflow)
          });
          toast.error('Invalid workflow data found - missing workflow ID');
          return false;
        }
        
        console.log('✅ DEBUG: Found workflow, now fetching detailed data using getWorkflowProgress:', {
          workflowId: workflowId,
          originalWorkflowData: {
            workflowId: matchingWorkflow.workflowId,
            id: matchingWorkflow.id,
            _id: matchingWorkflow._id,
            workflow_id: matchingWorkflow.workflow_id
          },
          clientName: matchingWorkflow.client?.name || `${matchingWorkflow.client?.firstName} ${matchingWorkflow.client?.lastName}`.trim(),
          clientEmail: matchingWorkflow.client?.email,
          status: matchingWorkflow.status
        });

        try {
          // Use getWorkflowProgress to get the complete workflow data
          console.log('🔄 DEBUG: ========== FETCHING DETAILED WORKFLOW DATA ==========');
          console.log('🔄 DEBUG: Calling getWorkflowProgress with ID:', workflowId);
          const detailedWorkflowData = await getWorkflowProgress(workflowId);
          
          console.log('✅ DEBUG: ========== DETAILED WORKFLOW DATA RECEIVED ==========');
          console.log('✅ DEBUG: Raw response structure:', {
            dataType: typeof detailedWorkflowData,
            isObject: typeof detailedWorkflowData === 'object',
            hasData: !!detailedWorkflowData,
            responseKeys: detailedWorkflowData ? Object.keys(detailedWorkflowData) : []
          });

          // Log comprehensive workflow data from DB
          if (detailedWorkflowData) {
            console.log('✅ DEBUG: ========== COMPLETE WORKFLOW FROM DATABASE ==========');
            console.log('✅ DEBUG: Workflow Metadata:', {
              _id: detailedWorkflowData._id,
              workflowId: detailedWorkflowData.workflowId,
              createdBy: detailedWorkflowData.createdBy,
              currentStep: detailedWorkflowData.currentStep,
              status: detailedWorkflowData.status,
              workflowType: detailedWorkflowData.workflowType,
              createdAt: detailedWorkflowData.createdAt,
              updatedAt: detailedWorkflowData.updatedAt
            });

            console.log('✅ DEBUG: Client Data from DB:', {
              hasClient: !!detailedWorkflowData.client,
              clientData: detailedWorkflowData.client || 'No client data',
              clientKeys: detailedWorkflowData.client ? Object.keys(detailedWorkflowData.client) : []
            });

            console.log('✅ DEBUG: Client Credentials from DB:', {
              hasClientCredentials: !!detailedWorkflowData.clientCredentials,
              clientCredentials: detailedWorkflowData.clientCredentials || 'No client credentials',
              credentialsKeys: detailedWorkflowData.clientCredentials ? Object.keys(detailedWorkflowData.clientCredentials) : []
            });

            console.log('✅ DEBUG: Case Data from DB:', {
              hasCase: !!detailedWorkflowData.case,
              caseData: detailedWorkflowData.case || 'No case data',
              caseKeys: detailedWorkflowData.case ? Object.keys(detailedWorkflowData.case) : []
            });

            console.log('✅ DEBUG: Selected Forms from DB:', {
              hasSelectedForms: !!(detailedWorkflowData.selectedForms && detailedWorkflowData.selectedForms.length > 0),
              selectedFormsCount: detailedWorkflowData.selectedForms ? detailedWorkflowData.selectedForms.length : 0,
              selectedForms: detailedWorkflowData.selectedForms || 'No selected forms'
            });

            console.log('✅ DEBUG: Form Templates from DB:', {
              hasFormTemplates: !!(detailedWorkflowData.formTemplates && detailedWorkflowData.formTemplates.length > 0),
              formTemplatesCount: detailedWorkflowData.formTemplates ? detailedWorkflowData.formTemplates.length : 0,
              formTemplates: detailedWorkflowData.formTemplates || 'No form templates'
            });

            console.log('✅ DEBUG: Form Case IDs from DB:', {
              hasFormCaseIds: !!detailedWorkflowData.formCaseIds,
              formCaseIds: detailedWorkflowData.formCaseIds || 'No form case IDs',
              formCaseIdsKeys: detailedWorkflowData.formCaseIds ? Object.keys(detailedWorkflowData.formCaseIds) : []
            });

            console.log('✅ DEBUG: ========== QUESTIONNAIRE DATA FROM DATABASE ==========');
            console.log('✅ DEBUG: Selected Questionnaire:', {
              hasSelectedQuestionnaire: !!detailedWorkflowData.selectedQuestionnaire,
              selectedQuestionnaire: detailedWorkflowData.selectedQuestionnaire || 'No selected questionnaire'
            });

            console.log('✅ DEBUG: Available Questionnaires Summary:', {
              hasAvailableQuestionnairesSummary: !!(detailedWorkflowData.availableQuestionnairesSummary && detailedWorkflowData.availableQuestionnairesSummary.length > 0),
              availableQuestionnairesCount: detailedWorkflowData.availableQuestionnairesSummary ? detailedWorkflowData.availableQuestionnairesSummary.length : 0,
              availableQuestionnairesSummary: detailedWorkflowData.availableQuestionnairesSummary || 'No available questionnaires summary'
            });

            console.log('✅ DEBUG: Questionnaire Assignment from DB:', {
              hasQuestionnaireAssignment: !!detailedWorkflowData.questionnaireAssignment,
              questionnaireAssignment: detailedWorkflowData.questionnaireAssignment || 'No questionnaire assignment',
              assignmentKeys: detailedWorkflowData.questionnaireAssignment ? Object.keys(detailedWorkflowData.questionnaireAssignment) : []
            });

            console.log('✅ DEBUG: ========== QUESTIONNAIRE RESPONSES FROM DATABASE ==========');
            console.log('✅ DEBUG: Responses Object:', {
              hasResponses: !!detailedWorkflowData.responses,
              responsesType: typeof detailedWorkflowData.responses,
              responsesIsObject: typeof detailedWorkflowData.responses === 'object',
              responsesKeys: detailedWorkflowData.responses ? Object.keys(detailedWorkflowData.responses) : [],
              responsesCount: detailedWorkflowData.responses ? Object.keys(detailedWorkflowData.responses).length : 0,
              rawResponses: detailedWorkflowData.responses || 'No responses'
            });

            if (detailedWorkflowData.responses) {
              console.log('✅ DEBUG: Individual Response Fields:', {
                responseFields: Object.entries(detailedWorkflowData.responses).map(([key, value]) => ({
                  fieldKey: key,
                  fieldValue: value,
                  valueType: typeof value
                }))
              });
            }

            console.log('✅ DEBUG: Steps Progress from DB:', {
              hasStepsProgress: !!(detailedWorkflowData.stepsProgress && detailedWorkflowData.stepsProgress.length > 0),
              stepsProgressCount: detailedWorkflowData.stepsProgress ? detailedWorkflowData.stepsProgress.length : 0,
              stepsProgress: detailedWorkflowData.stepsProgress || 'No steps progress'
            });

            console.log('✅ DEBUG: ========== COMPLETE WORKFLOW OBJECT ==========');
            console.log('✅ DEBUG: Full workflow object from database:', detailedWorkflowData);
          }

          // Check if the response has the expected structure
          if (!detailedWorkflowData || typeof detailedWorkflowData !== 'object') {
            console.warn('⚠️ DEBUG: getWorkflowProgress returned invalid data:', detailedWorkflowData);
            throw new Error('Invalid workflow data structure returned from API');
          }

          console.log('🔄 DEBUG: Auto-filling workflow data from getWorkflowProgress');
          await autoFillFromSavedWorkflow(detailedWorkflowData);
          
          // Also check for and load previous questionnaire responses
          console.log('🔄 DEBUG: Checking for previous questionnaire responses in workflow');
          await loadPreviousQuestionnaireFromWorkflow(detailedWorkflowData);
          
          const clientName = detailedWorkflowData.client?.name || 
                           `${detailedWorkflowData.client?.firstName} ${detailedWorkflowData.client?.lastName}`.trim() || 
                           matchingWorkflow.client?.name || 
                           `${matchingWorkflow.client?.firstName} ${matchingWorkflow.client?.lastName}`.trim() || 
                           'client';
          
          toast.success(`Complete workflow data loaded for ${clientName}`);
          return true;
          
        } catch (progressError: any) {
          console.error('❌ DEBUG: Failed to get detailed workflow progress:', {
            error: progressError,
            errorMessage: progressError.message,
            errorStatus: progressError.response?.status,
            errorData: progressError.response?.data,
            workflowId: workflowId
          });
          
          // Fallback to using the basic workflow data if getWorkflowProgress fails
          console.log('🔄 DEBUG: Falling back to basic workflow data from matching workflow');
          console.log('🔄 DEBUG: Basic workflow data structure:', {
            hasClient: !!matchingWorkflow.client,
            hasCase: !!matchingWorkflow.case,
            hasSelectedForms: !!(matchingWorkflow.selectedForms && matchingWorkflow.selectedForms.length > 0),
            hasQuestionnaire: !!matchingWorkflow.selectedQuestionnaire,
            allKeys: Object.keys(matchingWorkflow)
          });
          
          await autoFillFromSavedWorkflow(matchingWorkflow);
          
          // Also check for and load previous questionnaire responses from fallback data
          console.log('🔄 DEBUG: Checking for previous questionnaire responses in fallback workflow data');
          await loadPreviousQuestionnaireFromWorkflow(matchingWorkflow);
          
          const clientName = matchingWorkflow.client?.name || `${matchingWorkflow.client?.firstName} ${matchingWorkflow.client?.lastName}`.trim() || 'client';
          toast.success(`Basic workflow data loaded for ${clientName} (API error: ${progressError.message})`);
          return true;
        }
      } else {
        console.log('⚠️ DEBUG: No matching workflow found after all attempts');
        toast('No matching workflow found for this client');
        return false;
      }

    } catch (error) {
      console.error('❌ DEBUG: Auto-fill error:', error);
      toast.error('Error during auto-fill: ' + (error as Error).message);
      return false;
    }
  };

  // Function to save all workflow progress before questionnaire assignment
  const saveWorkflowProgressLocal = async () => {
    try {
      // DEBUG: Log the current client address state before saving
      console.log('🔍 DEBUG: Client address before saving:', {
        fullAddress: client.address,
        aptNumber: client.address?.aptNumber,
        aptSuiteFlr: client.address?.aptSuiteFlr,
        street: client.address?.street,
        city: client.address?.city,
        state: client.address?.state,
        zipCode: client.address?.zipCode
      });

      // Determine formNumber (use first selected form or primary form)
      const primaryFormNumber = selectedForms.length > 0 ? selectedForms[0] : '';
      
      // Determine caseNumber from formCaseIds (use the generated case ID for the primary form)
      const primaryCaseNumber = primaryFormNumber && formCaseIds[primaryFormNumber] 
        ? formCaseIds[primaryFormNumber] 
        : '';

      // Prepare comprehensive workflow data
      const workflowData: {
        workflowId: string;
        createdAt: string;
        updatedAt: string;
        currentStep: number;
        status: string;
        client: any;
        case: any;
        formNumber?: string; // NEW: Form number identifier
        selectedQuestionnaire: string;
        availableQuestionnairesSummary: any[];
        clientCredentials: any;
        stepsProgress: any[];
        questionnaireAssignment?: any;
      } = {
        // Workflow metadata
        workflowId: `workflow_${Date.now()}`,
        createdAt: new Date().toISOString(),
        updatedAt: new Date().toISOString(),
        currentStep,
        status: 'in-progress',

        // Client information
        client: {
          ...client,
          // Explicitly include all name fields
          firstName: client.firstName,
          middleName: client.middleName || '',
          lastName: client.lastName,
          name: client.name, // Full name
          // Explicitly include client ID fields
          clientId: client.clientId || client._id || client.clientId, // MongoDB ObjectId reference
          // Explicitly include immigration-specific identifiers
          alienRegistrationNumber: client.alienRegistrationNumber || '',
          uscisOnlineAccountNumber: client.uscisOnlineAccountNumber || '',
          socialSecurityNumber: client.socialSecurityNumber || '',
          // Explicitly include complete address information
          address: {
            street: client.address?.street || '',
            aptSuiteFlr: client.address?.aptSuiteFlr || '',
            aptNumber: client.address?.aptNumber || '',
            city: client.address?.city || '',
            state: client.address?.state || '',
            zipCode: client.address?.zipCode || '',
            province: client.address?.province || '',
            postalCode: client.address?.postalCode || '',
            country: client.address?.country || ''
          },
          // Remove sensitive data from storage
          password: undefined,
          temporaryPassword: clientCredentials.createAccount ? clientCredentials.password : undefined
          // NOTE: client.createdAt is REMOVED per new schema
        },

        // Case details - Updated structure
        case: {
          // Use caseId instead of id
          caseId: caseData._id || caseData.id || generateObjectId(),
          _id: caseData._id || caseData.id || generateObjectId(),
          // IMPORTANT: caseNumber is the generated case ID (from formCaseIds)
          caseNumber: primaryCaseNumber,
          title: caseData.title || 'Case',
          description: caseData.description || '',
          category: caseData.category || '',
          subcategory: caseData.subcategory || '',
          status: caseData.status || 'draft',
          priority: caseData.priority || 'medium',
          type: caseData.type || 'Family-Based',
          visaType: caseData.visaType || '',
          priorityDate: caseData.priorityDate || '',
          openDate: caseData.openDate || caseData.startDate || '',
          dueDate: caseData.dueDate || '',
          startDate: caseData.startDate || '',
          expectedClosureDate: caseData.expectedClosureDate || '',
          assignedAttorney: caseData.assignedAttorney || '',
          createdAt: caseData.createdAt || new Date().toISOString()
          // REMOVED: case.id (use case.caseId), case.clientId, case.assignedForms, 
          //          case.questionnaires, case.formCaseIds
        },

        // NEW: Form number identifier
        formNumber: primaryFormNumber,

        // Questionnaire selection
        selectedQuestionnaire,
        availableQuestionnairesSummary: availableQuestionnaires.map(q => ({
          id: q._id || q.id,
          title: q.title || q.name,
          category: q.category,
          fieldsCount: (q.fields || q.questions || []).length
        })),

        // Client credentials info (without password)
        clientCredentials: {
          email: clientCredentials.email || client.email,
          createAccount: clientCredentials.createAccount,
          // Don't store actual password
          hasPassword: !!clientCredentials.password
        },

        // Workflow steps progress
        stepsProgress: NEW_WORKFLOW_STEPS.map((step, index) => ({
          ...step,
          index,
          status: index < currentStep ? 'completed' : index === currentStep ? 'current' : 'pending',
          completedAt: index < currentStep ? new Date().toISOString() : undefined
        }))
        // REMOVED: selectedForms, formCaseIds, formTemplates (removed from workflow schema)
      };

      // Add questionnaire assignment if using existing response
      if (useExistingResponse && selectedExistingResponse) {
        console.log('🔄 DEBUG: Adding questionnaire assignment with previous response to workflow data:', {
          selectedExistingResponse,
          hasExistingResponses: existingQuestionnaireResponses.length > 0
        });

        // Find the selected existing response
        const existingResponse = existingQuestionnaireResponses.find(r => r.id === selectedExistingResponse);
        if (existingResponse) {
          workflowData.questionnaireAssignment = {
            id: `assignment_${Date.now()}`,
            caseId: caseData._id || caseData.id || caseData.caseId,
            clientId: client.clientId || client._id,
            questionnaireId: existingResponse.questionnaireId,
            questionnaireName: existingResponse.questionnaireTitle,
            status: 'completed',
            assignedAt: new Date().toISOString(),
            completedAt: new Date().toISOString(),
            responses: existingResponse.responses || {},
            // Metadata about reused response
            reuseMetadata: {
              originalResponseId: existingResponse.id,
              originalCaseId: existingResponse.caseId,
              originalSubmittedAt: existingResponse.submittedAt,
              reusedAt: new Date().toISOString(),
              newCaseId: caseData._id || caseData.id || caseData.caseId,
              newFormNumber: primaryFormNumber
            }
            // REMOVED: formCaseIds, selectedForms (removed from workflow schema)
          };

          console.log('✅ DEBUG: Questionnaire assignment added with response data:', {
            assignmentId: workflowData.questionnaireAssignment.id,
            responseCount: Object.keys(existingResponse.responses || {}).length,
            questionnaireTitle: existingResponse.questionnaireTitle,
            originalCaseId: existingResponse.caseId,
            newCaseId: caseData.id || caseData._id
          });
        } else {
          console.warn('⚠️ DEBUG: Selected existing response not found in available responses');
        }
      } else {
        console.log('🔍 DEBUG: Not using existing response - no questionnaire assignment added to workflow data:', {
          useExistingResponse,
          selectedExistingResponse,
          willAddQuestionnaireAssignment: false
        });
      }



      // Check if we should save to API
      const token = localStorage.getItem('token');

      if (token) {
        try {
          // Validate required fields before saving
          const missingFields = [];
          if (!client.firstName?.trim()) missingFields.push('First Name');
          if (!client.lastName?.trim()) missingFields.push('Last Name');
          if (!client.email?.trim()) missingFields.push('Email');
          if (!client.address?.street?.trim()) missingFields.push('Street Address');
          if (!client.address?.city?.trim()) missingFields.push('City');
          if (!client.address?.state?.trim()) missingFields.push('State/Province');
          if (!client.address?.zipCode?.trim()) missingFields.push('ZIP/Postal Code');
          if (!client.address?.country?.trim()) missingFields.push('Country');

          if (missingFields.length > 0) {
            const errorMessage = `Please fill in the following required fields: ${missingFields.join(', ')}`;
            console.error('❌ DEBUG: Validation failed - missing required fields:', missingFields);
            toast.error(errorMessage);
            throw new Error(errorMessage);
          }

          // DEBUG: Log the address data being sent to API
          console.log('🔍 DEBUG: Address data being sent to API:', {
            clientAddress: workflowData.client.address,
            aptNumber: workflowData.client.address?.aptNumber,
            aptSuiteFlr: workflowData.client.address?.aptSuiteFlr,
            fullWorkflowData: JSON.stringify(workflowData.client.address, null, 2)
          });

          // Save to API only
          const response = await saveWorkflowProgress(workflowData);


          // Store the workflow ID from API response
          if (response?.workflowId) {
            workflowData.workflowId = response.workflowId;
          }

          // DEBUG: Log successful save response
          console.log('✅ DEBUG: Workflow saved successfully to API:', {
            workflowId: response?.workflowId,
            savedAptNumber: response?.client?.address?.aptNumber,
            responseKeys: Object.keys(response || {}),
            fullResponse: response
          });

          // Workflow progress saved to server

        } catch (apiError: any) {


          // Check if it's a 404 (endpoint doesn't exist)
          if (apiError.response?.status === 404) {

            toast.error('Workflow save endpoint not available', { duration: 3000 });
          } else {
            toast.error('Failed to save workflow progress to server', { duration: 3000 });
          }
          throw apiError; // Re-throw error since we're not saving locally anymore
        }
      } else {

        toast.error('Authentication required to save workflow');
        throw new Error('No authentication token available');
      }

      return workflowData;

    } catch (error) {

      toast.error('Failed to save workflow progress');
      throw error;
    }
  };

  // Function to save existing client filled details separately in the database
  const saveExistingClientDetailsToDatabase = async (existingResponse: any, currentClient: any, currentCase: any) => {
    try {
      console.log('🔄 DEBUG: Saving existing client filled details separately to database:', {
        existingResponseId: existingResponse.id,
        clientId: currentClient.id,
        newCaseId: currentCase.id || currentCase._id,
        responseCount: Object.keys(existingResponse.responses || {}).length
      });

      const token = localStorage.getItem('token');
      if (!token) {
        throw new Error('Authentication token not found');
      }

      // Extract client information from the existing response
      const clientDetailsFromResponse = {
        // Basic client info
        clientId: currentClient.id || currentClient._id,
        clientName: currentClient.name,
        clientEmail: currentClient.email,
        
        // Response metadata
        originalResponseId: existingResponse.id,
        originalCaseId: existingResponse.caseId,
        originalQuestionnaireTitle: existingResponse.questionnaireTitle,
        originalSubmittedAt: existingResponse.submittedAt,
        
        // New case context
        newCaseId: currentCase.id || currentCase._id,
        newCaseTitle: currentCase.title || 'Untitled Case',
        newSelectedForms: selectedForms,
        
        // Filled details from responses
        filledDetails: existingResponse.responses || {},
        
        // Metadata
        reuseTimestamp: new Date().toISOString(),
        questionnaireId: existingResponse.questionnaireId,
        totalAnswers: Object.keys(existingResponse.responses || {}).length,
        
        // Attorney information
        attorneyId: localStorage.getItem('user') ? JSON.parse(localStorage.getItem('user') || '{}').id : null,
        companyId: localStorage.getItem('companyId')
      };

      // Import the api utility
      const { default: api } = await import('../utils/api');

      // Try to save to multiple possible endpoints
      const saveEndpoints = [
        '/api/v1/client-response-reuse',
        '/api/client-response-reuse',
        '/client-response-reuse',
        '/api/v1/existing-client-details',
        '/api/existing-client-details'
      ];

      let saveSuccess = false;
      let lastError = null;

      for (const endpoint of saveEndpoints) {
        try {
          console.log(`🔄 DEBUG: Attempting to save client details to endpoint: ${endpoint}`);
          
          const response = await api.post(endpoint, clientDetailsFromResponse, {
            headers: {
              'Authorization': `Bearer ${token}`,
              'Content-Type': 'application/json'
            }
          });

          console.log(`✅ DEBUG: Successfully saved client details to ${endpoint}:`, response.data);
          saveSuccess = true;
          
          toast.success(
            <div>
              <p>✅ Client details saved separately to database</p>
              <p className="text-sm mt-1">📊 {clientDetailsFromResponse.totalAnswers} responses archived</p>
              <p className="text-xs text-green-600">🔗 Linked to new case: {currentCase.title || 'Untitled Case'}</p>
            </div>,
            { duration: 6000 }
          );
          
          break;
        } catch (endpointError: any) {
          console.log(`⚠️ DEBUG: Endpoint ${endpoint} failed:`, endpointError.message);
          lastError = endpointError;
        }
      }

      if (!saveSuccess) {
        console.error('❌ DEBUG: All endpoints failed to save client details:', lastError);
        toast.error(
          <div>
            <p>⚠️ Client details could not be saved separately</p>
            <p className="text-sm mt-1">Response will still be reused for the workflow</p>
          </div>,
          { duration: 5000 }
        );
      }

    } catch (error: any) {
      console.error('❌ ERROR: Failed to save existing client details to database:', error);
      toast.error(
        <div>
          <p>⚠️ Could not save client details separately</p>
          <p className="text-sm mt-1">Response will still be reused for the workflow</p>
        </div>,
        { duration: 5000 }
      );
    }
  };

  const handleQuestionnaireAssignment = async (questionnaireIdOverride?: string) => {
    // Use override when provided (avoids waiting on React state updates)
    const effectiveQuestionnaire = questionnaireIdOverride ?? selectedQuestionnaire;

  
    if (!effectiveQuestionnaire) {
      console.log('🚫 DEBUG: No selected/effective questionnaire - returning early');
      return;
    }

    // Check if using existing response
    if (useExistingResponse && selectedExistingResponse) {
      console.log('🔄 DEBUG: Processing existing response selection for workflow save:', {
        selectedExistingResponse,
        useExistingResponse,
        clientId: client.clientId,
        clientName: client.name,
        newCaseId: caseData.id || caseData._id,
        selectedForms
      });

      try {
        setLoading(true);

        // Generate a consistent case ID that will be used across all collections
        const consistentCaseId = caseData.id || caseData._id || generateObjectId();
        
        // Ensure the caseData has the consistent ID
        setCaseData(prev => ({
          ...prev,
          caseId: consistentCaseId,
          id: consistentCaseId,
          _id: consistentCaseId
        }));

        // Find the selected existing response
        const existingResponse = existingQuestionnaireResponses.find(r => r.id === selectedExistingResponse);
        if (!existingResponse) {
          toast.error('Selected response not found.');
          setLoading(false);
          return;
        }

        console.log('✅ DEBUG: Found existing response to reuse:', {
          responseId: existingResponse.id,
          questionnaireTitle: existingResponse.questionnaireTitle,
          originalCaseId: existingResponse.caseId,
          responseCount: Object.keys(existingResponse.responses || {}).length
        });

        // Save the existing client filled details separately in the database
        await saveExistingClientDetailsToDatabase(existingResponse, client, caseData);

        // Save the existing response data to client responses for the UI
        setClientResponses(existingResponse.responses || {});

        // Create comprehensive workflow data with existing response
        const workflowDataWithExistingResponse = {
          // Workflow metadata
          workflowId: `workflow_${Date.now()}`,
          createdAt: new Date().toISOString(),
          updatedAt: new Date().toISOString(),
          currentStep,
          status: 'in-progress',
          
          // Top-level client ID for database queries
          clientId: client.clientId || client._id,
          
          // Client information
          client: {
            ...client,
            clientId: client.clientId || client._id, // Ensure client object has ID
            firstName: client.firstName,
            middleName: client.middleName || '',
            lastName: client.lastName,
            name: client.name,
            // Include immigration-specific identifiers
            alienRegistrationNumber: client.alienRegistrationNumber || '',
            uscisOnlineAccountNumber: client.uscisOnlineAccountNumber || '',
            socialSecurityNumber: client.socialSecurityNumber || '',
            address: {
              street: client.address?.street || '',
              aptSuiteFlr: client.address?.aptSuiteFlr || '',
              aptNumber: client.address?.aptNumber || '',
              city: client.address?.city || '',
              state: client.address?.state || '',
              zipCode: client.address?.zipCode || '',
              province: client.address?.province || '',
              postalCode: client.address?.postalCode || '',
              country: client.address?.country || ''
            }
          },

          // Case details (NEW CASE) - Updated structure
          case: {
            // Use caseId instead of id
            caseId: consistentCaseId,
            _id: consistentCaseId,
            // IMPORTANT: caseNumber is the generated case ID (from formCaseIds)
            caseNumber: selectedForms.length > 0 && formCaseIds[selectedForms[0]] ? formCaseIds[selectedForms[0]] : '',
            title: caseData.title || 'Case',
            description: caseData.description || '',
            category: caseData.category || '',
            subcategory: caseData.subcategory || '',
            status: caseData.status || 'draft',
            priority: caseData.priority || 'medium',
            type: caseData.type || 'Family-Based',
            visaType: caseData.visaType || '',
            priorityDate: caseData.priorityDate || '',
            openDate: caseData.openDate || caseData.startDate || '',
            dueDate: caseData.dueDate || '',
            startDate: caseData.startDate || '',
            expectedClosureDate: caseData.expectedClosureDate || '',
            assignedAttorney: caseData.assignedAttorney || '',
            createdAt: caseData.createdAt || new Date().toISOString()
            // REMOVED: case.id (use case.caseId), case.clientId, case.assignedForms, 
            //          case.questionnaires, case.formCaseIds
          },

          // NEW: Form number identifier
          formNumber: selectedForms.length > 0 ? selectedForms[0] : '',
          
          // REMOVED: selectedForms, formCaseIds, formTemplates (removed from workflow schema)

          // Questionnaire information
          // Use the effectiveQuestionnaire (may be provided by override) to avoid race with React state
          selectedQuestionnaire: effectiveQuestionnaire,
          
          // EXISTING RESPONSE DATA - This is the key addition
          questionnaireAssignment: {
            id: `assignment_${Date.now()}`,
            caseId: consistentCaseId,
            clientId: client.clientId || client._id,
            questionnaireId: existingResponse.questionnaireId,
            questionnaireName: existingResponse.questionnaireTitle,
            status: 'completed',
            assignedAt: new Date().toISOString(),
            completedAt: new Date().toISOString(),
            responses: existingResponse.responses,
            // Metadata about reused response
            reuseMetadata: {
              originalResponseId: existingResponse.id,
              originalCaseId: existingResponse.caseId,
              originalSubmittedAt: existingResponse.submittedAt,
              reusedAt: new Date().toISOString(),
              newCaseId: consistentCaseId,
              newFormNumber: selectedForms.length > 0 ? selectedForms[0] : ''
            }
            // REMOVED: formCaseIds, selectedForms (removed from workflow schema)
          },

          // Client credentials info
          clientCredentials: {
            email: clientCredentials.email || client.email,
            createAccount: clientCredentials.createAccount,
            hasPassword: !!clientCredentials.password
          },

          // Workflow steps progress
          stepsProgress: NEW_WORKFLOW_STEPS.map((step, index) => ({
            ...step,
            index,
            status: index < currentStep ? 'completed' : index === currentStep ? 'current' : 'pending',
            completedAt: index < currentStep ? new Date().toISOString() : undefined
          }))
        };

        

        // Log the complete data structure being sent (truncated for readability)
     
        // Save the comprehensive workflow data to the database
        const token = localStorage.getItem('token');
        if (token) {
          // Validate required fields before API call
          const validationErrors = [];
          if (!workflowDataWithExistingResponse.workflowId) validationErrors.push('Missing workflowId');
          if (!workflowDataWithExistingResponse.client) validationErrors.push('Missing client data');
          if (!workflowDataWithExistingResponse.case) validationErrors.push('Missing case data');
          if (!workflowDataWithExistingResponse.status) validationErrors.push('Missing status');
          
          if (validationErrors.length > 0) {
            console.error('❌ DEBUG: Validation errors before API call:', validationErrors);
            toast.error(
              <div>
                <p>❌ Data validation failed</p>
                <p className="text-sm mt-1">Errors: {validationErrors.join(', ')}</p>
              </div>,
              { duration: 8000 }
            );
            setLoading(false);
            return;
          }

          try {
            console.log('🔄 DEBUG: Calling saveWorkflowProgress with token present');
            
            // Validate required fields before saving - less strict for existing responses
            const missingFields = [];
            if (!client.firstName?.trim()) missingFields.push('First Name');
            if (!client.lastName?.trim()) missingFields.push('Last Name');
            if (!client.email?.trim()) missingFields.push('Email');
            
            // For existing responses, only require basic address info, not all fields
            if (!client.address?.city?.trim()) missingFields.push('City');
            if (!client.address?.country?.trim()) missingFields.push('Country');

            if (missingFields.length > 0) {
              const errorMessage = `Please fill in the following required fields: ${missingFields.join(', ')}`;
              console.error('❌ DEBUG: Validation failed - missing required fields:', missingFields);
              toast.error(errorMessage);
              setLoading(false);
              return;
            }
            
            console.log('✅ DEBUG: Validation passed for existing response workflow - proceeding to save...');
            
            // Test API connectivity before the actual call
            console.log('🔄 DEBUG: Testing API connectivity...');
            const { default: api } = await import('../utils/api');
            
            // Simple connectivity test
            try {
              const testResponse = await api.get('/api/v1/auth/profile', {
                headers: { 'Authorization': `Bearer ${token}` }
              });
              console.log('✅ DEBUG: API connectivity test passed:', testResponse.status);
            } catch (connectivityError: any) {
              console.warn('⚠️ DEBUG: API connectivity test failed:', {
                status: connectivityError?.response?.status,
                message: connectivityError?.message
              });
            }
            
            let response = await saveWorkflowProgress(workflowDataWithExistingResponse);
            
            // Alternative direct API call for testing
            if (!response || !response.success) {
              console.log('🔄 DEBUG: Trying direct API call as fallback...');
              try {
                const directResponse = await api.post('/api/v1/workflows/progress', workflowDataWithExistingResponse, {
                  headers: {
                    'Authorization': `Bearer ${token}`,
                    'Content-Type': 'application/json'
                  }
                });
                console.log('✅ DEBUG: Direct API call succeeded:', directResponse.data);
                response = directResponse.data;
              } catch (directError: any) {
                console.error('❌ DEBUG: Direct API call also failed:', {
                  status: directError?.response?.status,
                  data: directError?.response?.data,
                  message: directError?.message
                });
              }
            }
            console.log('✅ DEBUG: Workflow with existing response saved to database:', {
              success: response?.success,
              dataId: response?.data?.id || response?.data?._id,
              message: response?.message,
              fullResponse: response
            });
            
            // ✅ CREATE ENHANCED CASE WITH DEDICATED API ENDPOINT (for existing response path)
            try {
              console.log('🔄 Creating enhanced case for existing response workflow...');
              console.log('🔍 DEBUG: Client data for enhanced case:', {
                clientId: client.clientId,
                clientInternalId: client._id,
                clientEmail: client.email,
                clientName: client.name,
                finalClientId: client.clientId || client._id || '',
                hasClientId: !!(client.clientId),
                hasInternalId: !!(client._id)
              });
              
              // Get current user for assignedTo field
<<<<<<< HEAD
              const currentUser = JSON.parse(localStorage.getItem('user') || '{}');
              const assignedToId = currentUser._id || currentUser.id;
=======
              // Prepare enhanced case data for existing response path
              // const enhancedCaseData: EnhancedCaseData = {
              //   // Required fields
              //   type: caseData.category || 'Family-Based',
              //   clientId: client.clientId || client._id || '',
                
              //   // Enhanced fields
              //   title: caseData.title || `${client.name} - ${caseData.category || 'Immigration'} Case (Existing Response)`,
              //   description: caseData.description || `${caseData.category || 'Immigration'} case for ${client.name} using existing questionnaire response`,
              //   category: caseData.category || 'family-based',
              //   subcategory: caseData.subcategory || 'adjustment-of-status',
              //   priority: (caseData.priority?.charAt(0).toUpperCase() + caseData.priority?.slice(1)) as 'Low' | 'Medium' | 'High' | 'Urgent' || 'Medium',
              //   dueDate: caseData.dueDate || new Date(Date.now() + 30 * 24 * 60 * 60 * 1000).toISOString(), // Default 30 days
              //   assignedTo: assignedToId,
                
              //   // Form management
              //   assignedForms: selectedForms || [],
              //   formCaseIds: formCaseIds || {},
              //   questionnaires: [existingResponse.questionnaireId],
                
              //   // Optional fields
              //   status: 'in-progress', // Mark as in-progress since responses already exist
              //   startDate: new Date().toISOString(),
              //   expectedClosureDate: caseData.expectedClosureDate,
              //   notes: `Case created with existing questionnaire response. Original response from: ${existingResponse.questionnaireTitle}. Original case: ${existingResponse.caseId}`
              // };

              // const caseResponse = await createEnhancedCase(enhancedCaseData);
              
              // if (caseResponse && caseResponse.data) {
              //   console.log('✅ Enhanced case created for existing response:', {
              //     caseId: caseResponse.data.case?._id || caseResponse.data._id,
              //     success: caseResponse.data.success,
              //     message: caseResponse.data.message
              //   });
                
              //   // Update local case data with the newly created case information
              //   const createdCase = caseResponse.data.case || caseResponse.data;
              //   if (createdCase._id) {
              //     setCaseData(prev => ({
              //       ...prev,
              //       id: createdCase._id,
              //       _id: createdCase._id,
              //       ...createdCase
              //     }));
              //   }
                
              //   toast.success(
              //     <div>
              //       <p>✅ Enhanced case created with existing response!</p>
              //       <p className="text-sm mt-1">📋 Case ID: {createdCase._id}</p>
              //       <p className="text-sm">📁 Reused response: {existingResponse.questionnaireTitle}</p>
              //       <p className="text-xs text-green-600">💾 Saved separately in cases collection</p>
              //     </div>,
              //     { duration: 6000 }
              //   );
              // }
>>>>>>> 1dfa4467
              
            } catch (caseError: any) {
              console.error('❌ Error creating enhanced case for existing response:', {
                error: caseError.message,
                status: caseError.response?.status,
                data: caseError.response?.data,
                stack: caseError.stack,
                clientId: client.clientId || client._id,
                hasClientId: !!(client.clientId || client._id),
                enhancedCaseDataSnapshot: {
                  clientId: workflowDataWithExistingResponse?.clientId || client.clientId || client.id || client._id,
                  type: caseData.category || 'Family-Based',
                  title: caseData.title || `${client.name} - ${caseData.category || 'Immigration'} Case`
                }
              });
              
              // Check if it's a network or server error
              if (caseError.response?.status >= 500) {
                console.error('🚨 SERVER ERROR: Backend may not be saving to ims_cases collection');
              } else if (caseError.response?.status >= 400) {
                console.error('🚨 CLIENT ERROR: Request data may be invalid');
              }
              
              // Don't fail the entire workflow, just log the case creation error
              toast.error(
                <div>
                  <p>⚠️ Case creation failed but workflow saved</p>
                  <p className="text-sm mt-1">Existing response workflow is still active</p>
                  <p className="text-xs text-gray-600">Error: {caseError.message}</p>
                  <p className="text-xs text-red-600">Status: {caseError.response?.status || 'Network Error'}</p>
                </div>,
                { duration: 8000 }
              );
            }
            
            toast.success(
              <div>
                <p>✅ Previous response selected and saved for client {client.name}</p>
                <p className="text-sm mt-1">📋 Response: {existingResponse.questionnaireTitle}</p>
                <p className="text-sm text-green-600">📁 New case: {caseData.title || 'Untitled Case'}</p>
                <p className="text-xs text-blue-600">💾 Workflow saved to database with existing response data</p>
              </div>,
              { duration: 8000 }
            );

            // Set the questionnaire assignment for the UI
            const assignment: QuestionnaireAssignment = {
              id: workflowDataWithExistingResponse.questionnaireAssignment.id,
              caseId: consistentCaseId,
              clientId: client.clientId || client._id || '',
              questionnaireId: existingResponse.questionnaireId,
              questionnaireName: existingResponse.questionnaireTitle,
              status: 'completed',
              assignedAt: new Date().toISOString(),
              completedAt: new Date().toISOString(),
              responses: existingResponse.responses,
              dueDate: new Date(Date.now() + 7 * 24 * 60 * 60 * 1000).toISOString(),
              notes: `Reused response from previous case. Original case: ${existingResponse.caseId}`,
              clientEmail: client.email,
              formCaseIds: formCaseIds,
              selectedForms: selectedForms
            };

            setQuestionnaireAssignment(assignment);

            // Move to initial screen after successful assignment
            
            // Reset workflow state for new client creation
            setCurrentStep(0);
            setClient({
              id: '',
              name: '',
              firstName: '',
              middleName: '',
              lastName: '',
              email: '',
              phone: '',
              address: {
                street: '',
                aptSuiteFlr: '',
                aptNumber: '',
                city: '',
                state: '',
                zipCode: '',
                province: '',
                postalCode: '',
                country: '',
              },
              dateOfBirth: '',
              nationality: '',
              // Immigration-specific fields
              alienRegistrationNumber: '',
              uscisOnlineAccountNumber: '',
              socialSecurityNumber: '',
              status: 'active',
              createdAt: ''
            });
            setCaseData({
              id: '',
              clientId: '',
              title: '',
              description: '',
              category: '',
              subcategory: '',
              type: 'Family-Based',
              status: 'draft',
              priority: 'medium',
              assignedForms: [],
              questionnaires: [],
              createdAt: '',
              dueDate: '',
              startDate: '',
              expectedClosureDate: '',
              assignedAttorney: '',
              formCaseIds: {}
            });
            setSelectedForms([]);
            setFormCaseIds({});
            setSelectedQuestionnaire('');
            setClientCredentials({
              email: '',
              password: '',
              createAccount: false
            });
            
            // Show success message for new client creation completion
            toast.success(
              <div>
                <p>🎉 <strong>New Client Successfully Created!</strong></p>
                <p className="text-sm mt-1">✅ Client: {client.name}</p>
                <p className="text-sm">✅ Case: {caseData.title || 'Untitled Case'}</p>
                <p className="text-sm">✅ Questionnaire: {assignment.questionnaireName}</p>
                <p className="text-xs text-green-600 mt-2">Ready to create another client or process existing clients.</p>
              </div>,
              { duration: 10000 }
            );
            
          } catch (apiError: any) {
            console.error('❌ DEBUG: Failed to save workflow with existing response:', {
              error: apiError,
              message: apiError?.message,
              status: apiError?.response?.status,
              statusText: apiError?.response?.statusText,
              data: apiError?.response?.data,
              config: {
                url: apiError?.config?.url,
                method: apiError?.config?.method,
                headers: apiError?.config?.headers
              }
            });
            
            // Show detailed error to user
            const errorMessage = apiError?.response?.data?.message || 
                               apiError?.response?.data?.error || 
                               apiError?.message || 
                               'Unknown error occurred';
            
            toast.error(
              <div>
                <p>❌ Failed to save workflow to database</p>
                <p className="text-sm mt-1">Error: {errorMessage}</p>
                <p className="text-xs text-gray-600">Check console for detailed error information</p>
              </div>,
              { duration: 10000 }
            );
          }
        } else {
          toast.error('Authentication required to save workflow');
        }

        setLoading(false);
        return;

      } catch (error: any) {
        console.error('❌ DEBUG: Error processing existing response selection:', error);
        toast.error('Failed to process existing response selection. Please try again.');
        setLoading(false);
        return;
      }
    }

    // Original questionnaire assignment logic continues below for new responses
    // For existing clients, skip account creation validation since they already have accounts
    const isExistingClientWithAccount = client.isExistingClient || client.hasUserAccount;
    
    if (!isExistingClientWithAccount) {
      // Only validate account creation requirements for NEW clients
      console.log('🔄 DEBUG: NEW client detected - validating account creation requirements:', {
        clientEmail: client.email,
        createAccount: clientCredentials.createAccount,
        hasPassword: !!clientCredentials.password
      });
      
      if (!clientCredentials.createAccount) {
        toast.error('Client account creation must be enabled to assign questionnaires. Please check "Create Account" option and set a password.');
        return;
      }

      // Ensure password is available for new clients
      if (!clientCredentials.password) {
        toast.error('Password is required for client account creation. Please generate a password first.');
        return;
      }
    } else {
      console.log('✅ DEBUG: EXISTING client detected - COMPLETELY SKIPPING all account creation validation:', {
        clientId: client.clientId,
        clientName: client.name,
        clientEmail: client.email,
        isExistingClient: client.isExistingClient,
        hasUserAccount: client.hasUserAccount,
        skipPasswordValidation: true,
        skipAccountCreationValidation: true
      });
    }

    setLoading(true);

    // Declare assignmentData and clientUserId in outer scope so they're accessible in catch blocks
    let assignmentData: any = null;
    let clientUserId = undefined;

    try {
      // Handle client account creation only for new clients
      if (!isExistingClientWithAccount) {
        console.log('🔄 DEBUG: Processing new client - will create account:', {
          clientEmail: client.email,
          hasPassword: !!clientCredentials.password,
          createAccount: clientCredentials.createAccount
        });
        
        // First, check if we need to create a client account for new clients
        if (clientCredentials.createAccount) {
          if (!clientCredentials.password) {
            toast.error('Password is required for client account creation. Please generate a password in the questionnaire assignment screen.');
            setLoading(false);
            return;
          }

          // Ensure the client object has the password before calling handleClientSubmit
          const clientWithCredentials = {
            ...client,
            password: clientCredentials.password,
            email: clientCredentials.email || client.email
          };

          // Update both state and the direct object reference
          setClient(clientWithCredentials);
          Object.assign(client, clientWithCredentials);
        }

        // Call handleClientSubmit to create the client account for new clients
        const createdUserId = await handleClientSubmit();

        // If client account creation is enabled, use the returned user ID
        if (clientCredentials.createAccount && createdUserId) {
          clientUserId = createdUserId;
        }
      } else {
        // For existing clients, use their existing ID and skip all account creation
        clientUserId = client.clientId || client._id || client.userId;
        console.log('✅ DEBUG: Using existing client ID for questionnaire assignment - NO ACCOUNT CREATION:', {
          clientUserId,
          clientName: client.name,
          clientEmail: client.email,
          isExistingClient: client.isExistingClient,
          hasUserAccount: client.hasUserAccount,
          skipAccountCreation: true
        });
      }
  const selectedQ = availableQuestionnaires.find(q => {
        // Check all possible ID fields
        const possibleIds = [
          q._id,          // MongoDB ObjectId
          q.id,           // Original ID or API ID
          q.originalId,   // Original ID before conversion
          q.name          // Fallback to name if used as ID
        ].filter(Boolean); // Remove undefined/null values

        // For API questionnaires, prioritize matching the q_ prefixed ID
  if (q.apiQuestionnaire && q.id === effectiveQuestionnaire) {

          return true;
        }

        // Check if any of the possible IDs match
  const matches = possibleIds.includes(effectiveQuestionnaire);
        if (matches) {

        }
        return matches;
      });

      if (!selectedQ) {
        toast.error('Could not find selected questionnaire');

        return;
      }

      // Validate that questionnaire has fields/questions
      const normalizedQ = normalizeQuestionnaireStructure(selectedQ);

      // Log the normalized questionnaire for debugging


      // Check for fields/questions in multiple locations
      let fields = normalizedQ.fields || normalizedQ.questions || [];

      // Special handling for API format questionnaires
      if (normalizedQ.id && normalizedQ.id.startsWith('q_') && Array.isArray(normalizedQ.fields)) {

        fields = normalizedQ.fields;
      }

      if (!fields || fields.length === 0) {
        toast.error('This questionnaire has no questions defined. Please select another questionnaire.');
        setLoading(false);
        return;
      }

      // Questionnaire is valid with fields

      // Get questionnaire ID from normalized questionnaire
      const questionnaireId = normalizedQ._id;

      // For API questionnaires (with q_ prefix), we don't validate as MongoDB ObjectId
      const isApiQuestionnaire = normalizedQ.apiQuestionnaire || (questionnaireId && questionnaireId.startsWith('q_'));

      if (!isApiQuestionnaire && !isValidMongoObjectId(questionnaireId)) {

        toast.error(`Cannot assign questionnaire with invalid ID format. Please contact support.`);
        setLoading(false);
        return;
      }

      // Log the ID type for debugging
      if (isApiQuestionnaire) {

      } else {

        // Only validate as MongoDB ObjectId if it's not an API questionnaire
        validateMongoObjectId(questionnaireId, 'questionnaire');
      }

      // If we had to convert the ID, log this for debugging
      if (normalizedQ.originalId) {

      }

      // Use the client ID (which should match the created user account ID)
      let clientId;

      if (clientUserId) {
        // If we have a clientUserId (from account creation), use that as clientId too
        clientId = clientUserId;

      } else {
        // If no user account was created, we should not create a questionnaire assignment
        if (clientCredentials.createAccount) {
          // User wanted account creation but it failed

          toast.error('Cannot create questionnaire assignment because client account creation failed. Please try again.');
          setLoading(false);
          return;
        } else {
          // User explicitly chose not to create account - this should not happen in normal flow

          toast.error('Questionnaire assignments require a client user account. Please enable "Create Account" option.');
          setLoading(false);
          return;
        }
      }






      // Final validation - ensure we have a valid MongoDB ObjectId from user account
      try {
        validateMongoObjectId(clientId, 'client');

      } catch (error) {

        toast.error('Invalid client ID - questionnaire assignment requires a valid user account ID.');
        setLoading(false);
        return;
      }

      // Validate case ID if it exists and ensure it's a valid MongoDB ObjectId
      let caseId = caseData._id || caseData.id;
      if (caseId) {
        // If the case ID isn't a valid ObjectId, convert it
        if (!isValidMongoObjectId(caseId)) {

          // Check if we already have a caseId._id that's valid
          if (caseData._id && isValidMongoObjectId(caseData._id)) {
            caseId = caseData._id;
          } else {
            // Generate a new valid ObjectId
            caseId = generateObjectId();
            // Save it back to the case object for future use
            caseData._id = caseId;
          }
        }
        validateMongoObjectId(caseId, 'case');
      }

      // Define the assignment data with client user information
      assignmentData = {
        questionnaireId,
        questionnaireName: normalizedQ.title || 'Questionnaire',
        clientId, // This should be the user account ID (clientUserId)
        caseId: caseId || undefined,
        status: 'pending',
        assignedAt: new Date().toISOString(),
        dueDate: caseData.dueDate || new Date(Date.now() + 7 * 24 * 60 * 60 * 1000).toISOString(), // Default 7 days due date
        notes: `Please complete this questionnaire for your ${caseData.category || 'immigration'} case.`,
        clientUserId: clientUserId, // Include the created user account ID
        clientEmail: clientCredentials.email || client.email, // Use provided email or client email
        tempPassword: clientCredentials.createAccount ? clientCredentials.password : undefined, // Include password if account was created
        accountCreated: !!clientUserId, // Track whether user account was successfully created
        formCaseIds: formCaseIds, // Include the generated case IDs for each form
        selectedForms: selectedForms, // Include the selected forms
        // Add form type and generated case ID for backend integration
        formNumber: selectedForms.length > 0 ? selectedForms[0] : undefined, // Use the first selected form as primary form number
        formCaseIdGenerated: selectedForms.length > 0 && formCaseIds[selectedForms[0]] ? formCaseIds[selectedForms[0]] : undefined // Use the case ID for the primary form
      };

      // Debug log the validated data before making the API call
      

      // Check if we have an authentication token
      const token = localStorage.getItem('token');
      if (!token) {
        // No authentication token - require login
        toast.error('You must be logged in to assign questionnaires. Please log in and try again.');
        setLoading(false);
        return;
      }

      // Log the token (first 10 chars for security) to verify it exists


      // Use the controller to check if the API endpoint is available
      const endpointPath = LEGAL_WORKFLOW_ENDPOINTS.GET_QUESTIONNAIRE_ASSIGNMENTS;
      const endpointAvailable = await isApiEndpointAvailable(endpointPath);

      // Log and notify user about API availability

      if (!endpointAvailable) {
        toast.error('API endpoint not available. Cannot assign questionnaire without server connection.');
        setLoading(false);
        return;
      }

      let assignment: QuestionnaireAssignment;

      // Attempt API call since endpoint is available
      try {
        // Add debugging for the request

        // Send directly with fetch for creating the assignment
        const response = await createQuestionnaireAssignment(assignmentData);

        // Handle the response which returns json directly
        const responseId = response?.data?.id || response?.id || `assignment_${Date.now()}`;

        assignment = {
          id: responseId,
          caseId: caseData.caseId || caseData._id || caseData.id || '',
          clientId: clientUserId || client.clientId, // Use the user account ID for proper linking
    questionnaireId: effectiveQuestionnaire,
          questionnaireName: selectedQ?.title || selectedQ?.name || 'Questionnaire',
          status: 'pending',
          assignedAt: new Date().toISOString(),
          completedAt: undefined,
          responses: {},
          dueDate: assignmentData.dueDate,
          notes: assignmentData.notes,
          clientEmail: assignmentData.clientEmail,
          clientUserId: assignmentData.clientUserId,
          accountCreated: assignmentData.accountCreated, // Track whether user account was successfully created
          formCaseIds: assignmentData.formCaseIds,
          selectedForms: assignmentData.selectedForms,
          // Add form type and generated case ID for backend integration
          formNumber: assignmentData.formNumber,
          formCaseIdGenerated: assignmentData.formCaseIdGenerated
        };

        // API save succeeded

      } catch (apiError: any) {
        throw apiError; // Re-throw to be caught by the main catch block
      }

      setQuestionnaireAssignment(assignment);

      // Notify the user of success with client account information
      if (clientCredentials.createAccount && clientUserId) {
        toast.success(
          <div>
            <p>✅ Questionnaire "{selectedQ?.title || selectedQ?.name}" assigned to client {client.name}</p>
            <p className="text-sm mt-1">🔐 Client account created:</p>
            <p className="text-xs">Email: {clientCredentials.email || client.email}</p>
            <p className="text-xs">Password: {clientCredentials.password}</p>
          </div>,
          { duration: 8000 }
        );
      } else {
        // Questionnaire assigned to client
      }

      // Save all accumulated workflow data to backend now
      try {
        // Create comprehensive workflow data for new questionnaire assignment (similar to existing response path)
        const workflowDataWithNewAssignment = {
          // Workflow metadata
          workflowId: `workflow_${Date.now()}`,
          createdAt: new Date().toISOString(),
          updatedAt: new Date().toISOString(),
          currentStep,
          status: 'in-progress',
          
          // REMOVED: Top-level clientId (use client.clientId instead)
          
          // Client information
          client: {
            ...client,
            id: clientUserId || client.id || client._id, // Use the newly created client user ID
            clientId: clientUserId || client.clientId || client.id || client._id, // MongoDB ObjectId reference
            firstName: client.firstName,
            middleName: client.middleName || '',
            lastName: client.lastName,
            name: client.name,
            // Include immigration-specific identifiers
            alienRegistrationNumber: client.alienRegistrationNumber || '',
            uscisOnlineAccountNumber: client.uscisOnlineAccountNumber || '',
            socialSecurityNumber: client.socialSecurityNumber || '',
            address: {
              street: client.address?.street || '',
              aptSuiteFlr: client.address?.aptSuiteFlr || '',
              aptNumber: client.address?.aptNumber || '',
              city: client.address?.city || '',
              state: client.address?.state || '',
              zipCode: client.address?.zipCode || '',
              province: client.address?.province || '',
              postalCode: client.address?.postalCode || '',
              country: client.address?.country || ''
            }
            // NOTE: client.createdAt is REMOVED per new schema
          },

          // Case details (NEW CASE or EXISTING CASE) - Updated structure
          case: {
            // Use caseId instead of id
            caseId: caseData._id || caseData.id || caseData.caseId || generateObjectId(),
            _id: caseData._id || caseData.id || generateObjectId(),
            // IMPORTANT: caseNumber is the generated case ID (from formCaseIds)
            caseNumber: selectedForms.length > 0 && formCaseIds[selectedForms[0]] ? formCaseIds[selectedForms[0]] : '',
            title: caseData.title || 'Case',
            description: caseData.description || '',
            category: caseData.category || '',
            subcategory: caseData.subcategory || '',
            status: caseData.status || 'draft',
            priority: caseData.priority || 'medium',
            type: caseData.type || 'Family-Based',
            visaType: caseData.visaType || '',
            priorityDate: caseData.priorityDate || '',
            openDate: caseData.openDate || caseData.startDate || '',
            dueDate: caseData.dueDate || '',
            startDate: caseData.startDate || '',
            expectedClosureDate: caseData.expectedClosureDate || '',
            assignedAttorney: caseData.assignedAttorney || '',
            createdAt: caseData.createdAt || new Date().toISOString()
            // REMOVED: case.id (use case.caseId), case.clientId, case.assignedForms, 
            //          case.questionnaires, case.formCaseIds
          },

          // NEW: Form number identifier
          formNumber: selectedForms.length > 0 ? selectedForms[0] : '',
          
          // REMOVED: selectedForms, formCaseIds, formTemplates (removed from workflow schema)

          // Questionnaire information
          selectedQuestionnaire,
          
          // NEW QUESTIONNAIRE ASSIGNMENT DATA
          questionnaireAssignment: {
            id: assignment.id,
            caseId: assignment.caseId,
            clientId: assignment.clientId,
            questionnaireId: assignment.questionnaireId,
            questionnaireName: assignment.questionnaireName,
            status: 'pending',
            assignedAt: assignment.assignedAt,
            completedAt: assignment.completedAt,
            responses: assignment.responses || {},
            // Metadata about new assignment
            assignmentMetadata: {
              isNewAssignment: true,
              assignedAt: new Date().toISOString(),
              caseId: caseData._id || caseData.id || caseData.caseId,
              formNumber: selectedForms.length > 0 ? selectedForms[0] : '',
              clientAccountCreated: !!clientUserId,
              tempPassword: clientCredentials.createAccount ? clientCredentials.password : undefined
            }
            // REMOVED: formCaseIds, selectedForms (removed from workflow schema)
          },

          // Client credentials info
          clientCredentials: {
            email: clientCredentials.email || client.email,
            createAccount: clientCredentials.createAccount,
            hasPassword: !!clientCredentials.password
          },

          // Workflow steps progress
          stepsProgress: NEW_WORKFLOW_STEPS.map((step, index) => ({
            ...step,
            index,
            status: index < currentStep ? 'completed' : index === currentStep ? 'current' : 'pending',
            completedAt: index < currentStep ? new Date().toISOString() : undefined
          }))
        };

        console.log('🔄 DEBUG: Saving workflow with new questionnaire assignment to database:', {
          workflowId: workflowDataWithNewAssignment.workflowId,
          caseId: workflowDataWithNewAssignment.case.caseId || workflowDataWithNewAssignment.case._id,
          questionnaireId: assignment.questionnaireId,
          questionnaireName: assignment.questionnaireName,
          formNumber: workflowDataWithNewAssignment.formNumber,
          clientAccountCreated: !!clientUserId,
          // Client ID information
          clientObjectId: workflowDataWithNewAssignment.client.id,
          clientClientId: workflowDataWithNewAssignment.client.clientId,
          assignmentClientId: assignment.clientId,
          originalClientId: client.id,
          newlyCreatedClientUserId: clientUserId
        });

        // Save the comprehensive workflow data to the database using saveWorkflowProgress
        const token = localStorage.getItem('token');
        if (token) {
          try {
            // Validate required fields before saving
            const missingFields = [];
            if (!client.firstName?.trim()) missingFields.push('First Name');
            if (!client.lastName?.trim()) missingFields.push('Last Name');
            if (!client.email?.trim()) missingFields.push('Email');
            if (!client.address?.street?.trim()) missingFields.push('Street Address');
            if (!client.address?.city?.trim()) missingFields.push('City');
            if (!client.address?.state?.trim()) missingFields.push('State/Province');
            if (!client.address?.zipCode?.trim()) missingFields.push('ZIP/Postal Code');
            if (!client.address?.country?.trim()) missingFields.push('Country');

            if (missingFields.length > 0) {
              const errorMessage = `Please fill in the following required fields: ${missingFields.join(', ')}`;
              console.error('❌ DEBUG: Validation failed - missing required fields:', missingFields);
              toast.error(errorMessage);
              return;
            }

            // Console log to check client ID before saving workflow for new client
            console.log('🔍 DEBUG: About to save NEW CLIENT workflow - Client ID verification:', {
              clientUserId: clientUserId,
              clientObjectId: workflowDataWithNewAssignment.client.id,
              clientClientId: workflowDataWithNewAssignment.client.clientId,
              assignmentClientId: assignment.clientId,
              originalClientId: client.id,
              clientName: client.name,
              clientEmail: client.email,
              isNewClient: !client.isExistingClient,
              accountCreated: !!clientUserId
            });

            const response = await saveWorkflowProgress(workflowDataWithNewAssignment);
            console.log('✅ DEBUG: Workflow with new assignment saved to database:', response);
            
            // ✅ CREATE ENHANCED CASE WITH DEDICATED API ENDPOINT
            try {
              console.log('🔄 Creating enhanced case with POST /api/v1/cases endpoint...');
              
              // Prepare enhanced case data according to API specification
              // const enhancedCaseData: EnhancedCaseData = {
              //   // Required fields
              //   type: caseData.category || 'Family-Based',
              //   clientId: clientUserId || client.id || client._id || '',
                
              //   // Enhanced fields
              //   title: caseData.title || `${client.name} - ${caseData.category || 'Immigration'} Case`,
              //   description: caseData.description || `${caseData.category || 'Immigration'} case for ${client.name}`,
              //   category: caseData.category || 'family-based',
              //   subcategory: caseData.subcategory || 'adjustment-of-status',
              //   priority: (caseData.priority?.charAt(0).toUpperCase() + caseData.priority?.slice(1)) as 'Low' | 'Medium' | 'High' | 'Urgent' || 'Medium',
              //   dueDate: caseData.dueDate || new Date(Date.now() + 30 * 24 * 60 * 60 * 1000).toISOString(), // Default 30 days
              //   assignedTo: assignedToId,
                
              //   // Form management
              //   assignedForms: selectedForms || [],
              //   formCaseIds: formCaseIds || {},
              //   questionnaires: [selectedQuestionnaire],
                
              //   // Optional fields
              //   status: 'draft',
              //   startDate: new Date().toISOString(),
              //   expectedClosureDate: caseData.expectedClosureDate,
              //   notes: `Case created through workflow automation. Questionnaire: ${assignment.questionnaireName}`
              // };

              // const caseResponse = await createEnhancedCase(enhancedCaseData);
              
              // if (caseResponse && caseResponse.data) {
              //   console.log('✅ Enhanced case created successfully:', {
              //     caseId: caseResponse.data.case?._id || caseResponse.data._id,
              //     success: caseResponse.data.success,
              //     message: caseResponse.data.message
              //   });
                
              //   // Update local case data with the newly created case information
              //   const createdCase = caseResponse.data.case || caseResponse.data;
              //   if (createdCase._id) {
              //     setCaseData(prev => ({
              //       ...prev,
              //       id: createdCase._id,
              //       _id: createdCase._id,
              //       ...createdCase
              //     }));
              //   }
                
              //   toast.success(
              //     <div>
              //       <p>✅ Enhanced case created successfully!</p>
              //       <p className="text-sm mt-1">📋 Case ID: {createdCase._id}</p>
              //       <p className="text-sm">📁 Title: {enhancedCaseData.title}</p>
              //       <p className="text-xs text-green-600">💾 Saved with enhanced fields, forms, and questionnaire assignment</p>
              //     </div>,
              //     { duration: 6000 }
              //   );
              // }
              
            } catch (caseError: any) {
              console.error('❌ Error creating enhanced case:', {
                error: caseError.message,
                status: caseError.response?.status,
                data: caseError.response?.data
              });
              
              // Don't fail the entire workflow, just log the case creation error
              toast.error(
                <div>
                  <p>⚠️ Case creation failed but workflow saved</p>
                  <p className="text-sm mt-1">Questionnaire assignment is still active</p>
                  <p className="text-xs text-gray-600">Error: {caseError.message}</p>
                </div>,
                { duration: 5000 }
              );
            }
            
            toast.success(
              <div>
                <p>✅ New questionnaire assigned and workflow saved for client {client.name}</p>
                <p className="text-sm mt-1">📋 Questionnaire: {assignment.questionnaireName}</p>
                <p className="text-sm text-green-600">📁 Case: {caseData.title || 'Untitled Case'}</p>
                <p className="text-xs text-blue-600">💾 Complete workflow saved to database</p>
              </div>,
              { duration: 8000 }
            );
            
          } catch (workflowSaveError: any) {
            console.error('❌ DEBUG: Failed to save workflow with new assignment:', workflowSaveError);
            // Don't fail the entire process - just log and continue
            toast.error('Questionnaire assigned but workflow save failed. Assignment is still active.');
          }
        } else {
          console.warn('⚠️ DEBUG: No authentication token - skipping workflow save');
        }

        console.log('✅ DEBUG: Workflow data saved successfully to database');

      } catch (error) {
        console.error('❌ DEBUG: Error saving workflow data:', error);
        toast.error('Questionnaire assigned but some data may not be saved to server', { duration: 3000 });
      }

      // Move to initial screen after successful assignment
      console.log('✅ DEBUG: New questionnaire assignment completed - redirecting to initial screen');
      
      // Reset workflow state for new client creation
      setCurrentStep(0);
      setClient({
        id: '',
        clientId: '', // MongoDB ObjectId reference to DEFAULT_IMS_Client
        name: '',
        firstName: '',
        middleName: '',
        lastName: '',
        email: '',
        phone: '',
        address: {
          street: '',
          aptSuiteFlr: '',
          aptNumber: '',
          city: '',
          state: '',
          zipCode: '',
          province: '',
          postalCode: '',
          country: '',
        },
        dateOfBirth: '',
        nationality: '',
        // Immigration-specific fields
        alienRegistrationNumber: '',
        uscisOnlineAccountNumber: '',
        socialSecurityNumber: '',
        status: 'active',
        createdAt: ''
      });
      setCaseData({
        id: '',
        clientId: '',
        title: '',
        description: '',
        category: '',
        subcategory: '',
        type: 'Family-Based',
        status: 'draft',
        priority: 'medium',
        assignedForms: [],
        questionnaires: [],
        createdAt: '',
        dueDate: '',
        startDate: '',
        expectedClosureDate: '',
        assignedAttorney: '',
        formCaseIds: {}
      });
      setSelectedForms([]);
      setFormCaseIds({});
      setSelectedQuestionnaire('');
      setClientCredentials({
        email: '',
        password: '',
        createAccount: false
      });
      
      // Show success message for new client creation completion
      toast.success(
        <div>
          <p>🎉 <strong>New Client Successfully Created!</strong></p>
          <p className="text-sm mt-1">✅ Client: {client.name}</p>
          <p className="text-sm">✅ Case: {caseData.title || 'Untitled Case'}</p>
          <p className="text-sm">✅ Questionnaire: {typeof selectedQuestionnaire === 'string'
            ? selectedQuestionnaire
            : (selectedQuestionnaire && typeof selectedQuestionnaire === 'object'
                ? (selectedQuestionnaire as any)._id || (selectedQuestionnaire as any).id || 'Unknown'
                : 'Unknown')}</p>
          <p className="text-xs text-green-600 mt-2">Ready to create another client or process existing clients.</p>
        </div>,
        { duration: 10000 }
      );
    } catch (error: any) {

      // Display more specific error messages
      if (error?.message && error.message.includes('Invalid')) {
        // This is our validation error
        toast.error(error.message);
        setLoading(false);
        return;
      } else if (error?.message && error.message.includes('Authentication required')) {
        // Authentication error
        toast.error('You must be logged in to assign questionnaires. Please log in first.');
        setLoading(false);
        return;
      } else if (error?.response?.status === 404 || error?.message?.includes('not found')) {
        // API endpoint not found
        toast.error('API endpoint not found. Cannot assign questionnaire without server connection.', { duration: 4000 });
        setLoading(false);
        return;
      } else if (error?.response?.data?.error) {
        // This is an API error with details
        toast.error(`API Error: ${error.response.data.error}`);
        setLoading(false);
        return;
      } else {
        // Generic fallback error
        toast.error('Failed to assign questionnaire. Please check your connection and try again.');
        setLoading(false);
        return;
      }
    } finally {
      setLoading(false);
    }
  };

  const handleResponseSubmit = async () => {
    if (!questionnaireAssignment) return;

    try {
      setLoading(true);

      // Use controller to submit responses
      if (questionnaireAssignment.id && !questionnaireAssignment.id.startsWith('assignment_')) {
        // Submit using API for real server-generated IDs
        await submitQuestionnaireResponses(questionnaireAssignment.id, clientResponses);
      }

      const updatedAssignment = {
        ...questionnaireAssignment,
        status: 'completed' as const,
        completedAt: new Date().toISOString(),
        responses: clientResponses
      };

      setQuestionnaireAssignment(updatedAssignment);

      // Note: Data is now only saved to backend via API

      // Questionnaire responses saved successfully
      handleNext();
    } catch (error) {

      toast.error('There was an error saving the responses. Please try again.');
    } finally {
      setLoading(false);
    }
  };

  // New function to auto-generate forms using renderFormWithData
  const handleAutoGenerateForms = async () => {
    try {
      setGeneratingForms(true);
      setGeneratedForms([]);

      console.log(completeWorkflowDetails);

      // Prepare comprehensive form data from all collected information
      const formData = {
        // Required fields for validation
        clientId: client.clientId || client._id || '',
        formNumber: selectedForms && selectedForms.length > 0 ? selectedForms[0] : 'workflow-step',

        // Client information
        clientFirstName: client.firstName || '',
        clientLastName: client.lastName || '',
        clientEmail: client.email || '',
        clientPhone: client.phone || '',
        clientDateOfBirth: client.dateOfBirth || '',
        clientNationality: client.nationality || '',

        // Client address
        clientStreet: client.address?.street || '',
        clientCity: client.address?.city || '',
        clientState: client.address?.state || '',
        clientZipCode: client.address?.zipCode || '',
        clientCountry: client.address?.country || '',

        // Case information
        caseCategory: caseData.category || '',
        caseSubcategory: caseData.subcategory || '',
        visaType: caseData.visaType || '',
        priorityDate: caseData.priorityDate || '',
        caseId: completeWorkflowDetails.case.caseId || '',

        // Client responses from questionnaire
        ...clientResponses,

        // Form details
        selectedForms: selectedForms || [],
        questionnaireResponses: clientResponses || {},

        // Additional metadata
        workflowStep: currentStep,
        timestamp: new Date().toISOString(),
        autoFillSource: 'LegalFirmWorkflow'
      };

      // Validate the form data
      const validation = validateFormData(formData);
      if (!validation.isValid) {
        toast.error(`Validation errors: ${validation.errors.join(', ')}`);
        return;
      }

      // Prepare the data for the API
      const preparedData = prepareFormData(formData);

      // Generate forms for each selected form
      const newGeneratedForms = [];

      for (const formName of selectedForms) {
        try {
          // Find the form template that matches the selected form name
          const formTemplate = formTemplates.find(template => 
            template.formNumber === formName || 
            template.metadata?.uscisFormNumber === formName
          );
          
          // Get the form number from the template metadata, or fallback to form name
          const rawFormNumber = formTemplate?.metadata?.uscisFormNumber || formName;
          
          // Normalize form number by removing "Form " prefix if present
          const formNumber = rawFormNumber.replace(/^Form\s+/i, '');

          // Add a placeholder for generating status
          newGeneratedForms.push({
            formName,
            templateId: '',
            blob: new Blob(),
            downloadUrl: '',
            fileName: `${formName}_${new Date().toISOString().split('T')[0]}.pdf`,
            status: 'generating' as const
          });

          // Fetch template IDs for this form number using Anvil API
          const templatesResponse = await getTemplateIdsByFormNumber(formNumber);
          
          if (!templatesResponse.data.success || !templatesResponse.data.data.templates.length) {
            throw new Error(`No Anvil templates found for form ${formNumber}`);
          }

          // Use the first available template (you might want to add logic to select the best one)
          const anvilTemplate = templatesResponse.data.data.templates[0];
          const templateId = anvilTemplate.templateId;

          // Update the template ID in the form
          const formIndex: number = newGeneratedForms.findIndex(f => f.formName === formName);
          if (formIndex !== -1) {
            newGeneratedForms[formIndex].templateId = templateId;
          }

          // Ensure caseId is included in the prepared data
          const preparedDataWithCaseId = {
            ...preparedData,
            caseId: completeWorkflowDetails.case.caseId || ''
          };

          // Use Anvil API to fill the PDF template
          const anvilResponse = await fillPdfTemplateBlob(
            templateId,
            preparedDataWithCaseId,
            {
              title: `${formName} - ${client.firstName} ${client.lastName}`,
              fontFamily: 'Arial',
              fontSize: 12,
              textColor: '#000000',
              useInteractiveFields: true
            }
          );

          if (anvilResponse.data) {
            // Create download URL
            const downloadUrl = createPdfBlobUrl(anvilResponse.data.blob);
            const fileName = anvilResponse.data.metadata?.filename || `${formName}_${new Date().toISOString().split('T')[0]}.pdf`;

            // Update the form with success status
            if (formIndex !== -1) {
              newGeneratedForms[formIndex] = {
                formName,
                templateId,
                blob: anvilResponse.data.blob,
                downloadUrl,
                fileName,
                pdfId: anvilResponse.data.pdfId,
                status: 'success' as const,
                filledPercentage: anvilResponse.data.filledPercentage,
                unfilledFields: anvilResponse.data.unfilledFields,
                metadata: anvilResponse.data.metadata
              };
            }

            // Generated form successfully
          } else {
            throw new Error('No data returned from Anvil API');
          }
        } catch (error) {
          // Update the form with error status
          const formIndex: number = newGeneratedForms.findIndex(f => f.formName === formName);
          if (formIndex !== -1) {
            newGeneratedForms[formIndex] = {
              formName,
              templateId: '',
              blob: new Blob(),
              downloadUrl: '',
              fileName: '',
              status: 'error' as const,
              error: error instanceof Error ? error.message : 'Unknown error'
            };
          }

          toast.error(`Failed to generate ${formName}: ${error instanceof Error ? error.message : 'Unknown error'}`);
        }
      }

      setGeneratedForms(newGeneratedForms);

      if (newGeneratedForms.some(f => f.status === 'success')) {
        // Forms generated successfully
      }

    } catch (error) {
      toast.error('Failed to generate forms. Please try again.');
    } finally {
      setGeneratingForms(false);
    }
  };

  // Function to download a specific form
  const handleDownloadForm = (formName: string) => {
    const form = generatedForms.find(f => f.formName === formName);
    if (form && form.status === 'success') {
      downloadPdfFile(form.blob, form.fileName);
    }
  };

  // Function to preview a specific form
  const handlePreviewForm = async (formName: string) => {
    const form = generatedForms.find(f => f.formName === formName);
    if (!form) {
      toast.error(`Form ${formName} not found`);
      return;
    }

    // If preview is already showing, just toggle it off
    if (showPreview[formName]) {
      setShowPreview(prev => ({
        ...prev,
        [formName]: false
      }));
      return;
    }

    // Always try to show preview - use existing blob first, then try to fetch fresh data
    if (form.blob) {
      // Show existing preview immediately
      setShowPreview(prev => ({
        ...prev,
        [formName]: true
      }));
      
      // If we have a pdfId, also try to fetch fresh data in background
      if (form.pdfId) {
        try {
          setLoadingPreview(prev => ({ ...prev, [formName]: true }));
          
          const previewResponse = await getPdfPreviewBlob({ pdfId: form.pdfId });
          
          if (previewResponse.data.blob) {
            const { blob, metadata, pdfId } = previewResponse.data;
            
            // Update preview data state
            setPdfPreviewData(prev => ({
              ...prev,
              [formName]: {
                blob,
                metadata,
                pdfId
              }
            }));

            // Update the form with new preview data
            const updatedForms = generatedForms.map(f => 
              f.formName === formName 
                ? { 
                    ...f, 
                    blob,
                    downloadUrl: URL.createObjectURL(blob)
                  }
                : f
            );
            setGeneratedForms(updatedForms);

            toast.success('PDF preview refreshed from backend');
          }
        } catch (error) {
          console.error('Error refreshing PDF preview:', error);
          // Don't show error toast since we're already showing the cached version
        } finally {
          setLoadingPreview(prev => ({ ...prev, [formName]: false }));
        }
      }
    } else if (form.pdfId) {
      // No existing blob, try to fetch from backend
      try {
        setLoadingPreview(prev => ({ ...prev, [formName]: true }));
        
        const previewResponse = await getPdfPreviewBlob({ pdfId: form.pdfId });
        
        if (previewResponse.data.blob) {
          const { blob, metadata, pdfId } = previewResponse.data;
          
          // Update preview data state
          setPdfPreviewData(prev => ({
            ...prev,
            [formName]: {
              blob,
              metadata,
              pdfId
            }
          }));

          // Update the form with new preview data
          const updatedForms = generatedForms.map(f => 
            f.formName === formName 
              ? { 
                  ...f, 
                  blob,
                  downloadUrl: URL.createObjectURL(blob)
                }
              : f
          );
          setGeneratedForms(updatedForms);

          // Show the preview
          setShowPreview(prev => ({
            ...prev,
            [formName]: true
          }));

          toast.success('PDF preview loaded from backend');
        } else {
          throw new Error('Failed to load PDF preview - no blob data received');
        }
      } catch (error) {
        console.error('Error loading PDF preview:', error);
        toast.error('Failed to load PDF preview');
      } finally {
        setLoadingPreview(prev => ({ ...prev, [formName]: false }));
      }
    } else {
      toast.error('No PDF data available for preview');
    }
  };

  // Function to open PDF editor
  const handleEditForm = (formName: string) => {
    setShowEditor(prev => ({
      ...prev,
      [formName]: !prev[formName]
    }));
  };

  // Function to close PDF editor
  const handleCloseEditor = (formName: string) => {
    setShowEditor(prev => ({
      ...prev,
      [formName]: false
    }));
  };

  // Function to handle saving edited PDF
  const handleSaveEditedPdf = async (formName: string, editedPdfBlob: Blob) => {
    try {
      const form = generatedForms.find(f => f.formName === formName);
      if (!form) return;

      // Get current client and case information
      const currentClient = existingClients.find(c => c.email === selectedExistingClientId) || client;
      const currentCase = caseData;

      // Save to backend database
      const clientId = currentClient?._id || currentClient?.clientId || currentClient?.id || '';
      const formNumber = formName; // formName should be the form number
      const templateId = form.templateId;
      
      // Ensure we have a valid pdfId
      if (!form.pdfId) {
        toast.error(`Cannot save edited PDF: Missing pdfId for form ${formName}`);
        return;
      }

      const saveResponse = await saveEditedPdf(
        editedPdfBlob,
        formNumber,
        clientId,
        templateId,
        form.pdfId, // Use the existing pdfId
        {
          caseId: currentCase?._id || currentCase?.id,
          workflowId: questionnaireAssignment?.id,
          filename: form.fileName
        }
      );

      if (saveResponse.data.success) {
        // Update the form with the edited PDF and new backend data
        const updatedForms = generatedForms.map(f => 
          f.formName === formName 
            ? { 
                ...f, 
                blob: editedPdfBlob, 
                downloadUrl: saveResponse.data.data?.downloadUrl || URL.createObjectURL(editedPdfBlob),
                pdfId: saveResponse.data.data?.pdfId,
                savedToBackend: true
              }
            : f
        );
        setGeneratedForms(updatedForms);

        toast.success('PDF saved successfully to database');
        handleCloseEditor(formName);
      } else {
        throw new Error(saveResponse.data.message || 'Failed to save PDF to database');
      }
    } catch (error) {
      console.error('Error saving edited PDF:', error);
      toast.error('Failed to save PDF to database');
      
      // Fallback: still update local state even if backend save fails
      try {
        const form = generatedForms.find(f => f.formName === formName);
        if (form) {
          const updatedForms = generatedForms.map(f => 
            f.formName === formName 
              ? { ...f, blob: editedPdfBlob, downloadUrl: URL.createObjectURL(editedPdfBlob) }
              : f
          );
          setGeneratedForms(updatedForms);
          toast.success('PDF saved locally (backend save failed)');
          handleCloseEditor(formName);
        }
      } catch (fallbackError) {
        console.error('Fallback save also failed:', fallbackError);
      }
    }
  };

  // Function to close preview
  const handleClosePreview = (formName: string) => {
    setShowPreview(prev => ({
      ...prev,
      [formName]: false
    }));
    
    // Clean up blob URL to prevent memory leaks
    const form = generatedForms.find(f => f.formName === formName);
    if (form && form.downloadUrl && form.downloadUrl.startsWith('blob:')) {
      URL.revokeObjectURL(form.downloadUrl);
    }
  };

  // Function to toggle unfilled fields display
  const handleToggleUnfilledFields = (formName: string) => {
    setShowUnfilledFields(prev => ({
      ...prev,
      [formName]: !prev[formName]
    }));
  };

  // Cleanup function for blob URLs
  useEffect(() => {
    return () => {
      generatedForms.forEach(form => {
        if (form.downloadUrl) {
          revokePdfBlobUrl(form.downloadUrl);
        }
      });
      
      // Also clean up preview data blob URLs
      Object.values(pdfPreviewData).forEach(previewData => {
        if (previewData.blob) {
          const url = URL.createObjectURL(previewData.blob);
          URL.revokeObjectURL(url);
        }
      });
    };
  }, [generatedForms, pdfPreviewData]);

  // Handles steps for new responses
  const renderNewResponseStep = (step: number) => {
    switch (step) {
      case 0: // Start: New or Existing Client
        return (
          // <div>Start: New or Existing Client</div>
          <div className="space-y-8">
          <div className="bg-blue-50 border border-blue-200 rounded-lg p-4">
            <h3 className="text-lg font-semibold text-blue-900 mb-2">Start Workflow</h3>
            <p className="text-blue-700">Choose to create a new client or select an existing client to begin the workflow.</p>
          </div>
          
          {/* DEBUG BUTTON - Remove in production */}
 
          
          <div className="flex flex-col md:flex-row gap-8">
            {/* New Client */}
            <div className="flex-1 bg-white border border-gray-200 rounded-lg p-6 flex flex-col items-center justify-between">
              <User className="w-10 h-10 text-blue-500 mb-2" />
              <h4 className="font-medium text-gray-900 mb-2">New Client</h4>
              <p className="text-gray-600 mb-4 text-center">Enter new client details and start a new case.</p>
              <Button onClick={() => setCurrentStep(1)} className="w-full">Create New Client</Button>
            </div>
            {/* Existing Client */}
            <div className="flex-1 bg-white border border-gray-200 rounded-lg p-6 flex flex-col items-center justify-between">
              <Users className="w-10 h-10 text-green-500 mb-2" />
              <h4 className="font-medium text-gray-900 mb-2">Existing Client</h4>
              <p className="text-gray-600 mb-4 text-center">Select an existing client to auto-load their information and previous workflow data.</p>
              <div className="w-full mb-4">
                {fetchingClients ? (
                  <div className="text-gray-500 text-center">Loading clients...</div>
                ) : (
                  <Select
                    id="existingClient"
                    label="Select Client"
                    value={selectedExistingClientId}
                    onChange={e => {

                      setSelectedExistingClientId(e.target.value);
                    }}
                    options={[
                      { value: '', label: 'Choose a client' },
                      ...existingClients
                        .filter(c => {
                          const anyClient = c as any;
                          // Check if client has a valid ID and email
                          const hasValidId = typeof anyClient._id === 'string' && anyClient._id.length === 24;
                          const hasValidEmail = typeof anyClient.email === 'string' && anyClient.email.includes('@');
                          // Check if client has valid role and userType (allow both companyClient and individual client types)
                          const hasValidType = anyClient.role === 'client' && (anyClient.userType === 'companyClient' || anyClient.userType === 'client' || !anyClient.userType);
                          
                          return hasValidId && hasValidEmail && hasValidType;
                        })
                        .map(c => {
                          const anyClient = c as any;
                          // Try to construct name from multiple possible fields
                          let displayName = '';
                          
                          if (anyClient.name) {
                            displayName = anyClient.name;
                          } else if (anyClient.firstName || anyClient.lastName) {
                            displayName = `${anyClient.firstName || ''} ${anyClient.lastName || ''}`.trim();
                          } else if (anyClient.fullName) {
                            displayName = anyClient.fullName;
                          } else {
                            displayName = 'Unnamed Client';
                          }
                          
                          const email = anyClient.email || 'No email';
                          
                          return {
                            value: anyClient.email,
                            label: `${displayName} (${email})`
                          };
                        })
                    ]}
                  />
                )}
              </div>
              <Button
                onClick={async () => {
                  if (!selectedExistingClientId) return;
                  
                  console.log('🔄 Existing client button clicked, fetching client details');
                  
                  // Use fetchClientDetails method directly
                  const result = await fetchClientDetails(selectedExistingClientId);
                  
                  if (result.success) {
                    // After client details are successfully fetched, proceed to Create Client step
                    setCurrentStep(1);
                    console.log('✅ Client details fetched successfully, proceeding to Create Client step');
                  } else {
                    console.error('❌ Failed to fetch client details:', result.error);
                    // Error handling is already done in fetchClientDetails (toast notification)
                  }
                }}
                disabled={!selectedExistingClientId || loading}
                className="w-full"
              >
                {loading ? 'Loading...' : 'Proceed for New case '}
              </Button>
            </div>
          </div>
        </div>
        );

      case 1: // Create Client
        return (
          // <div>Create Client</div>
          <div className="space-y-6">
            <div className="bg-blue-50 border border-blue-200 rounded-lg p-4">
              <h3 className="text-lg font-semibold text-blue-900 mb-2">
                {client.isExistingClient ? 'Existing Client Information' : 'Client Information'}
              </h3>
              <p className="text-blue-700">
                {client.isExistingClient 
                  ? `Review and update client details for: ${client.name || 'Selected Client'}` 
                  : 'Enter the client\'s personal details to create their profile.'
                }
              </p>
              {client.isExistingClient && (
                <div className="mt-2 flex items-center text-green-700">
                  <CheckCircle className="w-4 h-4 mr-2" />
                  <span className="text-sm">Client details loaded </span>
                </div>
              )}
            </div>
            <div className="space-y-4">
              <h4 className="font-medium text-gray-900">Personal Information</h4>
              <div className="grid grid-cols-1 md:grid-cols-3 gap-4">
                <Input
                  id="firstName"
                  label="First Name"
                  value={client.firstName}
                  onChange={(e) => {
                    const firstName = e.target.value;
                    const fullName = `${firstName} ${client.middleName || ''} ${client.lastName || ''}`.trim().replace(/\s+/g, ' ');
                    setClient({
                      ...client,
                      firstName: firstName,
                      name: fullName
                    });
                  }}
                  required
                />
                <Input
                  id="middleName"
                  label="Middle Name"
                  value={client.middleName}
                  onChange={(e) => {
                    const middleName = e.target.value;
                    const fullName = `${client.firstName || ''} ${middleName} ${client.lastName || ''}`.trim().replace(/\s+/g, ' ');
                    setClient({
                      ...client,
                      middleName: middleName,
                      name: fullName
                    });
                  }}
                />
                <Input
                  id="lastName"
                  label="Last Name"
                  value={client.lastName}
                  onChange={(e) => {
                    const lastName = e.target.value;
                    const fullName = `${client.firstName || ''} ${client.middleName || ''} ${lastName}`.trim().replace(/\s+/g, ' ');
                    setClient({
                      ...client,
                      lastName: lastName,
                      name: fullName
                    });
                  }}
                  required
                />
              </div>
              <div className="grid grid-cols-1 md:grid-cols-2 gap-4">
                <Input
                  id="email"
                  label="Email Address"
                  type="email"
                  value={client.email}
                  onChange={(e) => setClient({ ...client, email: e.target.value })}
                  required
                />
                <Input
                  id="phone"
                  label="Phone Number"
                  value={client.phone}
                  onChange={(e) => setClient({ ...client, phone: e.target.value })}
                  required
                />
                <Input
                  id="dateOfBirth"
                  label="Date of Birth"
                  type="date"
                  value={client.dateOfBirth}
                  onChange={(e) => setClient({ ...client, dateOfBirth: e.target.value })}
                  required
                />
                <Input
                  id="nationality"
                  label="Nationality"
                  value={client.nationality}
                  onChange={(e) => setClient({ ...client, nationality: e.target.value })}
                  required
                />
              </div>
            </div>
            
            {/* Immigration Information Section */}
            <div className="space-y-4">
              <h4 className="font-medium text-gray-900">Immigration Information</h4>
              <p className="text-sm text-gray-600">Optional immigration-specific identifiers (if applicable)</p>
              <div className="grid grid-cols-1 md:grid-cols-2 gap-4">
                <Input
                  id="alienRegistrationNumber"
                  label="Alien Registration Number (A-Number)"
                  value={client.alienRegistrationNumber || ''}
                  onChange={(e) => setClient({ ...client, alienRegistrationNumber: e.target.value })}
                  placeholder="A-123456789 (if any)"
                />
                <Input
                  id="uscisOnlineAccountNumber"
                  label="USCIS Online Account Number"
                  value={client.uscisOnlineAccountNumber || ''}
                  onChange={(e) => setClient({ ...client, uscisOnlineAccountNumber: e.target.value })}
                  placeholder="Enter USCIS account number (if any)"
                />
              </div>
              <div className="grid grid-cols-1 md:grid-cols-2 gap-4">
                <Input
                  id="socialSecurityNumber"
                  label="U.S. Social Security Number"
                  value={client.socialSecurityNumber || ''}
                  onChange={(e) => setClient({ ...client, socialSecurityNumber: e.target.value })}
                  placeholder="XXX-XX-XXXX (if any)"
                />
                <div></div> {/* Empty div for spacing */}
              </div>
            </div>
            <div className="space-y-4">
              <h4 className="font-medium text-gray-900">Address Information</h4>
              <div className="grid grid-cols-1 gap-4">
                <Input
                  id="street"
                  label="Street Address"
                  value={client.address?.street || ''}
                  onChange={(e) => setClient({
                    ...client,
                    address: { ...(client.address || {}), street: e.target.value }
                  })}
                  placeholder="Enter street address"
                  required
                />
                <div className="grid grid-cols-1 md:grid-cols-3 gap-4">
                  <Select
                    id="aptSuiteFlr"
                    label="Apt/Suite/Flr"
                    value={client.address?.aptSuiteFlr || ''}
                    onChange={(e) => setClient({
                      ...client,
                      address: { ...(client.address || {}), aptSuiteFlr: e.target.value }
                    })}
                    options={[
                      { value: '', label: 'Select Type' },
                      { value: 'Apt', label: 'Apartment' },
                      { value: 'Suite', label: 'Suite' },
                      { value: 'Flr', label: 'Floor' },
                      { value: 'Unit', label: 'Unit' },
                      { value: 'Room', label: 'Room' }
                    ]}
                  />
                  <Input
                    id="aptNumber"
                    label="Apt/Suite Number"
                    value={client.address?.aptNumber || ''}
                    onChange={(e) => setClient({
                      ...client,
                      address: { ...(client.address || {}), aptNumber: e.target.value }
                    })}
                    placeholder="Enter number"
                  />
                  <div></div> {/* Empty div for spacing */}
                </div>
                <div className="grid grid-cols-1 md:grid-cols-2 gap-4">
                  <Input
                    id="city"
                    label="City"
                    value={client.address?.city || ''}
                    onChange={(e) => setClient({
                      ...client,
                      address: { ...(client.address || {}), city: e.target.value }
                    })}
                    required
                  />
                  <Input
                    id="state"
                    label="State/Province"
                    value={client.address?.state || client.address?.province || ''}
                    onChange={(e) => setClient({
                      ...client,
                      address: { ...(client.address || {}), state: e.target.value, province: e.target.value }
                    })}
                    required
                  />
                </div>
                <div className="grid grid-cols-1 md:grid-cols-2 gap-4">
                  <Input
                    id="zipCode"
                    label="ZIP/Postal Code"
                    value={client.address?.zipCode || client.address?.postalCode || ''}
                    onChange={(e) => setClient({
                      ...client,
                      address: { ...(client.address || {}), zipCode: e.target.value, postalCode: e.target.value }
                    })}
                    required
                  />
                  <Input
                    id="country"
                    label="Country"
                    value={client.address?.country || ''}
                    onChange={(e) => setClient({
                      ...client,
                      address: { ...(client.address || {}), country: e.target.value }
                    })}
                    required
                  />
                </div>
              </div>
            </div>
            <div className="flex justify-between">
              <Button variant="outline" onClick={handlePrevious}>
                <ArrowLeft className="w-4 h-4 mr-2" />
                Back
              </Button>
              {isViewEditMode ? (
                // Simple Next button in view/edit mode
                <Button 
                  onClick={handleNext} 
                  disabled={!client.name || !client.email || !client.address?.street || !client.address?.city || !client.address?.state || !client.address?.zipCode || !client.address?.country}
                >
                  Next
                  <ArrowRight className="w-4 h-4 ml-2" />
                </Button>
              ) : (
                // Original Create Client button in normal mode
                <Button
                  onClick={async () => {
                    // For Step 1 (Create Client), we don't need to save form details to backend
                    // Client data will be saved when account is actually created later
                    // Skip backend save for client step as it's not form data
                    console.log('🔄 DEBUG: Create Client step - skipping form details save');

                    // Simply advance to next step without creating client account
                    // Client account will only be created later if password is provided from questionnaire assignment
                    setCurrentStep(2);
                  }}
                  disabled={!client.name || !client.email || !client.address?.street || !client.address?.city || !client.address?.state || !client.address?.zipCode || !client.address?.country}
                >
                  {client.isExistingClient ? 'Proceed to Next Step' : 'Create Client & Continue'}
                  <ArrowRight className="w-4 h-4 ml-2" />
                </Button>
              )}
            </div>
          </div>
        );

      case 2: // Create Case
        return (
          // <div>Create Case</div>
          <div className="space-y-6">
            <div className="bg-green-50 border border-green-200 rounded-lg p-4">
              <h3 className="text-lg font-semibold text-green-900 mb-2">Case Setup</h3>
              <p className="text-green-700">Create a new case for client: <strong>{client.name}</strong></p>
            </div>
            <div className="bg-white rounded-lg shadow-md p-6">
              <div className="grid grid-cols-1 md:grid-cols-2 gap-6">
                <Input
                  id="title"
                  label="Case Title"
                  placeholder="Enter case title"
                  value={caseData.title || ''}
                  onChange={e => setCaseData({ ...caseData, title: e.target.value })}
                  required
                />
                <Select
                  id="category"
                  label="Immigration Category"
                  value={caseData.category || ''}
                  onChange={e => setCaseData({ ...caseData, category: e.target.value })}
                  options={IMMIGRATION_CATEGORIES.map(cat => ({
                    value: cat.id,
                    label: cat.name
                  }))}
                  required
                />
                <Select
                  id="subcategory"
                  label="Subcategory"
                  value={caseData.subcategory || ''}
                  onChange={e => setCaseData({ ...caseData, subcategory: e.target.value })}
                  options={[
                    { value: '', label: 'Select subcategory' },
                    ...(caseData.category ?
                      IMMIGRATION_CATEGORIES
                        .find(cat => cat.id === caseData.category)
                        ?.subcategories.map(sub => ({
                          value: sub.id,
                          label: sub.name
                        })) || []
                      : []
                    )
                  ]}
                  required
                />
                <Select
                  id="status"
                  label="Case Status"
                  value={caseData.status || 'Active'}
                  onChange={e => setCaseData({ ...caseData, status: e.target.value as Case['status'] })}
                  options={[
                    { value: 'Active', label: 'Active' },
                    { value: 'Pending', label: 'Pending' },
                    { value: 'Closed', label: 'Closed' },
                    { value: 'On Hold', label: 'On Hold' }
                  ]}
                  required
                />
                <Select
                  id="priority"
                  label="Priority Level"
                  value={caseData.priority || 'Medium'}
                  onChange={e => setCaseData({ ...caseData, priority: e.target.value as Case['priority'] })}
                  options={[
                    { value: 'Low', label: 'Low' },
                    { value: 'Medium', label: 'Medium' },
                    { value: 'High', label: 'High' },
                    { value: 'Urgent', label: 'Urgent' }
                  ]}
                  required
                />
                <Input
                  id="startDate"
                  label="Start Date"
                  type="date"
                  value={caseData.startDate || ''}
                  onChange={e => setCaseData({ ...caseData, startDate: e.target.value })}
                  required
                />
                <Input
                  id="expectedClosureDate"
                  label="Expected Closure Date"
                  type="date"
                  value={caseData.expectedClosureDate || ''}
                  onChange={e => setCaseData({ ...caseData, expectedClosureDate: e.target.value })}
                />
              </div>
              <div className="mt-6">
                <label htmlFor="description" className="block text-sm font-medium text-gray-700 mb-2">
                  Case Description
                </label>
                <textarea
                  id="description"
                  rows={4}
                  className="w-full px-3 py-2 border border-gray-300 rounded-md shadow-sm focus:outline-none focus:ring-2 focus:ring-blue-500 focus:border-blue-500"
                  placeholder="Enter case description or notes..."
                  value={caseData.description || ''}
                  onChange={e => setCaseData({ ...caseData, description: e.target.value })}
                />
              </div>
            </div>
            <div className="flex justify-between">
              <Button variant="outline" onClick={handlePrevious}>
                <ArrowLeft className="w-4 h-4 mr-2" />
                Back
              </Button>
              <Button
                onClick={async () => {
                  // For Step 2 (Create Case), we don't need to save form details to backend
                  // Case data will be saved when the workflow is actually processed
                  // Skip backend save for case step as it's not form data
                  console.log('🔄 DEBUG: Create Case step - skipping form details save');
                  
                  setCurrentStep(3);
                }}
                disabled={!caseData.title || !caseData.category}
              >
                Create Case & Continue
                <ArrowRight className="w-4 h-4 ml-2" />
              </Button>
            </div>
          </div>
        );

      case 3: // Select Forms
        return (
          // <div>Select Forms</div>
           <div className="space-y-6">
            

            

            {/* Display generated case ID summary */}
            {selectedForms.length > 0 && Object.keys(formCaseIds).length > 0 && (
              <div className="bg-green-50 border border-green-200 rounded-lg p-4">
                <h3 className="text-lg font-semibold text-green-900 mb-2">Selected Client Information</h3>
                <div className="grid grid-cols-1 md:grid-cols-2 gap-4 text-sm">
                  <div>
                    <span className="font-medium text-green-800">Name:</span> {client.name}
                  </div>
                  <div>
                    <span className="font-medium text-green-800">Email:</span> {client.email}
                  </div>
                  {client.phone && (
                    <div>
                      <span className="font-medium text-green-800">Phone:</span> {client.phone}
                    </div>
                  )}
                  {client.address?.city && (
                    <div>
                      <span className="font-medium text-green-800">Location:</span> {String(client.address.city)}, {String(client.address.state || client.address.province || '')}
                    </div>
                  )}
                  <div>
                    <span className="font-medium text-green-800">Client ID:</span> {client.clientId || client._id}
                  </div>
                  {client.role && (
                    <div>
                      <span className="font-medium text-green-800">Role:</span> {client.role}
                    </div>
                  )}
                </div>
              </div>
            )}

            <div className="bg-blue-50 border border-blue-200 rounded-lg p-4">
              <h3 className="text-lg font-semibold text-blue-900 mb-2">Select Immigration Form</h3>
              <p className="text-blue-700">Choose one immigration form needed for this case.</p>
            </div>
            <div className="space-y-4">
              <h4 className="font-medium text-gray-900">Available Forms (Select One)</h4>
              {loadingFormTemplates ? (
                <div className="text-gray-500">Loading forms...</div>
              ) : (
                <div className="grid grid-cols-1 md:grid-cols-2 lg:grid-cols-3 gap-4">
                  {formTemplates.map((template) => (
                    <div
                      key={template.formNumber}
                      onClick={() => {
                        if (selectedForms.includes(template.formNumber)) {
                          setSelectedForms([]); // Deselect if clicking the same form
                        } else {
                          setSelectedForms([template.formNumber]); // Select only this form
                        }
                      }}
                      className={`p-4 border-2 rounded-lg cursor-pointer transition-colors ${selectedForms.includes(template.formNumber)
                          ? 'border-blue-500 bg-blue-50'
                          : 'border-gray-200 hover:border-gray-300'
                        }`}
                    >
                      <div className="flex items-center justify-between">
                        <div>
                          <h5 className="font-medium text-gray-900">{template.formNumber}</h5>
                          {template.description && (
                            <p className="text-sm text-gray-600 mt-1">{template.description}</p>
                          )}
                          <div className="text-xs text-gray-400 mt-1">Category: {template.category}</div>
                        </div>
                        {selectedForms.includes(template.formNumber) && (
                          <Check className="w-5 h-5 text-blue-500" />
                        )}
                      </div>
                    </div>
                  ))}
                </div>
              )}
            </div>
            <div className="flex justify-between">
              <Button variant="outline" onClick={handlePrevious}>
                <ArrowLeft className="w-4 h-4 mr-2" />
                Back
              </Button>
              <Button onClick={handleFormsSubmit} disabled={selectedForms.length === 0 || generatingCaseIds}>
                {generatingCaseIds ? 'Generating Case IDs...' : 'Continue with Selected Forms'}
                <ArrowRight className="w-4 h-4 ml-2" />
              </Button>
            </div>
          </div>
        );

      case 4: // Assign Questionnaire
        return (
          // <div>Assign Questionnaire</div>
          <div className="space-y-6">
            <div className="bg-orange-50 border border-orange-200 rounded-lg p-4">
              <h3 className="text-lg font-semibold text-orange-900 mb-2">Assign Questionnaire</h3>
              <p className="text-orange-700">Send a questionnaire to the client to collect required information.</p>
            </div>

            {/* Description of how questionnaires work */}
            <div className="bg-blue-50 border border-blue-200 rounded-lg p-4 mb-6">
              <div className="flex items-start">
                <div className="flex-shrink-0 mr-2">
                  <InfoIcon className="h-5 w-5 text-blue-500" />
                </div>
                <div>
                  <h4 className="font-medium text-blue-800 mb-1">How Client Questionnaires Work</h4>
                  <p className="text-blue-700 text-sm">
                    When you assign a questionnaire, the client will receive a notification and the questionnaire will
                    appear in their dashboard. They can fill it out at their convenience, and you'll be notified
                    once it's completed.
                  </p>
                </div>
              </div>
            </div>

            <div className="space-y-4">
              <Select
                id="questionnaire"
                label="Select Questionnaire"
                value={selectedQuestionnaire}
                onChange={(e) => {
                  const selectedId = e.target.value;

                  // Log all available questionnaires with their ID fields for debugging
                  // Available questionnaires logged

                  // Enhanced flexible matching to find the selected questionnaire
                  const selected = availableQuestionnaires.find(q => {
                    // Check all possible ID fields
                    const possibleIds = [
                      q._id,          // MongoDB ObjectId
                      q.id,           // Original ID or API ID
                      q.originalId,   // Original ID before conversion
                      q.name          // Fallback to name if used as ID
                    ].filter(Boolean); // Remove undefined/null values

                    // For API questionnaires, prioritize matching the q_ prefixed ID
                    if (q.apiQuestionnaire && q.id === selectedId) {
                      // API questionnaire match found
                      return true;
                    }

                    // Check if any of the possible IDs match
                    const matches = possibleIds.includes(selectedId);
                    if (matches) {
                      // Regular questionnaire match found
                    }
                    return matches;
                  });

                  // Selected questionnaire found
                  setSelectedQuestionnaire(selectedId);

                  // If not found, log a warning
                  if (!selected) {
                    // Selected questionnaire not found in available list
                  }
                }}
                options={[
                  { value: '', label: 'Choose a questionnaire' },
                  ...availableQuestionnaires
                    .filter(q => {
                      // Add debug for questionnaire categories
                      // Questionnaire category checking

                      if (!caseData.category) return true;
                      if (!q.category) return true;
                      // const catMap: Record<string, string> = {
                      //   'family-based': 'FAMILY_BASED',
                      //   'employment-based': 'EMPLOYMENT_BASED',
                      //   'citizenship': 'NATURALIZATION',
                      //   'asylum': 'ASYLUM',
                      //   'foia': 'FOIA',
                      //   'other': 'OTHER',
                      //   'assessment': 'ASSESSMENT',
                      // };
                      // Convert case category to questionnaire category if needed
                      // const mapped = catMap[caseData.category] || '';
                      // Make the category matching more lenient
                      return true; // Show all questionnaires for now regardless of category
                    })
                    .map(q => {
                      // First normalize the questionnaire structure to ensure consistent fields
                      const normalizedQ = normalizeQuestionnaireStructure(q);

                      // Handle ID resolution with preference for the original API ID format
                      let idToUse;
                      let wasConverted = false;

                      // For API format questionnaires, ALWAYS use the original q_ format ID
                      if (q.id && q.id.startsWith('q_')) {
                        idToUse = q.id;
                        // Using API format ID
                      }
                      // For questionnaires with an originalId, offer both options with preference for original
                      else if (normalizedQ.originalId) {
                        // Use the original ID for selection to maintain consistency with saved data
                        idToUse = normalizedQ.originalId;
                        wasConverted = true;
                        // Using original ID
                      }
                      // For normalized IDs, use that format
                      else if (normalizedQ._id) {
                        idToUse = normalizedQ._id;
                        // Using normalized ID
                      }
                      // Fall back to any available ID
                      else {
                        idToUse = normalizedQ._id || normalizedQ.id || normalizedQ.name || `q_${Date.now()}`;
                        // Using fallback ID
                      }

                      // Count questions
                      const fields = normalizedQ.fields || [];
                      const questionCount = fields.length;

                      // Log what's being added to the dropdown
                      // Questionnaire option prepared

                      return {
                        // Store all possible IDs to help with matching later
                        value: idToUse, // Use the resolved ID as primary value for selection
                        apiId: q.id && q.id.startsWith('q_') ? q.id : undefined,
                        mongoId: normalizedQ._id,
                        originalId: normalizedQ.originalId,
                        label: `${normalizedQ.title || normalizedQ.name || 'Untitled'} (${questionCount} questions)${wasConverted ? ' 🔄' : ''}`,
                        hasValidId: true, // Should always be valid now
                        wasConverted, // Flag if ID was converted
                        fields: fields.length > 0 // Flag to indicate if questions/fields exist
                      };
                    })
                ]}
                required
              />                {selectedQuestionnaire && (() => {
                // Enhanced flexible matching to find the selected questionnaire
                const questionnaire = availableQuestionnaires.find(q => {
                  // Check all possible ID fields
                  const possibleIds = [
                    q._id,          // MongoDB ObjectId
                    q.id,           // Original ID or API ID
                    q.originalId,   // Original ID before conversion
                    q.name          // Fallback to name if used as ID
                  ].filter(Boolean); // Remove undefined/null values

                  // For API questionnaires, prioritize matching the q_ prefixed ID
                  if (q.apiQuestionnaire && q.id === selectedQuestionnaire) {

                    return true;
                  }

                  // Check if any of the possible IDs match
                  const matches = possibleIds.includes(selectedQuestionnaire);
                  if (matches) {

                  }
                  return matches;
                });

                if (!questionnaire) {

                  return (
                    <div className="bg-yellow-50 border border-yellow-300 rounded-lg p-4">
                      <p className="text-yellow-700">Questionnaire not found. Please select a different questionnaire.</p>
                    </div>
                  );
                }

                // Questionnaire structure is valid
                let fields = questionnaire.fields || questionnaire.questions || [];

                // Special handling for API format questionnaires
                if (questionnaire.apiQuestionnaire ||
                  (questionnaire.id && questionnaire.id.startsWith('q_') && Array.isArray(questionnaire.fields))) {

                  fields = questionnaire.fields;
                }



                // Check if this is an API questionnaire or standard MongoDB questionnaire
                const isApiQuestionnaire = questionnaire.apiQuestionnaire ||
                  (questionnaire._id && questionnaire._id.startsWith('q_')) ||
                  (questionnaire.id && questionnaire.id.startsWith('q_'));
                const hasValidId = isApiQuestionnaire || (questionnaire._id && isValidMongoObjectId(questionnaire._id));
                const hasConvertedId = !!questionnaire.originalId;

                return (
                  <div className="bg-gray-50 border border-gray-200 rounded-lg p-4">
                    <div className="flex justify-between items-center mb-2">
                      <h4 className="font-medium text-gray-900">Questionnaire Preview</h4>
                      {!hasValidId && (
                        <span className="px-2 py-1 bg-yellow-100 text-yellow-700 text-xs rounded-full flex items-center">
                          <AlertCircle size={12} className="mr-1" /> Invalid ID Format
                        </span>
                      )}
                      {hasConvertedId && (
                        <span className="px-2 py-1 bg-green-100 text-green-700 text-xs rounded-full flex items-center">
                          <CheckCircle size={12} className="mr-1" /> ID Converted for Backend
                        </span>
                      )}
                    </div>

                    <p className="text-gray-700 mb-2">{questionnaire.description || 'No description provided.'}</p>

                    <div className="flex items-center text-sm text-gray-500 mb-2">
                      <ClipboardList className="w-4 h-4 mr-2" />
                      This questionnaire contains {fields.length} questions
                    </div>

                    {fields.length > 0 ? (
                      <div className="max-h-60 overflow-y-auto border border-gray-200 rounded bg-white p-2">
                        <ul className="space-y-2">
                          {fields.map((field: any, idx: number) => {
                            const fieldId = field.id || field._id || `field_${idx}`;
                            const fieldLabel = field.label || field.question || `Question ${idx + 1}`;
                            const fieldType = field.type || 'text';

                            return (
                              <li key={fieldId} className="py-1 px-2 hover:bg-gray-50 rounded">
                                <div className="flex items-center">
                                  <span className="text-primary-600 font-semibold mr-2">{idx + 1}.</span>
                                  <span className="flex-grow">{fieldLabel}</span>
                                  <span className="text-xs px-2 py-1 bg-gray-100 text-gray-600 rounded">
                                    {fieldType}
                                  </span>
                                </div>
                                {(field.description || field.help_text) && (
                                  <p className="text-xs text-gray-500 mt-1 ml-6">{field.description || field.help_text}</p>
                                )}
                              </li>
                            );
                          })}
                        </ul>
                      </div>
                    ) : (
                      <div className="text-center py-6 border border-dashed border-gray-300 bg-white rounded">
                        <AlertCircle className="w-8 h-8 text-yellow-500 mx-auto mb-2" />
                        <p className="text-sm text-gray-500">No questions defined in this questionnaire.</p>
                        <p className="text-xs text-gray-400 mt-1">
                          This questionnaire may be incomplete or malformed.
                        </p>
                      </div>
                    )}
                  </div>
                );
              })()}

              {/* Enhanced UI for existing clients with previous questionnaire responses */}
              {(client.isExistingClient || client.hasUserAccount || existingQuestionnaireResponses.length > 0) && (
                <div className="mt-6 p-6 border-2 border-purple-300 rounded-lg bg-gradient-to-r from-purple-50 to-indigo-50">
                  <div className="flex items-center justify-between mb-4">
                    <h4 className="text-lg font-semibold text-purple-900 flex items-center">
                      <ClipboardList className="w-5 h-5 mr-2" />
                      Questionnaire Options for Existing Client
                    </h4>
                    <div className="flex items-center space-x-2">
                      {existingQuestionnaireResponses.length > 0 && (
                        <span className="inline-flex items-center px-2.5 py-0.5 rounded-full text-xs font-medium bg-green-100 text-green-800">
                          {existingQuestionnaireResponses.length} Previous Response{existingQuestionnaireResponses.length !== 1 ? 's' : ''} Found
                        </span>
                      )}
                      {/* Debug info for development */}
                      <details className="text-xs">
                        <summary className="cursor-pointer text-gray-500 hover:text-gray-700">Debug Info</summary>
                        <div className="mt-2 p-2 bg-gray-100 rounded text-xs">
                          <div><strong>Client ID:</strong> {client.clientId || 'None'}</div>
                          <div><strong>Client Email:</strong> {client.email || 'None'}</div>
                          <div><strong>Is Existing:</strong> {client.isExistingClient ? 'Yes' : 'No'}</div>
                          <div><strong>Has Account:</strong> {client.hasUserAccount ? 'Yes' : 'No'}</div>
                          <div><strong>Responses Found:</strong> {existingQuestionnaireResponses.length}</div>
                          {existingQuestionnaireResponses.length > 0 && (
                            <div className="mt-2">
                              <strong>Response Details:</strong>
                              {existingQuestionnaireResponses.map((resp, idx) => (
                                <div key={idx} className="ml-2">
                                  • ID: {resp.id || resp._id} | Title: {resp.questionnaireTitle || 'Unknown'}
                                </div>
                              ))}
                            </div>
                          )}
                        </div>
                      </details>
                    </div>
                  </div>
                  
                  {existingQuestionnaireResponses.length > 0 ? (
                    <>
                      <div className="mb-4 p-3 bg-blue-50 border border-blue-200 rounded-lg">
                        <div className="flex items-start">
                          <div className="flex-shrink-0 mr-2">
                            <InfoIcon className="h-5 w-5 text-blue-500" />
                          </div>
                          <div>
                            <p className="text-sm text-blue-700">
                              <strong>Great news!</strong> This client has previously completed questionnaires. 
                              You can save time by reusing their previous responses or assign a new questionnaire if needed.
                            </p>
                          </div>
                        </div>
                      </div>
                      
                      <div className="space-y-4">
                        <div className="grid grid-cols-1 md:grid-cols-2 gap-4">
                          <label className="relative flex items-center p-4 border-2 rounded-lg cursor-pointer transition-all hover:bg-purple-50 border-purple-200 bg-white">
                            <input
                              type="radio"
                              name="responseChoice"
                              checked={useExistingResponse}
                              onChange={() => setUseExistingResponse(true)}
                              className="sr-only"
                            />
                            <div className={`w-4 h-4 rounded-full border-2 mr-3 flex items-center justify-center ${useExistingResponse ? 'border-purple-600 bg-purple-600' : 'border-gray-300'}`}>
                              {useExistingResponse && <div className="w-2 h-2 rounded-full bg-white"></div>}
                            </div>
                            <div className="flex-1">
                              <span className="text-sm font-medium text-purple-800 block">✨ Use Previous Response</span>
                              <span className="text-xs text-purple-600">Reuse existing answers (Recommended)</span>
                            </div>
                          </label>
                          
                          <label className="relative flex items-center p-4 border-2 rounded-lg cursor-pointer transition-all hover:bg-gray-50 border-gray-200 bg-white">
                            <input
                              type="radio"
                              name="responseChoice"
                              checked={!useExistingResponse}
                              onChange={() => {
                                setUseExistingResponse(false);
                                setSelectedExistingResponse('');
                                setClientResponses({});
                                setUseExistingResponse(false);
                              }}
                              className="sr-only"
                            />
                            <div className={`w-4 h-4 rounded-full border-2 mr-3 flex items-center justify-center ${!useExistingResponse ? 'border-gray-600 bg-gray-600' : 'border-gray-300'}`}>
                              {!useExistingResponse && <div className="w-2 h-2 rounded-full bg-white"></div>}
                            </div>
                            <div className="flex-1">
                              <span className="text-sm font-medium text-gray-800 block">📝 Assign New Questionnaire</span>
                              <span className="text-xs text-gray-600">Start fresh with new questions</span>
                            </div>
                          </label>
                        </div>

                        {useExistingResponse && (
                          <div className="mt-4 p-4 bg-white border border-purple-200 rounded-lg">
                            <Select
                              id="existingResponse"
                              label="Select Previous Response to Reuse"
                              value={selectedExistingResponse}
                              onChange={(e) => {
                                console.log('🔄 DEBUG: Existing response dropdown changed:', {
                                  selectedValue: e.target.value,
                                  existingResponsesCount: existingQuestionnaireResponses.length,
                                  existingResponsesIds: existingQuestionnaireResponses.map(r => ({ id: r.id, _id: r._id }))
                                });
                                
                                setSelectedExistingResponse(e.target.value);
                                // When existing response is selected, populate the form fields
                                const response = existingQuestionnaireResponses.find(r => {
                                  const match = (r.id === e.target.value) || (r._id === e.target.value);
                                  console.log('🔍 DEBUG: Checking response match:', {
                                    responseId: r.id,
                                    response_Id: r._id,
                                    selectedValue: e.target.value,
                                    match
                                  });
                                  return match;
                                });
                                
                                console.log("EXISTING RESPONSE", response);
                                console.log('🔍 DEBUG: Response search result:', {
                                  found: !!response,
                                  hasResponses: !!(response && response.responses),
                                  responseKeys: response?.responses ? Object.keys(response.responses) : []
                                });
                                
                                if (response && response.responses) {
                                  setClientResponses(response.responses);
                                  setUseExistingResponse(true);
                                  console.log('✅ Previous questionnaire response loaded:', {
                                    responseId: response.id,
                                    questionnaireTitle: response.questionnaireTitle,
                                    responseCount: Object.keys(response.responses).length
                                  });
                                } else {
                                  console.warn('⚠️ DEBUG: No response found or response has no data');
                                }
                              }}
                              options={[
                                { value: '', label: '👆 Choose a previous response to reuse' },
                                ...existingQuestionnaireResponses.map(response => {
                                  const responseCount = Object.keys(response.responses || {}).length;
                                  const submittedDate = new Date(response.submittedAt || response.createdAt).toLocaleDateString();
                                  const isComplete = response.isComplete ? '✅' : '⚠️';
                                  const valueToUse = response.id || response._id;
                                  
                                  console.log('🔍 DEBUG: Creating option for response:', {
                                    responseId: response.id,
                                    response_Id: response._id,
                                    valueToUse,
                                    title: response.questionnaireTitle
                                  });
                                  
                                  return {
                                    value: valueToUse,
                                    label: `${isComplete} ${response.questionnaireTitle || 'Unknown Questionnaire'} - ${submittedDate} (${responseCount} answers)`
                                  };
                                })
                              ]}
                            />
                            {selectedExistingResponse && (() => {
                              const selectedResponse = existingQuestionnaireResponses.find(r => r.id === selectedExistingResponse);
                              return (
                                <div className="mt-3 space-y-3">
                                  <div className="p-3 bg-green-50 border border-green-200 rounded">
                                    <div className="flex items-start">
                                      <div className="flex-shrink-0 mr-2">
                                        <svg className="h-5 w-5 text-green-500" fill="currentColor" viewBox="0 0 20 20">
                                          <path fillRule="evenodd" d="M10 18a8 8 0 100-16 8 8 0 000 16zm3.707-9.293a1 1 0 00-1.414-1.414L9 10.586 7.707 9.293a1 1 0 00-1.414 1.414l2 2a1 1 0 001.414 0l4-4z" clipRule="evenodd" />
                                        </svg>
                                      </div>
                                      <div>
                                        <p className="text-sm text-green-700">
                                          <strong>Perfect!</strong> The previous responses have been loaded and will be reused for this new case.
                                          The original response will remain unchanged, and a new entry will be created for this case.
                                        </p>
                                      </div>
                                    </div>
                                  </div>
                                  
                                  {selectedResponse && selectedResponse.responses && (
                                    <div className="p-4 bg-blue-50 border border-blue-200 rounded-lg">
                                      <h4 className="text-sm font-medium text-blue-900 mb-3">📋 Previous Response Details</h4>
                                      <div className="space-y-2 max-h-60 overflow-y-auto">
                                        {Object.entries(selectedResponse.responses).map(([questionKey, answer]) => (
                                          <div key={questionKey} className="bg-white p-2 rounded border border-blue-100">
                                            <div className="text-xs font-medium text-blue-700 mb-1">
                                              {questionKey.replace(/([A-Z])/g, ' $1').replace(/^./, str => str.toUpperCase())}
                                            </div>
                                            <div className="text-sm text-gray-700">
                                              {typeof answer === 'object' ? JSON.stringify(answer, null, 2) : String(answer || 'No answer')}
                                            </div>
                                          </div>
                                        ))}
                                      </div>
                                      <div className="mt-3 pt-2 border-t border-blue-200">
                                        <div className="text-xs text-blue-600">
                                          <strong>Total responses:</strong> {Object.keys(selectedResponse.responses).length} answers
                                          {selectedResponse.submittedAt && (
                                            <span className="ml-3">
                                              <strong>Submitted:</strong> {new Date(selectedResponse.submittedAt).toLocaleString()}
                                            </span>
                                          )}
                                        </div>
                                      </div>
                                    </div>
                                  )}
                                </div>
                              );
                            })()}
                          </div>
                        )}
                      </div>
                    </>
                  ) : (
                    <div className="p-4 bg-yellow-50 border border-yellow-200 rounded-lg">
                      <div className="flex items-start justify-between">
                        <div className="flex items-start">
                          <div className="flex-shrink-0 mr-2">
                            <svg className="h-5 w-5 text-yellow-500" fill="currentColor" viewBox="0 0 20 20">
                              <path fillRule="evenodd" d="M8.257 3.099c.765-1.36 2.722-1.36 3.486 0l5.58 9.92c.75 1.334-.213 2.98-1.742 2.98H4.42c-1.53 0-2.493-1.646-1.743-2.98l5.58-9.92zM11 13a1 1 0 11-2 0 1 1 0 012 0zm-1-8a1 1 0 00-1 1v3a1 1 0 002 0V6a1 1 0 00-1-1z" clipRule="evenodd" />
                            </svg>
                          </div>
                          <div>
                            <p className="text-sm text-yellow-700">
                              <strong>No previous responses found</strong> for this client. 
                              You'll need to assign a new questionnaire from the options above.
                            </p>
                            <p className="text-xs text-yellow-600 mt-1">
                              Client ID: {client.clientId} | Email: {client.email}
                            </p>
                          </div>
                        </div>
                        <button
                          onClick={async () => {
                            console.log('🔄 DEBUG: Manual refresh of questionnaire responses triggered');
                            console.log('🔄 DEBUG: Current client data:', {
                              clientId: client.clientId,
                              clientEmail: client.email,
                              clientName: client.name,
                              isExistingClient: client.isExistingClient,
                              hasUserAccount: client.hasUserAccount
                            });
                            
                            if (client.clientId) {
                              await fetchExistingQuestionnaireResponses(client.clientId);
                            } else {
                              console.warn('⚠️ DEBUG: No client ID available for refresh');
                              toast.error('No client ID available to fetch responses');
                            }
                          }}
                          className="inline-flex items-center px-3 py-1 border border-yellow-300 rounded text-xs font-medium text-yellow-700 bg-yellow-100 hover:bg-yellow-200 focus:outline-none focus:ring-2 focus:ring-yellow-500 focus:ring-offset-2"
                        >
                          <svg className="w-3 h-3 mr-1" fill="none" stroke="currentColor" viewBox="0 0 24 24">
                            <path strokeLinecap="round" strokeLinejoin="round" strokeWidth={2} d="M4 4v5h.582m15.356 2A8.001 8.001 0 004.582 9m0 0H9m11 11v-5h-.581m0 0a8.003 8.003 0 01-15.357-2m15.357 2H15" />
                          </svg>
                          Refresh
                        </button>
                      </div>
                    </div>
                  )}
                </div>
              )}

              {/* Set due date (optional) */}
              <div className="mt-4">
                <label className="block text-sm font-medium text-gray-700 mb-1">Due Date (Optional)</label>
                <input
                  type="date"
                  className="w-full px-3 py-2 border border-gray-300 rounded-md shadow-sm focus:outline-none focus:ring-primary-500 focus:border-primary-500"
                  value={caseData.dueDate || ''}
                  onChange={(e) => setCaseData({ ...caseData, dueDate: e.target.value })}
                />
                <p className="text-xs text-gray-500 mt-1">
                  The client will be asked to complete the questionnaire by this date.
                </p>
              </div>

              {/* Display case IDs for selected forms */}
              {selectedForms.length > 0 && Object.keys(formCaseIds).length > 0 && (
                <div className="mt-6 p-4 border border-green-200 rounded-lg bg-green-50">
                  <h4 className="font-medium text-green-900 mb-3 flex items-center">
                    <FileText className="w-4 h-4 mr-2" />
                    Case IDs for Selected Forms
                  </h4>
                  <div className="grid grid-cols-1 sm:grid-cols-2 gap-3">
                    {selectedForms.map(formName => (
                      formCaseIds[formName] && (
                        <div key={formName} className="flex justify-between items-center p-3 bg-white border border-green-200 rounded">
                          <div>
                            <div className="font-medium text-green-800">{formName}</div>
                            <div className="text-sm text-green-600">Form Type</div>
                          </div>
                          <div className="text-right">
                            <div className="font-mono text-green-900 bg-green-100 px-2 py-1 rounded text-sm">
                              {formatCaseId(formCaseIds[formName])}
                            </div>
                            <div className="text-xs text-green-600 mt-1">Case ID</div>
                          </div>
                        </div>
                      )
                    ))}
                  </div>
                  <p className="text-sm text-green-700 mt-3">
                    These case IDs will be associated with the questionnaire responses and can be used to track each form separately.
                  </p>
                </div>
              )}

              {/* Client account status section */}
              {(() => {
                // COMPREHENSIVE DEBUG: Capture complete client state and component context
                const currentTimestamp = new Date().toISOString();
                const clientState = {
                  id: client.clientId,
                  name: client.name,
                  email: client.email,
                  isExistingClient: client.isExistingClient,
                  hasUserAccount: client.hasUserAccount,
                  role: client.role,
                  userType: client.userType,
                  // All client properties for debugging
                  completeClient: client
                };
                
                // EMERGENCY SAFETY CHECK: If we have a client ID and it's from selectedExistingClientId, force the flags
                const isDefinitelyExistingClient = (
                  selectedExistingClientId && 
                  client.email && 
                  client.email === selectedExistingClientId
                );
                
                if (isDefinitelyExistingClient && (client.isExistingClient !== true || client.hasUserAccount !== true)) {
                  console.log('🚨 DEBUG: EMERGENCY SAFETY - Detected existing client with undefined flags, FORCING correction:', {
                    selectedExistingClientId,
                    clientEmail: client.email,
                    emailMatch: client.email === selectedExistingClientId,
                    currentFlags: {
                      isExistingClient: client.isExistingClient,
                      hasUserAccount: client.hasUserAccount
                    },
                    forcingToTrue: true
                  });
                  
                  // Emergency correction moved to useEffect to avoid render cycle issues
                  console.log('Emergency correction will be handled by useEffect');
                }
                
                console.log('🔍 DEBUG: ========== ACCOUNT CREATION CONDITIONAL CHECK ==========');
                console.log('🔍 DEBUG: Account creation conditional check:', {
                  timestamp: currentTimestamp,
                  currentStep,
                  selectedExistingClientId,
                  isDefinitelyExistingClient,
                  isExistingClient: client.isExistingClient,
                  hasUserAccount: client.hasUserAccount,
                  hasSelectedExistingClientId: !!selectedExistingClientId,
                  willShowAccountCreation: !(client.isExistingClient || client.hasUserAccount || isDefinitelyExistingClient || selectedExistingClientId),
                  clientObject: clientState,
                  exactFlagValues: {
                    isExistingClientType: typeof client.isExistingClient,
                    isExistingClientValue: client.isExistingClient,
                    isExistingClientStrictBoolean: client.isExistingClient === true,
                    hasUserAccountType: typeof client.hasUserAccount,
                    hasUserAccountValue: client.hasUserAccount,
                    hasUserAccountStrictBoolean: client.hasUserAccount === true
                  },
                  conditionalResult: {
                    orCondition: (client.isExistingClient || client.hasUserAccount || selectedExistingClientId),
                    negatedCondition: !(client.isExistingClient || client.hasUserAccount || isDefinitelyExistingClient || selectedExistingClientId),
                    willShowExistingClient: (client.isExistingClient || client.hasUserAccount || isDefinitelyExistingClient || selectedExistingClientId),
                    willShowAccountCreation: !(client.isExistingClient || client.hasUserAccount || isDefinitelyExistingClient || selectedExistingClientId)
                  }
                });
                
                const isExistingClientAccount = (
                  client.isExistingClient || 
                  client.hasUserAccount || 
                  isDefinitelyExistingClient ||
                  selectedExistingClientId // Additional check for when existing client is selected
                );
                console.log('🔍 DEBUG: Final decision - isExistingClientAccount:', isExistingClientAccount);
                console.log('🔍 DEBUG: ================================================');
                
                return isExistingClientAccount;
              })() ? (
                // Show existing client info - no account creation needed
                <div className="mt-6 p-4 border border-green-200 rounded-lg bg-green-50">
                  <div className="flex items-center mb-4">
                    <CheckCircle className="w-5 h-5 text-green-600 mr-2" />
                    <h4 className="text-sm font-medium text-green-800">
                      Existing Client Account Found
                    </h4>
                  </div>
                  <div className="space-y-2">
                    {useExistingResponse ? (
                      <p className="text-sm text-green-700">
                        ✅ <strong>Using Previous Response:</strong> Will reuse existing questionnaire answers for new case {caseData.id || 'pending'}.
                      </p>
                    ) : (
                      <p className="text-sm text-green-700">
                        ✅ <strong>New Questionnaire:</strong> Will assign new questionnaire to existing client account.
                      </p>
                    )}
                    <p className="text-xs text-green-600 mt-2">
                      No account setup required - client already has access to the system.
                    </p>
                  </div>
                </div>
              ) : (
                // Show account creation section for new clients only
                <div className="mt-6 p-4 border border-blue-200 rounded-lg bg-blue-50">
                <div className="flex items-center mb-4">
                  <input
                    type="checkbox"
                    id="createClientAccount"
                    checked={clientCredentials.createAccount}
                    onChange={(e) => {
                      // When enabling account creation, generate a password automatically
                      if (e.target.checked && !clientCredentials.password) {
                        const generatedPassword = generateSecurePassword();
                        setClientCredentials({
                          ...clientCredentials,
                          createAccount: e.target.checked,
                          password: generatedPassword
                        });
                      } else {
                        setClientCredentials({ ...clientCredentials, createAccount: e.target.checked });
                      }
                    }}
                    className="h-4 w-4 text-primary-600 border-gray-300 rounded"
                  />
                  <label htmlFor="createClientAccount" className="ml-2 text-sm font-medium text-blue-800">
                    Create client account for accessing questionnaires
                  </label>
                </div>

                {clientCredentials.createAccount && (
                  <div className="space-y-4">
                    <p className="text-sm text-blue-700">
                      This will create a login account for your client so they can access and complete the questionnaire
                      directly in the system.
                    </p>
                    <div className="grid grid-cols-1 gap-4">
                      <div>
                        <label className="block text-sm font-medium text-gray-700 mb-1">Email Address</label>
                        <input
                          type="email"
                          value={clientCredentials.email || client.email || ''}
                          onChange={(e) => {
                            // When email is entered and no password exists, generate one
                            if (e.target.value && !clientCredentials.password) {
                              const generatedPassword = generateSecurePassword();
                              setClientCredentials({
                                ...clientCredentials,
                                email: e.target.value,
                                password: generatedPassword
                              });
                            } else {
                              setClientCredentials({ ...clientCredentials, email: e.target.value });
                            }
                          }}
                          placeholder="client@example.com"
                          className="w-full px-3 py-2 border border-gray-300 rounded-md shadow-sm focus:outline-none focus:ring-primary-500 focus:border-primary-500"
                          required={clientCredentials.createAccount}
                        />
                        <p className="text-xs text-gray-500 mt-1">
                          Default is client's email from their profile
                        </p>
                      </div>

                      <div>
                        <label className="block text-sm font-medium text-gray-700 mb-1">Password</label>
                        <div className="relative">
                          <input
                            type="text"
                            value={clientCredentials.password}
                            readOnly
                            className="w-full px-3 py-2 border border-gray-300 rounded-md shadow-sm bg-gray-50 focus:outline-none focus:ring-primary-500 focus:border-primary-500"
                          />
                          <button
                            type="button"
                            onClick={() => {
                              const newPassword = generateSecurePassword();
                              setClientCredentials({ ...clientCredentials, password: newPassword });
                            }}
                            className="absolute right-2 top-1/2 -translate-y-1/2 px-2 py-1 bg-blue-100 text-blue-700 text-xs rounded hover:bg-blue-200"
                          >
                            Regenerate
                          </button>
                        </div>
                        <p className="text-xs text-gray-500 mt-1">
                          System-generated secure password for client access
                        </p>
                      </div>
                    </div>
                    <div className="bg-yellow-50 border border-yellow-200 rounded-lg p-3">
                      <p className="text-xs text-yellow-700">
                        <strong>Note:</strong> The client will receive an email with these login details to access their questionnaire.
                        Be sure to save this information as the password is encrypted and cannot be retrieved later.
                      </p>
                    </div>
                  </div>
                )}
                </div>
              )}
            </div>
            <div className="flex justify-between">
              <Button variant="outline" onClick={handlePrevious}>
                <ArrowLeft className="w-4 h-4 mr-2" />
                Back
              </Button>

              {/* New button with disable/enable based on details entered */}
              <div className="flex gap-3">
                <Button
                  onClick={async () => {
                    // Check if questionnaire details are entered or existing response is selected
                    if (useExistingResponse) {
                      if (selectedExistingResponse) {
                        console.log('🔄 DEBUG: Response Selected - saving workflow progress and calling handleQuestionnaireAssignment:', {
                          selectedExistingResponse,
                          clientName: client.name,
                          newCaseId: caseData.id || caseData._id,
                          useExistingResponse,
                          currentStates: {
                            useExistingResponse,
                            selectedExistingResponse,
                            selectedQuestionnaire
                          }
                        });
                        
                        // ENSURE STATE IS SET CORRECTLY BEFORE CALLING handleQuestionnaireAssignment
                        if (!useExistingResponse) {
                          console.log('⚠️ DEBUG: useExistingResponse was false, setting to true');
                          setUseExistingResponse(true);
                        }
                        
                        try {
                          // First save the workflow progress to backend
                          console.log('🔄 DEBUG: Saving workflow progress to backend before questionnaire assignment...');
                          const workflowData = await saveWorkflowProgressLocal();
                          console.log('✅ DEBUG: Workflow progress saved successfully:', workflowData?.workflowId);
                          
                          // CRITICAL FIX: Ensure selectedQuestionnaire is set BEFORE calling handleQuestionnaireAssignment
                          let finalSelectedQuestionnaire = selectedQuestionnaire;
                          
                          if (!finalSelectedQuestionnaire) {
                            console.log('⚠️ DEBUG: selectedQuestionnaire was empty, extracting from existing response');
                            const existingResponse = existingQuestionnaireResponses.find(r => r.id === selectedExistingResponse);
                            console.log('🔍 DEBUG: Found existing response for questionnaire ID extraction:', {
                              existingResponse,
                              questionnaireId: existingResponse?.questionnaireId,
                              questionnaire_id: existingResponse?.questionnaire_id,
                              questionnaire: existingResponse?.questionnaire,
                              questionnaireIdType: typeof existingResponse?.questionnaireId
                            });
                            
                            if (existingResponse?.questionnaireId) {
                              // Extract the actual ID string from questionnaireId (might be object or string)
                              let questionnaireIdToSet = existingResponse.questionnaireId;
                              if (typeof questionnaireIdToSet === 'object' && questionnaireIdToSet._id) {
                                questionnaireIdToSet = questionnaireIdToSet._id;
                              } else if (typeof questionnaireIdToSet === 'object' && questionnaireIdToSet.id) {
                                questionnaireIdToSet = questionnaireIdToSet.id;
                              }
                              
                              console.log('🔍 DEBUG: Extracted questionnaire ID to set:', {
                                original: existingResponse.questionnaireId,
                                extracted: questionnaireIdToSet,
                                isString: typeof questionnaireIdToSet === 'string'
                              });
                              
                              // Set both the state AND the local variable
                              finalSelectedQuestionnaire = questionnaireIdToSet;
                              setSelectedQuestionnaire(questionnaireIdToSet);
                              console.log('✅ DEBUG: Set selectedQuestionnaire to:', questionnaireIdToSet);
                            }
                          }
                          
                          // Verify we have the required values before proceeding
                          if (!finalSelectedQuestionnaire) {
                            console.error('❌ DEBUG: Still no selectedQuestionnaire after extraction attempts');
                            toast.error('Could not determine questionnaire for existing response');
                            return;
                          }
                          
                          // Add a longer delay to ensure state updates are processed
                          await new Promise(resolve => setTimeout(resolve, 200));
                          
                          // Then call the main questionnaire assignment handler which handles existing responses
                          console.log('🔄 DEBUG: About to call handleQuestionnaireAssignment with current state:', {
                            useExistingResponse,
                            selectedExistingResponse,
                            selectedQuestionnaire: finalSelectedQuestionnaire,
                            selectedQuestionnaireType: typeof finalSelectedQuestionnaire,
                            selectedQuestionnaireLength: finalSelectedQuestionnaire?.length || 0
                          });
                          await handleQuestionnaireAssignment();
                          
                          console.log('✅ DEBUG: Response Selected process completed successfully');
                          
                          // Mark submission as complete
                          setIsSubmissionComplete(true);
                          
                          // Navigate back to legal firm workflow screen after successful submission
                          setTimeout(() => {
                            // Option 1: Reset to start of workflow
                            setCurrentStep(0);
                            
                            // Option 2: Or redirect to workflow list/dashboard
                            // window.location.href = '/legal-firm-workflow';
                            
                            // Reset states for new workflow
                            setIsSubmissionComplete(false);
                            setUseExistingResponse(false);
                            setSelectedExistingResponse('');
                            setSelectedQuestionnaire('');
                            
                            // Show notification about returning to workflow start
                            toast.success('Returning to workflow start for new case creation', {
                              duration: 3000,
                              style: {
                                background: '#3B82F6',
                                color: 'white',
                              }
                            });
                          }, 3000); // Wait 3 seconds to show success message
                          
                        } catch (error) {
                          console.error('❌ ERROR: Failed during Response Selected process:', error);
                          toast.error('Failed to save workflow progress: ' + (error as Error).message);
                        }
                      } else {
                        toast.error('Please select a previous response first.');
                      }
                    } else if (selectedQuestionnaire) {
                      const questionnaire = availableQuestionnaires.find(q => {
                        const possibleIds = [q._id, q.id, q.originalId, q.name].filter(Boolean);
                        return q.apiQuestionnaire && q.id === selectedQuestionnaire || possibleIds.includes(selectedQuestionnaire);
                      });

                      if (questionnaire) {
                        console.log('🔄 DEBUG: New questionnaire selected - saving workflow progress and creating case...');
                        try {
                          // Save workflow progress for new questionnaire selection
                          const workflowData = await saveWorkflowProgressLocal();
                          console.log('✅ DEBUG: Workflow progress saved for new questionnaire:', workflowData?.workflowId);
                          
                          // IMPORTANT: Also call handleQuestionnaireAssignment to create the case
                          await handleQuestionnaireAssignment();
                          
                          console.log('✅ DEBUG: Questionnaire assigned and case created successfully');
                        } catch (error) {
                          console.error('❌ ERROR: Failed to save workflow progress for new questionnaire:', error);
                          toast.error('Failed to save workflow progress: ' + (error as Error).message);
                        }
                      } else {
                        toast.error('Please select a valid questionnaire first.');
                      }
                    } else {
                      toast.error('Please select a questionnaire or previous response first.');
                    }
                  }}
                  disabled={!selectedQuestionnaire && !(useExistingResponse && selectedExistingResponse) || isSubmissionComplete}
                  className={`${
                    (!selectedQuestionnaire && !(useExistingResponse && selectedExistingResponse)) || isSubmissionComplete
                      ? 'bg-gray-400 cursor-not-allowed' 
                      : 'bg-green-600 hover:bg-green-700'
                  }`}
                >
                  {isSubmissionComplete ? (
                    <>
                      <CheckCircle className="w-4 h-4 mr-2 text-green-500" />
                      <span className="text-green-500">✅ Submitted Successfully</span>
                    </>
                  ) : (selectedQuestionnaire || (useExistingResponse && selectedExistingResponse)) ? (
                    <>
                      <CheckCircle className="w-4 h-4 mr-2" />
                      {useExistingResponse ? 'Submit' : 'Details Complete'}
                    </>
                  ) : (
                    <>
                      <AlertCircle className="w-4 h-4 mr-2" />
                      {useExistingResponse ? 'Response Required' : 'Details Required'}
                    </>
                  )}
                </Button>

                {isViewEditMode ? (
                  // Simple Next button in view/edit mode
                  <Button
                    onClick={handleNext}
                    disabled={!selectedQuestionnaire}
                  >
                    Next
                    <ArrowRight className="w-4 h-4 ml-2" />
                  </Button>
                ) : (
                  selectedQuestionnaire && (() => {
                    // Enhanced flexible matching to find the selected questionnaire
                    const questionnaire = availableQuestionnaires.find(q => {
                      // Check all possible ID fields
                      const possibleIds = [
                        q._id,          // MongoDB ObjectId
                        q.id,           // Original ID or API ID
                        q.originalId,   // Original ID before conversion
                        q.name          // Fallback to name if used as ID
                      ].filter(Boolean); // Remove undefined/null values

                      // For API questionnaires, prioritize matching the q_ prefixed ID
                      if (q.apiQuestionnaire && q.id === selectedQuestionnaire) {

                        return true;
                      }

                      // Check if any of the possible IDs match
                      const matches = possibleIds.includes(selectedQuestionnaire);
                      if (matches) {

                      }
                      return matches;
                    });
                    const hasFields = questionnaire &&
                      (questionnaire.fields?.length > 0 || questionnaire.questions?.length > 0);

                    if (!hasFields) {
                      return (
                        <div className="flex items-center">
                          <Button
                            onClick={() => toast.error('This questionnaire has no questions defined. Please select another questionnaire.')}
                            className="bg-yellow-500 hover:bg-yellow-600"
                          >
                            <AlertCircle className="w-4 h-4 mr-2" />
                            No Questions Available
                          </Button>
                        </div>
                      );
                    }

                    return (
                      <Button
                        onClick={() => handleQuestionnaireAssignment()}
                        disabled={!selectedQuestionnaire}
                      >
                        {loading ? (
                          <>
                            <Loader className="w-4 h-4 mr-2 animate-spin" />
                            Assigning...
                          </>
                        ) : (
                          <>
                            Assign to Client & Continue
                            <Send className="w-4 h-4 ml-2" />
                          </>
                        )}
                      </Button>
                    );
                  })()
                )}
              </div>
            </div>
          </div>
        );

      default:
        return null;
    }
  };

  // Handles steps for form-specific workflows (AR-11, I-130, etc.)
  const renderFormWorkflowStep = (step: number) => {
    switch (step) {
      case 0: // Review Responses
        return renderExistResponseStep(0); // Delegate to existing review responses function
      
      case 1: // All Details Summary
        return (
          <div className="space-y-6">
            <div className="bg-gradient-to-r from-blue-50 to-indigo-50 border border-blue-200 rounded-lg p-6">
              <h3 className="text-2xl font-bold text-blue-900 mb-3 flex items-center">
                <ClipboardList className="w-6 h-6 mr-3" />
                All Details Summary - Form Workflow
              </h3>
              <p className="text-blue-700 text-lg">Complete workflow details for specific form processing</p>
              
              {/* Debug Console Toggle */}
              <div className="mt-4">
                <button
                  onClick={() => setShowDebugConsole(!showDebugConsole)}
                  className="inline-flex items-center px-3 py-1 text-sm font-medium rounded-md text-blue-700 bg-blue-100 hover:bg-blue-200"
                >
                  <AlertCircle className="w-4 h-4 mr-1" />
                  {showDebugConsole ? 'Hide' : 'Show'} Debug Console
                </button>
              </div>
            </div>

            {/* Debug Console */}
            {showDebugConsole && (
              <div className="bg-gray-900 text-green-400 rounded-lg p-4 shadow-lg">
                <div className="flex items-center justify-between mb-3">
                  <h4 className="text-lg font-semibold text-green-400">Form Workflow Debug Console</h4>
                  <button
                    onClick={() => {
                      const dataStr = JSON.stringify(debugData, null, 2);
                      navigator.clipboard.writeText(dataStr);
                      toast.success('Form workflow debug data copied to clipboard');
                    }}
                    className="px-2 py-1 text-xs bg-green-600 text-white rounded hover:bg-green-700"
                  >
                    Copy to Clipboard
                  </button>
                </div>
                <div className="max-h-96 overflow-y-auto font-mono text-xs">
                  <pre className="whitespace-pre-wrap">
                    {JSON.stringify(debugData, null, 2)}
                  </pre>
                </div>
              </div>
            )}

            {/* Form Information - Enhanced */}
            <div className="bg-white border border-gray-200 rounded-lg p-6 shadow-sm">
              <h4 className="text-lg font-semibold text-gray-900 mb-4 flex items-center">
                <FileText className="w-5 h-5 mr-2" />
                Form Processing Information
              </h4>
              <div className="space-y-6">
                {/* Selected Forms */}
                {selectedForms && selectedForms.length > 0 && (
                  <div>
                    <h5 className="font-medium text-gray-700 mb-3 text-sm uppercase tracking-wide">Selected Forms for Processing</h5>
                    <div className="space-y-3">
                      {selectedForms.map((form, index) => (
                        <div key={index} className="flex items-center justify-between p-4 bg-gradient-to-r from-blue-50 to-indigo-50 border border-blue-200 rounded-lg">
                          <div className="flex items-center">
                            <FileText className="w-5 h-5 text-blue-500 mr-3" />
                            <div>
                              <span className="font-medium text-blue-900 text-lg">{form}</span>
                              <div className="text-sm text-blue-700 mt-1">USCIS Immigration Form</div>
                            </div>
                          </div>
                          <div className="text-right">
                            <div className="text-xs font-medium text-blue-700 mb-1">Case ID:</div>
                            <span className="font-mono text-blue-600 bg-white px-3 py-1 rounded border text-sm">
                              {formCaseIds[form] || 'Not generated'}
                            </span>
                          </div>
                        </div>
                      ))}
                    </div>
                  </div>
                )}

                {/* Questionnaire Assignment Status */}
                {questionnaireAssignment && (
                  <div>
                    <h5 className="font-medium text-gray-700 mb-3 text-sm uppercase tracking-wide">Questionnaire Status</h5>
                    <div className="grid grid-cols-1 md:grid-cols-2 gap-4 text-sm">
                      <div>
                        <span className="font-medium text-gray-700">Questionnaire:</span>
                        <span className="ml-2 text-gray-600">{questionnaireAssignment.questionnaireName}</span>
                      </div>
                      <div>
                        <span className="font-medium text-gray-700">Status:</span>
                        <span className={`ml-2 px-2 py-1 text-xs rounded-full ${
                          questionnaireAssignment.status === 'completed' ? 'bg-green-100 text-green-800' :
                          'bg-yellow-100 text-yellow-800'
                        }`}>
                          {questionnaireAssignment.status}
                        </span>
                      </div>
                    </div>
                  </div>
                )}
              </div>
            </div>

            {/* Complete Client Information */}
            <div className="bg-white border border-gray-200 rounded-lg p-6 shadow-sm">
              <h4 className="text-lg font-semibold text-gray-900 mb-4 flex items-center">
                <User className="w-5 h-5 mr-2" />
                Complete Client Information
              </h4>
              
              {/* Basic Client Info */}
              <div className="mb-6">
                <h5 className="font-medium text-gray-700 mb-3 text-sm uppercase tracking-wide">Personal Information</h5>
                <div className="grid grid-cols-1 md:grid-cols-2 lg:grid-cols-3 gap-4 text-sm">
                  <div>
                    <span className="font-medium text-gray-700">Full Name:</span>
                    <span className="ml-2 text-gray-900">{client.name || `${client.firstName} ${client.lastName}`}</span>
                  </div>
                  <div>
                    <span className="font-medium text-gray-700">First Name:</span>
                    <span className="ml-2 text-gray-600">{client.firstName || 'Not provided'}</span>
                  </div>
                  <div>
                    <span className="font-medium text-gray-700">Middle Name:</span>
                    <span className="ml-2 text-gray-600">{client.middleName || 'Not provided'}</span>
                  </div>
                  <div>
                    <span className="font-medium text-gray-700">Last Name:</span>
                    <span className="ml-2 text-gray-600">{client.lastName || 'Not provided'}</span>
                  </div>
                  <div>
                    <span className="font-medium text-gray-700">Email:</span>
                    <span className="ml-2 text-gray-600">{client.email}</span>
                  </div>
                  <div>
                    <span className="font-medium text-gray-700">Phone:</span>
                    <span className="ml-2 text-gray-600">{client.phone || 'Not provided'}</span>
                  </div>
                  <div>
                    <span className="font-medium text-gray-700">Date of Birth:</span>
                    <span className="ml-2 text-gray-600">
                      {client.dateOfBirth ? new Date(client.dateOfBirth).toLocaleDateString() : 'Not provided'}
                    </span>
                  </div>
                  <div>
                    <span className="font-medium text-gray-700">Nationality:</span>
                    <span className="ml-2 text-gray-600">{client.nationality || 'Not provided'}</span>
                  </div>
                </div>
              </div>

              {/* Immigration Numbers */}
              <div className="mb-6">
                <h5 className="font-medium text-gray-700 mb-3 text-sm uppercase tracking-wide">Immigration Information</h5>
                <div className="grid grid-cols-1 md:grid-cols-2 lg:grid-cols-3 gap-4 text-sm">
                  <div>
                    <span className="font-medium text-gray-700">A-Number:</span>
                    <span className="ml-2 text-gray-600 font-mono">{client.alienRegistrationNumber || 'Not provided'}</span>
                  </div>
                  <div>
                    <span className="font-medium text-gray-700">SSN:</span>
                    <span className="ml-2 text-gray-600 font-mono">{client.socialSecurityNumber || 'Not provided'}</span>
                  </div>
                  <div>
                    <span className="font-medium text-gray-700">USCIS Account:</span>
                    <span className="ml-2 text-gray-600 font-mono">{client.uscisOnlineAccountNumber || 'Not provided'}</span>
                  </div>
                </div>
              </div>

              {/* Address Information */}
              {client.address && (
                <div>
                  <h5 className="font-medium text-gray-700 mb-3 text-sm uppercase tracking-wide">Address Information</h5>
                  <div className="bg-gray-50 p-4 rounded-lg">
                    <div className="text-sm text-gray-800 space-y-1">
                      {client.address.street && <div><strong>Street:</strong> {client.address.street}</div>}
                      {client.address.aptSuiteFlr && client.address.aptNumber && (
                        <div><strong>Apt/Suite/Floor:</strong> {client.address.aptSuiteFlr} {client.address.aptNumber}</div>
                      )}
                      <div>
                        <strong>City, State ZIP:</strong> {client.address.city}
                        {client.address.state && `, ${client.address.state}`}
                        {client.address.zipCode && ` ${client.address.zipCode}`}
                      </div>
                      {client.address.country && <div><strong>Country:</strong> {client.address.country}</div>}
                      {client.address.province && client.address.province !== client.address.state && (
                        <div><strong>Province:</strong> {client.address.province}</div>
                      )}
                      {client.address.postalCode && client.address.postalCode !== client.address.zipCode && (
                        <div><strong>Postal Code:</strong> {client.address.postalCode}</div>
                      )}
                    </div>
                  </div>
                </div>
              )}
            </div>

            {/* Case Information for Form Workflow */}
            <div className="bg-white border border-gray-200 rounded-lg p-6 shadow-sm">
              <h4 className="text-lg font-semibold text-gray-900 mb-4 flex items-center">
                <Briefcase className="w-5 h-5 mr-2" />
                Case Information
              </h4>
              <div className="grid grid-cols-1 md:grid-cols-2 lg:grid-cols-3 gap-4 text-sm">
                <div>
                  <span className="font-medium text-gray-700">Case Title:</span>
                  <span className="ml-2 text-gray-900">{caseData.title}</span>
                </div>
                <div>
                  <span className="font-medium text-gray-700">Category:</span>
                  <span className="ml-2 text-gray-600">{caseData.category}</span>
                </div>
                <div>
                  <span className="font-medium text-gray-700">Status:</span>
                  <span className={`ml-2 px-2 py-1 text-xs rounded-full ${
                    caseData.status === 'Active' ? 'bg-green-100 text-green-800' :
                    caseData.status === 'draft' ? 'bg-yellow-100 text-yellow-800' :
                    'bg-gray-100 text-gray-800'
                  }`}>
                    {caseData.status}
                  </span>
                </div>
                <div>
                  <span className="font-medium text-gray-700">Priority:</span>
                  <span className={`ml-2 px-2 py-1 text-xs rounded-full ${
                    caseData.priority === 'high' ? 'bg-red-100 text-red-800' :
                    caseData.priority === 'medium' ? 'bg-yellow-100 text-yellow-800' :
                    'bg-green-100 text-green-800'
                  }`}>
                    {caseData.priority || 'Not set'}
                  </span>
                </div>
                <div>
                  <span className="font-medium text-gray-700">Due Date:</span>
                  <span className="ml-2 text-gray-600">
                    {caseData.dueDate ? new Date(caseData.dueDate).toLocaleDateString() : 'Not set'}
                  </span>
                </div>
                <div>
                  <span className="font-medium text-gray-700">Case ID:</span>
                  <span className="ml-2 text-gray-600 font-mono text-xs">{caseData.id || caseData._id}</span>
                </div>
              </div>
              
              {caseData.description && (
                <div className="mt-4 pt-4 border-t border-gray-200">
                  <h5 className="font-medium text-gray-700 mb-2">Description:</h5>
                  <p className="text-sm text-gray-600">{caseData.description}</p>
                </div>
              )}
            </div>

            {/* Client Responses for Form Workflow */}
            {Object.keys(clientResponses).length > 0 && (
              <div className="bg-white border border-gray-200 rounded-lg p-6 shadow-sm">
                <h4 className="text-lg font-semibold text-gray-900 mb-4 flex items-center">
                  <MessageSquare className="w-5 h-5 mr-2" />
                  Form-Specific Client Responses
                </h4>
                <div className="mb-4 p-3 bg-blue-50 border border-blue-200 rounded-lg">
                  <p className="text-sm text-blue-800">
                    <strong>Ready for Form Processing:</strong> All questionnaire responses have been collected and are ready to be used for auto-filling the selected forms.
                  </p>
                </div>
                <div className="max-h-64 overflow-y-auto space-y-3">
                  {Object.entries(clientResponses).slice(0, 10).map(([key, value]) => (
                    <div key={key} className="p-3 bg-gray-50 border border-gray-200 rounded-lg">
                      <div className="font-medium text-gray-900 text-sm mb-1">
                        {key.replace(/([A-Z])/g, ' $1').replace(/^./, str => str.toUpperCase())}
                      </div>
                      <div className="text-gray-700 text-sm">
                        {typeof value === 'object' && value !== null ? 
                          JSON.stringify(value) : String(value || 'Not provided')
                        }
                      </div>
                    </div>
                  ))}
                  {Object.keys(clientResponses).length > 10 && (
                    <div className="text-center py-2">
                      <span className="text-sm text-gray-500">
                        Showing 10 of {Object.keys(clientResponses).length} responses
                      </span>
                    </div>
                  )}
                </div>
              </div>
            )}

            {/* Next Steps Information */}
            <div className="bg-gradient-to-r from-green-50 to-emerald-50 border border-green-200 rounded-lg p-6">
              <h4 className="text-lg font-semibold text-green-900 mb-3 flex items-center">
                <CheckCircle className="w-5 h-5 mr-2" />
                Ready for Form Generation
              </h4>
              <p className="text-green-700 mb-4">
                All required information has been collected. The system is ready to auto-fill your selected forms with the client data and questionnaire responses.
              </p>
              <div className="space-y-2">
                {selectedForms.map((form, index) => (
                  <div key={index} className="flex items-center text-sm text-green-800">
                    <CheckCircle className="w-4 h-4 mr-2" />
                    <span>{form} - Ready for generation</span>
                  </div>
                ))}
              </div>
            </div>

            {/* Navigation */}
            <div className="flex justify-between items-center pt-6 border-t border-gray-200">
              <Button variant="outline" onClick={handlePrevious} disabled={currentStep === 0}>
                <ArrowLeft className="w-4 h-4 mr-2" />
                Previous
              </Button>
              <div className="text-sm text-gray-500">
                Form Workflow - Step {currentStep + 1} of {getWorkflowSteps().length}
              </div>
              <Button onClick={handleNext} className="bg-blue-600 hover:bg-blue-700">
                Generate Forms
                <ArrowRight className="w-4 h-4 ml-2" />
              </Button>
            </div>
          </div>
        );

      case 2: // Generate Form
        return renderExistResponseStep(2); // Reuse the auto-fill logic

      default:
        return null;
    }
  };


  // Handles steps for existing responses
  const renderExistResponseStep = (step: number) => {
    switch (step) {
      case 0: // Review Responses (answers)
        return (
          // <div>Review Responses (answers)</div>
          <div className="space-y-6">

            <div className="bg-indigo-50 border border-indigo-200 rounded-lg p-4">
              <h3 className="text-lg font-semibold text-indigo-900 mb-2">Client Responses</h3>
              <p className="text-indigo-700">Review and fill out the questionnaire as the client would.</p>

              {Object.keys(clientResponses).length > 0 && (
                <div className="mt-2 bg-green-50 border border-green-200 rounded p-2">
                  <div className="flex items-center text-green-800">
                    <CheckCircle className="w-4 h-4 mr-2" />
                    <span className="text-sm">Pre-filled with existing client responses ({Object.keys(clientResponses).length} fields)</span>
                  </div>
                </div>
              )}

              {/* Add filling status indicator */}
              {questionnaireAssignment && (() => {
                const questionnaire = availableQuestionnaires.find(q => {
                  const possibleIds = [q._id, q.id, q.originalId, q.name].filter(Boolean);
                  return q.apiQuestionnaire && q.id === questionnaireAssignment.questionnaireId ||
                    possibleIds.includes(questionnaireAssignment.questionnaireId);
                });

                if (questionnaire) {
                  const questions = questionnaire.fields || questionnaire.questions || questionnaire.form?.fields || questionnaire.form?.questions || [];
                  const totalFields = questions.length;
                  const filledFields = questions.filter((q: any) => {
                    const fieldId = q.id || q._id || `field_${questions.indexOf(q)}`;
                    const fieldLabel = q.label || q.question || q.name;
                    const value = clientResponses[fieldId] || clientResponses[fieldLabel];
                    return value !== undefined && value !== null && value !== '' &&
                      (!Array.isArray(value) || value.length > 0);
                  }).length;

                  return (
                    <div className="mt-3 flex items-center justify-between bg-white border border-gray-200 rounded p-3">
                      <div className="flex items-center">
                        <div className="flex-shrink-0 w-3 h-3 rounded-full mr-3"
                          style={{ backgroundColor: filledFields === totalFields ? '#10b981' : filledFields > 0 ? '#f59e0b' : '#ef4444' }}></div>
                        <span className="text-sm font-medium text-gray-700">
                          Progress: {filledFields} of {totalFields} fields completed
                        </span>
                      </div>
                      <div className="w-24 bg-gray-200 rounded-full h-2">
                        <div
                          className="h-2 rounded-full transition-all duration-300"
                          style={{
                            width: `${totalFields > 0 ? (filledFields / totalFields) * 100 : 0}%`,
                            backgroundColor: filledFields === totalFields ? '#10b981' : filledFields > 0 ? '#f59e0b' : '#ef4444'
                          }}
                        ></div>
                      </div>
                    </div>
                  );
                }
                return null;
              })()}

            </div>

            {questionnaireAssignment && (() => {

              console.log('🔍 DEBUG: Trying to find questionnaire for assignment:', {
                questionnaireAssignmentId: questionnaireAssignment.questionnaireId,
                availableQuestionnaires: availableQuestionnaires.map(q => ({
                  _id: q._id,
                  id: q.id,
                  originalId: q.originalId,
                  name: q.name,
                  title: q.title,
                  apiQuestionnaire: q.apiQuestionnaire
                }))
              });

              // Enhanced flexible matching to find the assigned questionnaire
              const questionnaire = availableQuestionnaires.find(q => {
                // Check all possible ID fields
                const possibleIds = [
                  q._id,          // MongoDB ObjectId
                  q.id,           // Original ID or API ID
                  q.originalId,   // Original ID before conversion
                  q.name          // Fallback to name if used as ID
                ].filter(Boolean); // Remove undefined/null values

                // For API questionnaires, prioritize matching the q_ prefixed ID
                if (q.apiQuestionnaire && q.id === questionnaireAssignment.questionnaireId) {

                  return true;
                }

                // Try exact matches first
                const exactMatch = possibleIds.includes(questionnaireAssignment.questionnaireId);
                if (exactMatch) {

                  return true;
                }

                // Try fuzzy matching for similar IDs (handle cases where IDs are very similar)
                const targetId = questionnaireAssignment.questionnaireId;
                const fuzzyMatch = possibleIds.some(id => {
                  if (!id || !targetId) return false;

                  // Remove 'q_' prefix if present and compare
                  const cleanId = id.replace(/^q_/, '');
                  const cleanTargetId = targetId.replace(/^q_/, '');

                  // Check if they're very similar (allowing for small differences)
                  const similarity = cleanId.substring(0, 20) === cleanTargetId.substring(0, 20);
                  if (similarity) {

                    return true;
                  }

                  return false;
                });

                return fuzzyMatch;
              });



              if (!questionnaire) {
                return (
                  <div className="bg-yellow-50 border border-yellow-200 rounded-lg p-4">
                    <div className="text-yellow-800">
                      <p className="font-medium">No questionnaire found</p>
                      <p className="text-sm mt-1">
                        Looking for ID: {questionnaireAssignment.questionnaireId}
                      </p>
                      <p className="text-sm">
                        Available IDs: {availableQuestionnaires.map(q => q._id || q.id || q.name).join(', ')}
                      </p>
                    </div>
                  </div>
                );
              }

              // Try to find questions/fields in multiple possible locations
              let questions = questionnaire.fields ||
                questionnaire.questions ||
                questionnaire.form?.fields ||
                questionnaire.form?.questions ||
                [];

              // If API response format is detected
              if (questionnaire.id && questionnaire.id.startsWith('q_') && Array.isArray(questionnaire.fields)) {

                questions = questionnaire.fields;
              }

              if (!questions || questions.length === 0) {
                return (
                  <div className="bg-red-50 border border-red-200 rounded-lg p-4">
                    <div className="text-red-800">
                      <p className="font-medium">No questions found in this questionnaire</p>
                      <p className="text-sm mt-1">Questions array is empty or undefined</p>
                      <pre className="text-xs mt-2 bg-red-100 p-2 rounded">
                        {JSON.stringify(questionnaire, null, 2)}
                      </pre>
                    </div>
                  </div>
                );
              }
              return (
                <div className="space-y-4 bg-white border border-gray-200 rounded-lg p-4">
                  <div className="flex items-center justify-between mb-4">
                    <h4 className="font-medium text-gray-900">{questionnaire.title || questionnaire.name}</h4>
                    <span className="px-2 py-1 bg-yellow-100 text-yellow-800 text-xs rounded-full">
                      {questionnaireAssignment.status}
                    </span>
                  </div>
                  <div className="space-y-4">
                    {questions.map((q: any, idx: number) => {
                      // Log each field for debugging


                      // Ensure field has required properties
                      const fieldId = q.id || q._id || `field_${idx}`;
                      const fieldLabel = q.label || q.question || q.name || `Question ${idx + 1}`;
                      const fieldType = q.type || 'text';
                      const fieldOptions = q.options || [];

                      // Check if field is filled
                      const currentValue = clientResponses[fieldId] || clientResponses[fieldLabel];
                      const isFilled = currentValue !== undefined && currentValue !== null && currentValue !== '' &&
                        (!Array.isArray(currentValue) || currentValue.length > 0);
                      const isRequired = q.required === true;

                      // Determine field status styling
                      const getFieldStatusStyle = () => {
                        if (isFilled) {
                          return 'border-green-300 bg-green-50 focus:border-green-500 focus:ring-green-200';
                        } else if (isRequired) {
                          return 'border-red-300 bg-red-50 focus:border-red-500 focus:ring-red-200';
                        } else {
                          return 'border-gray-300 bg-gray-50 focus:border-blue-500 focus:ring-blue-200';
                        }
                      };

                      const fieldStatusStyle = getFieldStatusStyle();

                      // Common field wrapper with status indicator
                      const FieldWrapper = ({ children, label }: { children: React.ReactNode, label: string }) => (
                        <div className="relative">
                          <div className="flex items-center mb-1">
                            <div className={`flex-shrink-0 w-2 h-2 rounded-full mr-2 ${isFilled ? 'bg-green-500' : isRequired ? 'bg-red-500' : 'bg-gray-400'
                              }`}></div>
                            <label className="block text-sm font-medium text-gray-700">
                              {label}
                              {isRequired && <span className="text-red-500 ml-1">*</span>}
                              {isFilled && <span className="text-green-600 ml-2 text-xs">✓ Filled</span>}
                            </label>
                          </div>
                          <div className="relative">
                            {children}
                            {isFilled && (
                              <div className="absolute -top-1 -right-1 w-4 h-4 bg-green-500 rounded-full flex items-center justify-center">
                                <CheckCircle className="w-3 h-3 text-white" />
                              </div>
                            )}
                          </div>
                        </div>
                      );

                      // Render input based on type
                      if (fieldType === 'date') {
                        return (
                          <FieldWrapper key={fieldId} label={fieldLabel}>
                            <Input
                              id={fieldId}
                              label=""
                              type="date"
                              value={clientResponses[fieldId] || clientResponses[fieldLabel] || ''}
                              onChange={e => setClientResponses({
                                ...clientResponses,
                                [fieldId]: e.target.value
                              })}
                              className={fieldStatusStyle}
                            />
                          </FieldWrapper>
                        );
                      } else if (fieldType === 'select' && Array.isArray(fieldOptions)) {
                        return (
                          <FieldWrapper key={fieldId} label={fieldLabel}>
                            <Select
                              id={fieldId}
                              label=""
                              value={clientResponses[fieldId] || clientResponses[fieldLabel] || ''}
                              onChange={e => setClientResponses({
                                ...clientResponses,
                                [fieldId]: e.target.value
                              })}
                              options={[
                                { value: '', label: 'Select an option' },
                                ...fieldOptions.map((opt: any) => ({ value: opt, label: opt }))
                              ]}
                              className={fieldStatusStyle}
                            />
                          </FieldWrapper>
                        );
                      } else if (fieldType === 'multiselect' && Array.isArray(fieldOptions)) {
                        return (
                          <FieldWrapper key={fieldId} label={fieldLabel}>
                            <select
                              multiple
                              className={`w-full px-3 py-2 border rounded-md ${fieldStatusStyle}`}
                              value={clientResponses[fieldId] || clientResponses[fieldLabel] || []}
                              onChange={e => {
                                const selected = Array.from(e.target.selectedOptions, option => option.value);
                                setClientResponses({
                                  ...clientResponses,
                                  [fieldId]: selected
                                });
                              }}
                            >
                              {fieldOptions.map((opt: any) => (
                                <option key={opt} value={opt}>{opt}</option>
                              ))}
                            </select>
                          </FieldWrapper>
                        );
                      } else if (fieldType === 'checkbox' && Array.isArray(fieldOptions)) {
                        return (
                          <FieldWrapper key={fieldId} label={fieldLabel}>
                            <div className={`flex flex-wrap gap-4 p-3 border rounded-md ${fieldStatusStyle}`}>
                              {fieldOptions.map((opt: any) => (
                                <label key={opt} className="flex items-center">
                                  <input
                                    type="checkbox"
                                    checked={Array.isArray(clientResponses[fieldId] || clientResponses[fieldLabel]) && (clientResponses[fieldId] || clientResponses[fieldLabel])?.includes(opt)}
                                    onChange={e => {
                                      const prev = Array.isArray(clientResponses[fieldId] || clientResponses[fieldLabel])
                                        ? (clientResponses[fieldId] || clientResponses[fieldLabel])
                                        : [];
                                      if (e.target.checked) {
                                        setClientResponses({
                                          ...clientResponses,
                                          [fieldId]: [...prev, opt]
                                        });
                                      } else {
                                        setClientResponses({
                                          ...clientResponses,
                                          [fieldId]: prev.filter((v: any) => v !== opt)
                                        });
                                      }
                                    }}
                                    className="mr-2"
                                  />
                                  {opt}
                                </label>
                              ))}
                            </div>
                          </FieldWrapper>
                        );
                      } else if (fieldType === 'radio' && Array.isArray(fieldOptions)) {
                        return (
                          <FieldWrapper key={fieldId} label={fieldLabel}>
                            <div className={`flex flex-wrap gap-4 p-3 border rounded-md ${fieldStatusStyle}`}>
                              {fieldOptions.map((opt: any) => (
                                <label key={opt} className="flex items-center">
                                  <input
                                    type="radio"
                                    name={fieldId}
                                    value={opt}
                                    checked={clientResponses[fieldId] === opt}
                                    onChange={() => setClientResponses({
                                      ...clientResponses,
                                      [fieldId]: opt
                                    })}
                                    className="mr-2"
                                  />
                                  {opt}
                                </label>
                              ))}
                            </div>
                          </FieldWrapper>
                        );
                      } else if (fieldType === 'textarea') {
                        return (
                          <FieldWrapper key={fieldId} label={fieldLabel}>
                            <TextArea
                              id={fieldId}
                              label=""
                              value={clientResponses[fieldId] || clientResponses[fieldLabel] || ''}
                              onChange={e => setClientResponses({
                                ...clientResponses,
                                [fieldId]: e.target.value
                              })}
                              rows={3}
                              className={fieldStatusStyle}
                            />
                          </FieldWrapper>
                        );
                      } else {
                        // Default to text input
                        return (
                          <FieldWrapper key={fieldId} label={fieldLabel}>
                            <Input
                              id={fieldId}
                              label=""
                              type={fieldType === 'email' ? 'email' : fieldType === 'number' ? 'number' : 'text'}
                              value={clientResponses[fieldId] || clientResponses[fieldLabel] || ''}
                              onChange={e => setClientResponses({
                                ...clientResponses,
                                [fieldId]: e.target.value
                              })}
                              placeholder={q.placeholder || ''}
                              className={fieldStatusStyle}
                            />
                          </FieldWrapper>
                        );
                      }
                    })}
                  </div>
                </div>
              );
            })()}

            {/* Response Summary Card */}
            {questionnaireAssignment && (() => {
              const questionnaire = availableQuestionnaires.find(q => {
                const possibleIds = [q._id, q.id, q.originalId, q.name].filter(Boolean);
                return q.apiQuestionnaire && q.id === questionnaireAssignment.questionnaireId ||
                  possibleIds.includes(questionnaireAssignment.questionnaireId);
              });

              if (questionnaire) {
                const questions = questionnaire.fields || questionnaire.questions || questionnaire.form?.fields || questionnaire.form?.questions || [];
                const filledFields = questions.filter((q: any) => {
                  const fieldId = q.id || q._id || `field_${questions.indexOf(q)}`;
                  const fieldLabel = q.label || q.question || q.name;
                  const value = clientResponses[fieldId] || clientResponses[fieldLabel];
                  return value !== undefined && value !== null && value !== '' &&
                    (!Array.isArray(value) || value.length > 0);
                });
                const requiredFields = questions.filter((q: any) => q.required === true);
                const filledRequiredFields = requiredFields.filter((q: any) => {
                  const fieldId = q.id || q._id || `field_${questions.indexOf(q)}`;
                  const fieldLabel = q.label || q.question || q.name;
                  const value = clientResponses[fieldId] || clientResponses[fieldLabel];
                  return value !== undefined && value !== null && value !== '' &&
                    (!Array.isArray(value) || value.length > 0);
                });

                return (
                  <div className="bg-gray-50 border border-gray-200 rounded-lg p-4 mb-4">
                    <h4 className="font-medium text-gray-900 mb-3 flex items-center">
                      <FileText className="w-4 h-4 mr-2" />
                      Response Summary
                    </h4>
                    <div className="grid grid-cols-1 md:grid-cols-3 gap-4 text-sm">
                      <div className="bg-white rounded p-3 border">
                        <div className="text-gray-600">Total Fields</div>
                        <div className="text-lg font-medium text-gray-900">{questions.length}</div>
                      </div>
                      <div className="bg-white rounded p-3 border">
                        <div className="text-gray-600">Filled Fields</div>
                        <div className={`text-lg font-medium ${filledFields.length === questions.length ? 'text-green-600' : 'text-yellow-600'}`}>
                          {filledFields.length}
                        </div>
                      </div>
                      <div className="bg-white rounded p-3 border">
                        <div className="text-gray-600">Required Fields</div>
                        <div className={`text-lg font-medium ${filledRequiredFields.length === requiredFields.length ? 'text-green-600' : 'text-red-600'}`}>
                          {filledRequiredFields.length} / {requiredFields.length}
                        </div>
                      </div>
                    </div>

                    {/* Missing Required Fields Warning */}
                    {filledRequiredFields.length < requiredFields.length && (
                      <div className="mt-3 bg-red-50 border border-red-200 rounded p-3">
                        <div className="flex items-start">
                          <AlertCircle className="w-4 h-4 text-red-500 mr-2 mt-0.5" />
                          <div className="text-sm">
                            <div className="font-medium text-red-800 mb-1">Missing Required Fields:</div>
                            <ul className="text-red-700 space-y-1">
                              {requiredFields.filter((q: any) => {
                                const fieldId = q.id || q._id || `field_${questions.indexOf(q)}`;
                                const fieldLabel = q.label || q.question || q.name;
                                const value = clientResponses[fieldId] || clientResponses[fieldLabel];
                                return value === undefined || value === null || value === '' ||
                                  (Array.isArray(value) && value.length === 0);
                              }).map((q: any, index: number) => (
                                <li key={index} className="flex items-center">
                                  <div className="w-1 h-1 bg-red-500 rounded-full mr-2"></div>
                                  {q.label || q.question || q.name || 'Unnamed field'}
                                </li>
                              ))}
                            </ul>
                          </div>
                        </div>
                      </div>
                    )}

                    {/* Completion Status */}
                    {filledRequiredFields.length === requiredFields.length && filledFields.length === questions.length && (
                      <div className="mt-3 bg-green-50 border border-green-200 rounded p-3">
                        <div className="flex items-center text-green-800">
                          <CheckCircle className="w-4 h-4 mr-2" />
                          <span className="text-sm font-medium">All fields completed! Ready to proceed.</span>
                        </div>
                      </div>
                    )}
                  </div>
                );
              }
              return null;
            })()}

            <div className="flex justify-end">
              {isViewEditMode ? (
                // Simple Next button in view/edit mode
                <Button
                  onClick={handleNext}
                  disabled={Object.keys(clientResponses).length === 0}
                >
                  Next
                  <ArrowRight className="w-4 h-4 ml-2" />
                </Button>
              ) : (
                // Original Response submission button in normal mode
                <Button
                  onClick={handleResponseSubmit}
                  disabled={Object.keys(clientResponses).length === 0}
                >
                  Responses Complete & Continue
                  <CheckCircle className="w-4 h-4 ml-2" />
                </Button>
              )}
            </div>

          </div>
        );
      case 1: // All Details Summary
        return (
          <div className="space-y-6">
            <div className="bg-gradient-to-r from-purple-50 to-indigo-50 border border-purple-200 rounded-lg p-6">
              <h3 className="text-2xl font-bold text-purple-900 mb-3 flex items-center">
                <ClipboardList className="w-6 h-6 mr-3" />
                Complete Workflow Details Summary
              </h3>
              <p className="text-purple-700 text-lg">All collected information at a glance</p>
              
              {/* Debug Console Toggle */}
              <div className="mt-4">
                <button
                  onClick={() => setShowDebugConsole(!showDebugConsole)}
                  className="inline-flex items-center px-3 py-1 text-sm font-medium rounded-md text-purple-700 bg-purple-100 hover:bg-purple-200"
                >
                  <AlertCircle className="w-4 h-4 mr-1" />
                  {showDebugConsole ? 'Hide' : 'Show'} Debug Console
                </button>
              </div>
            </div>

            {/* Debug Console */}
            {showDebugConsole && (
              <div className="bg-gray-900 text-green-400 rounded-lg p-4 shadow-lg">
                <div className="flex items-center justify-between mb-3">
                  <h4 className="text-lg font-semibold text-green-400">Debug Console Output</h4>
                  <button
                    onClick={() => {
                      const dataStr = JSON.stringify(debugData, null, 2);
                      navigator.clipboard.writeText(dataStr);
                      toast.success('Debug data copied to clipboard');
                    }}
                    className="px-2 py-1 text-xs bg-green-600 text-white rounded hover:bg-green-700"
                  >
                    Copy to Clipboard
                  </button>
                </div>
                <div className="max-h-96 overflow-y-auto font-mono text-xs">
                  <pre className="whitespace-pre-wrap">
                    {JSON.stringify(debugData, null, 2)}
                  </pre>
                </div>
              </div>
            )}

            {/* Workflow Overview */}
            {completeWorkflowDetails && (
              <div className="bg-white border border-gray-200 rounded-lg p-6 shadow-sm">
                <h4 className="text-lg font-semibold text-gray-900 mb-4 flex items-center">
                  <FileText className="w-5 h-5 mr-2" />
                  Workflow Overview
                </h4>
                <div className="grid grid-cols-1 md:grid-cols-2 lg:grid-cols-3 gap-4 text-sm">
                  <div>
                    <span className="font-medium text-gray-700">Workflow ID:</span>
                    <span className="ml-2 text-gray-600 font-mono text-xs">{completeWorkflowDetails._id}</span>
                  </div>
                  <div>
                    <span className="font-medium text-gray-700">Status:</span>
                    <span className={`ml-2 px-2 py-1 text-xs rounded-full ${
                      completeWorkflowDetails.status === 'completed' ? 'bg-green-100 text-green-800' :
                      completeWorkflowDetails.status === 'in-progress' ? 'bg-blue-100 text-blue-800' :
                      'bg-yellow-100 text-yellow-800'
                    }`}>
                      {completeWorkflowDetails.status}
                    </span>
                  </div>
                  <div>
                    <span className="font-medium text-gray-700">Client ID:</span>
                    <span className="ml-2 text-gray-600 font-mono text-xs">{completeWorkflowDetails.clientId}</span>
                  </div>
                  <div>
                    <span className="font-medium text-gray-700">Created:</span>
                    <span className="ml-2 text-gray-600">
                      {new Date(completeWorkflowDetails.createdAt).toLocaleDateString()} at {new Date(completeWorkflowDetails.createdAt).toLocaleTimeString()}
                    </span>
                  </div>
                  <div>
                    <span className="font-medium text-gray-700">Updated:</span>
                    <span className="ml-2 text-gray-600">
                      {new Date(completeWorkflowDetails.updatedAt).toLocaleDateString()} at {new Date(completeWorkflowDetails.updatedAt).toLocaleTimeString()}
                    </span>
                  </div>
                  <div>
                    <span className="font-medium text-gray-700">Current Step:</span>
                    <span className="ml-2 text-gray-600">{completeWorkflowDetails.currentStep || 'N/A'}</span>
                  </div>
                  <div className="md:col-span-2">
                    <span className="font-medium text-gray-700">Created By:</span>
                    <span className="ml-2 text-gray-600">
                      {completeWorkflowDetails.createdBy?.firstName} {completeWorkflowDetails.createdBy?.lastName} ({completeWorkflowDetails.createdBy?.email})
                    </span>
                  </div>
                  {completeWorkflowDetails.version && (
                    <div>
                      <span className="font-medium text-gray-700">Version:</span>
                      <span className="ml-2 text-gray-600">{completeWorkflowDetails.version}</span>
                    </div>
                  )}
                </div>
              </div>
            )}

            {/* Client Information - Enhanced */}
            <div className="bg-white border border-gray-200 rounded-lg p-6 shadow-sm">
              <h4 className="text-lg font-semibold text-gray-900 mb-4 flex items-center">
                <User className="w-5 h-5 mr-2" />
                Complete Client Information
              </h4>
              
              {/* Basic Information */}
              <div className="mb-6">
                <h5 className="font-medium text-gray-700 mb-3 text-sm uppercase tracking-wide">Basic Information</h5>
                <div className="grid grid-cols-1 md:grid-cols-2 lg:grid-cols-3 gap-4 text-sm">
                  <div>
                    <span className="font-medium text-gray-700">Full Name:</span>
                    <span className="ml-2 text-gray-900">{client.name || `${client.firstName} ${client.middleName} ${client.lastName}`.trim()}</span>
                  </div>
                  <div>
                    <span className="font-medium text-gray-700">First Name:</span>
                    <span className="ml-2 text-gray-600">{client.firstName || 'Not provided'}</span>
                  </div>
                  <div>
                    <span className="font-medium text-gray-700">Middle Name:</span>
                    <span className="ml-2 text-gray-600">{client.middleName || 'Not provided'}</span>
                  </div>
                  <div>
                    <span className="font-medium text-gray-700">Last Name:</span>
                    <span className="ml-2 text-gray-600">{client.lastName || 'Not provided'}</span>
                  </div>
                  <div>
                    <span className="font-medium text-gray-700">Email:</span>
                    <span className="ml-2 text-gray-600">{client.email}</span>
                  </div>
                  <div>
                    <span className="font-medium text-gray-700">Phone:</span>
                    <span className="ml-2 text-gray-600">{client.phone || 'Not provided'}</span>
                  </div>
                  <div>
                    <span className="font-medium text-gray-700">Date of Birth:</span>
                    <span className="ml-2 text-gray-600">
                      {client.dateOfBirth ? new Date(client.dateOfBirth).toLocaleDateString() : 'Not provided'}
                    </span>
                  </div>
                  <div>
                    <span className="font-medium text-gray-700">Nationality:</span>
                    <span className="ml-2 text-gray-600">{client.nationality || 'Not provided'}</span>
                  </div>
                  <div>
                    <span className="font-medium text-gray-700">Status:</span>
                    <span className={`ml-2 px-2 py-1 text-xs rounded-full ${
                      client.status === 'active' ? 'bg-green-100 text-green-800' : 'bg-gray-100 text-gray-800'
                    }`}>
                      {client.status || 'Unknown'}
                    </span>
                  </div>
                </div>
              </div>

              {/* Immigration Information */}
              <div className="mb-6">
                <h5 className="font-medium text-gray-700 mb-3 text-sm uppercase tracking-wide">Immigration Information</h5>
                <div className="grid grid-cols-1 md:grid-cols-2 lg:grid-cols-3 gap-4 text-sm">
                  <div>
                    <span className="font-medium text-gray-700">SSN:</span>
                    <span className="ml-2 text-gray-600 font-mono">{client.socialSecurityNumber || 'Not provided'}</span>
                  </div>
                  <div>
                    <span className="font-medium text-gray-700">A-Number:</span>
                    <span className="ml-2 text-gray-600 font-mono">{client.alienRegistrationNumber || 'Not provided'}</span>
                  </div>
                  <div>
                    <span className="font-medium text-gray-700">USCIS Account:</span>
                    <span className="ml-2 text-gray-600 font-mono">{client.uscisOnlineAccountNumber || 'Not provided'}</span>
                  </div>
                  {client.alienNumber && (
                    <div>
                      <span className="font-medium text-gray-700">Alien Number:</span>
                      <span className="ml-2 text-gray-600 font-mono">{client.alienNumber}</span>
                    </div>
                  )}
                  {client.visaCategory && (
                    <div>
                      <span className="font-medium text-gray-700">Visa Category:</span>
                      <span className="ml-2 text-gray-600">{client.visaCategory}</span>
                    </div>
                  )}
                  {client.entryDate && (
                    <div>
                      <span className="font-medium text-gray-700">Entry Date:</span>
                      <span className="ml-2 text-gray-600">{new Date(client.entryDate).toLocaleDateString()}</span>
                    </div>
                  )}
                </div>
              </div>
              
              {/* Address Information - Detailed */}
              {client.address && (
                <div className="mb-6">
                  <h5 className="font-medium text-gray-700 mb-3 text-sm uppercase tracking-wide">Address Information</h5>
                  <div className="grid grid-cols-1 md:grid-cols-2 lg:grid-cols-3 gap-4 text-sm">
                    {client.address.street && (
                      <div>
                        <span className="font-medium text-gray-700">Street:</span>
                        <span className="ml-2 text-gray-600">{client.address.street}</span>
                      </div>
                    )}
                    {client.address.aptSuiteFlr && (
                      <div>
                        <span className="font-medium text-gray-700">Apt/Suite/Flr:</span>
                        <span className="ml-2 text-gray-600">{client.address.aptSuiteFlr}</span>
                      </div>
                    )}
                    {client.address.aptNumber && (
                      <div>
                        <span className="font-medium text-gray-700">Apt Number:</span>
                        <span className="ml-2 text-gray-600">{client.address.aptNumber}</span>
                      </div>
                    )}
                    {client.address.city && (
                      <div>
                        <span className="font-medium text-gray-700">City:</span>
                        <span className="ml-2 text-gray-600">{client.address.city}</span>
                      </div>
                    )}
                    {client.address.state && (
                      <div>
                        <span className="font-medium text-gray-700">State:</span>
                        <span className="ml-2 text-gray-600">{client.address.state}</span>
                      </div>
                    )}
                    {client.address.province && client.address.province !== client.address.state && (
                      <div>
                        <span className="font-medium text-gray-700">Province:</span>
                        <span className="ml-2 text-gray-600">{client.address.province}</span>
                      </div>
                    )}
                    {client.address.zipCode && (
                      <div>
                        <span className="font-medium text-gray-700">ZIP Code:</span>
                        <span className="ml-2 text-gray-600 font-mono">{client.address.zipCode}</span>
                      </div>
                    )}
                    {client.address.postalCode && client.address.postalCode !== client.address.zipCode && (
                      <div>
                        <span className="font-medium text-gray-700">Postal Code:</span>
                        <span className="ml-2 text-gray-600 font-mono">{client.address.postalCode}</span>
                      </div>
                    )}
                    {client.address.country && (
                      <div>
                        <span className="font-medium text-gray-700">Country:</span>
                        <span className="ml-2 text-gray-600">{client.address.country}</span>
                      </div>
                    )}
                  </div>
                </div>
              )}

              {/* Additional Client Information */}
              {(client.placeOfBirth || client.gender || client.maritalStatus || client.notes) && (
                <div className="mb-6">
                  <h5 className="font-medium text-gray-700 mb-3 text-sm uppercase tracking-wide">Additional Information</h5>
                  <div className="grid grid-cols-1 md:grid-cols-2 lg:grid-cols-3 gap-4 text-sm">
                    {client.placeOfBirth && (
                      <div>
                        <span className="font-medium text-gray-700">Place of Birth:</span>
                        <span className="ml-2 text-gray-600">
                          {typeof client.placeOfBirth === 'object' ? 
                            `${client.placeOfBirth.city || ''}, ${client.placeOfBirth.country || ''}`.replace(/^,\s*|\s*,\s*$/g, '') :
                            client.placeOfBirth
                          }
                        </span>
                      </div>
                    )}
                    {client.gender && (
                      <div>
                        <span className="font-medium text-gray-700">Gender:</span>
                        <span className="ml-2 text-gray-600">{client.gender}</span>
                      </div>
                    )}
                    {client.maritalStatus && (
                      <div>
                        <span className="font-medium text-gray-700">Marital Status:</span>
                        <span className="ml-2 text-gray-600">{client.maritalStatus}</span>
                      </div>
                    )}
                    {client.notes && (
                      <div className="md:col-span-2">
                        <span className="font-medium text-gray-700">Notes:</span>
                        <span className="ml-2 text-gray-600">{client.notes}</span>
                      </div>
                    )}
                  </div>
                </div>
              )}

              {/* Account Information */}
              <div>
                <h5 className="font-medium text-gray-700 mb-3 text-sm uppercase tracking-wide">Account Information</h5>
                <div className="grid grid-cols-1 md:grid-cols-2 lg:grid-cols-3 gap-4 text-sm">
                  <div>
                    <span className="font-medium text-gray-700">Client ID:</span>
                    <span className="ml-2 text-gray-600 font-mono text-xs">{client.clientId || client._id || client.id}</span>
                  </div>
                  <div>
                    <span className="font-medium text-gray-700">User Account:</span>
                    <span className={`ml-2 px-2 py-1 text-xs rounded-full ${
                      client.hasUserAccount ? 'bg-green-100 text-green-800' : 'bg-red-100 text-red-800'
                    }`}>
                      {client.hasUserAccount ? 'Active' : 'Not Created'}
                    </span>
                  </div>
                  <div>
                    <span className="font-medium text-gray-700">Existing Client:</span>
                    <span className={`ml-2 px-2 py-1 text-xs rounded-full ${
                      client.isExistingClient ? 'bg-blue-100 text-blue-800' : 'bg-gray-100 text-gray-800'
                    }`}>
                      {client.isExistingClient ? 'Yes' : 'No'}
                    </span>
                  </div>
                  {client.role && (
                    <div>
                      <span className="font-medium text-gray-700">Role:</span>
                      <span className="ml-2 text-gray-600">{client.role}</span>
                    </div>
                  )}
                  {client.userType && (
                    <div>
                      <span className="font-medium text-gray-700">User Type:</span>
                      <span className="ml-2 text-gray-600">{client.userType}</span>
                    </div>
                  )}
                  {client.createdAt && (
                    <div>
                      <span className="font-medium text-gray-700">Created At:</span>
                      <span className="ml-2 text-gray-600">{new Date(client.createdAt).toLocaleDateString()}</span>
                    </div>
                  )}
                </div>
              </div>
            </div>

            {/* Case Information - Enhanced */}
            <div className="bg-white border border-gray-200 rounded-lg p-6 shadow-sm">
              <h4 className="text-lg font-semibold text-gray-900 mb-4 flex items-center">
                <Briefcase className="w-5 h-5 mr-2" />
                Complete Case Information
              </h4>
              
              {/* Basic Case Information */}
              <div className="mb-6">
                <h5 className="font-medium text-gray-700 mb-3 text-sm uppercase tracking-wide">Basic Case Details</h5>
                <div className="grid grid-cols-1 md:grid-cols-2 lg:grid-cols-3 gap-4 text-sm">
                  <div>
                    <span className="font-medium text-gray-700">Case ID:</span>
                    <span className="ml-2 text-gray-600 font-mono text-xs">{caseData.id || caseData._id}</span>
                  </div>
                  <div>
                    <span className="font-medium text-gray-700">Case Title:</span>
                    <span className="ml-2 text-gray-900">{caseData.title}</span>
                  </div>
                  <div>
                    <span className="font-medium text-gray-700">Category:</span>
                    <span className="ml-2 text-gray-600">{caseData.category}</span>
                  </div>
                  <div>
                    <span className="font-medium text-gray-700">Subcategory:</span>
                    <span className="ml-2 text-gray-600">{caseData.subcategory || 'Not specified'}</span>
                  </div>
                  <div>
                    <span className="font-medium text-gray-700">Status:</span>
                    <span className={`ml-2 px-2 py-1 text-xs rounded-full ${
                      caseData.status === 'Active' ? 'bg-green-100 text-green-800' :
                      caseData.status === 'draft' ? 'bg-yellow-100 text-yellow-800' :
                      caseData.status === 'completed' ? 'bg-blue-100 text-blue-800' :
                      'bg-gray-100 text-gray-800'
                    }`}>
                      {caseData.status}
                    </span>
                  </div>
                  <div>
                    <span className="font-medium text-gray-700">Priority:</span>
                    <span className={`ml-2 px-2 py-1 text-xs rounded-full ${
                      caseData.priority === 'high' ? 'bg-red-100 text-red-800' :
                      caseData.priority === 'medium' ? 'bg-yellow-100 text-yellow-800' :
                      'bg-green-100 text-green-800'
                    }`}>
                      {caseData.priority || 'Not set'}
                    </span>
                  </div>
                  <div>
                    <span className="font-medium text-gray-700">Type:</span>
                    <span className="ml-2 text-gray-600">{caseData.type || 'Not specified'}</span>
                  </div>
                  <div>
                    <span className="font-medium text-gray-700">Assigned Attorney:</span>
                    <span className="ml-2 text-gray-600">{caseData.assignedAttorney || 'Not assigned'}</span>
                  </div>
                </div>
              </div>

              {/* Case Dates */}
              <div className="mb-6">
                <h5 className="font-medium text-gray-700 mb-3 text-sm uppercase tracking-wide">Important Dates</h5>
                <div className="grid grid-cols-1 md:grid-cols-2 lg:grid-cols-4 gap-4 text-sm">
                  <div>
                    <span className="font-medium text-gray-700">Created:</span>
                    <span className="ml-2 text-gray-600">
                      {caseData.createdAt ? new Date(caseData.createdAt).toLocaleDateString() : 'Not recorded'}
                    </span>
                  </div>
                  <div>
                    <span className="font-medium text-gray-700">Start Date:</span>
                    <span className="ml-2 text-gray-600">
                      {caseData.startDate ? new Date(caseData.startDate).toLocaleDateString() : 'Not set'}
                    </span>
                  </div>
                  <div>
                    <span className="font-medium text-gray-700">Due Date:</span>
                    <span className="ml-2 text-gray-600">
                      {caseData.dueDate ? new Date(caseData.dueDate).toLocaleDateString() : 'Not set'}
                    </span>
                  </div>
                  <div>
                    <span className="font-medium text-gray-700">Expected Closure:</span>
                    <span className="ml-2 text-gray-600">
                      {caseData.expectedClosureDate ? new Date(caseData.expectedClosureDate).toLocaleDateString() : 'Not set'}
                    </span>
                  </div>
                  {caseData.priorityDate && (
                    <div>
                      <span className="font-medium text-gray-700">Priority Date:</span>
                      <span className="ml-2 text-gray-600">{new Date(caseData.priorityDate).toLocaleDateString()}</span>
                    </div>
                  )}
                </div>
              </div>

              {/* Additional Case Fields */}
              {(caseData.visaType || caseData.description) && (
                <div className="mb-6">
                  <h5 className="font-medium text-gray-700 mb-3 text-sm uppercase tracking-wide">Additional Information</h5>
                  <div className="grid grid-cols-1 md:grid-cols-2 gap-4 text-sm">
                    {caseData.visaType && (
                      <div>
                        <span className="font-medium text-gray-700">Visa Type:</span>
                        <span className="ml-2 text-gray-600">{caseData.visaType}</span>
                      </div>
                    )}
                    {caseData.description && (
                      <div className="md:col-span-2">
                        <span className="font-medium text-gray-700">Description:</span>
                        <p className="ml-2 text-gray-600 mt-1">{caseData.description}</p>
                      </div>
                    )}
                  </div>
                </div>
              )}

              {/* Assigned Forms List */}
              {caseData.assignedForms && caseData.assignedForms.length > 0 && (
                <div>
                  <h5 className="font-medium text-gray-700 mb-3 text-sm uppercase tracking-wide">Assigned Forms</h5>
                  <div className="flex flex-wrap gap-2">
                    {caseData.assignedForms.map((form, index) => (
                      <span key={index} className="inline-flex items-center px-2.5 py-0.5 rounded-full text-xs font-medium bg-blue-100 text-blue-800">
                        {form}
                      </span>
                    ))}
                  </div>
                </div>
              )}
            </div>

            {/* Selected Forms and Case IDs - Enhanced */}
            <div className="bg-white border border-gray-200 rounded-lg p-6 shadow-sm">
              <h4 className="text-lg font-semibold text-gray-900 mb-4 flex items-center">
                <FileText className="w-5 h-5 mr-2" />
                Selected Forms & Generated Case IDs
              </h4>
              {selectedForms && selectedForms.length > 0 ? (
                <div className="space-y-3">
                  {selectedForms.map(form => (
                    <div key={form} className="flex items-center justify-between p-4 bg-gradient-to-r from-blue-50 to-indigo-50 border border-blue-200 rounded-lg">
                      <div className="flex items-center">
                        <FileText className="w-5 h-5 text-blue-500 mr-3" />
                        <div>
                          <span className="font-medium text-gray-900 text-lg">{form}</span>
                          <div className="text-sm text-gray-600 mt-1">
                            Immigration Form - Ready for processing
                          </div>
                        </div>
                      </div>
                      <div className="text-right">
                        <div className="text-xs font-medium text-gray-700 mb-1">Case ID:</div>
                        <span className="font-mono text-blue-600 bg-white px-3 py-1 rounded border text-sm">
                          {formCaseIds[form] || 'Not generated'}
                        </span>
                      </div>
                    </div>
                  ))}
                </div>
              ) : (
                <div className="text-center py-6 text-gray-500">
                  <FileText className="w-12 h-12 mx-auto mb-2 text-gray-300" />
                  <p>No forms selected for this workflow</p>
                </div>
              )}
              
              {/* Form Case IDs Summary */}
              {Object.keys(formCaseIds).length > 0 && (
                <div className="mt-6 pt-4 border-t border-gray-200">
                  <h5 className="font-medium text-gray-700 mb-3 text-sm uppercase tracking-wide">Case ID Summary</h5>
                  <div className="bg-gray-50 p-4 rounded-lg">
                    <div className="grid grid-cols-1 md:grid-cols-2 gap-2 text-sm font-mono">
                      {Object.entries(formCaseIds).map(([form, caseId]) => (
                        <div key={form} className="flex justify-between">
                          <span className="text-gray-700">{form}:</span>
                          <span className="text-blue-600">{caseId}</span>
                        </div>
                      ))}
                    </div>
                  </div>
                </div>
              )}
            </div>

            {/* Questionnaire Information - Enhanced */}
            {questionnaireAssignment && (
              <div className="bg-white border border-gray-200 rounded-lg p-6 shadow-sm">
                <h4 className="text-lg font-semibold text-gray-900 mb-4 flex items-center">
                  <ClipboardList className="w-5 h-5 mr-2" />
                  Questionnaire Assignment Details
                </h4>
                
                {/* Basic Assignment Info */}
                <div className="mb-6">
                  <h5 className="font-medium text-gray-700 mb-3 text-sm uppercase tracking-wide">Assignment Information</h5>
                  <div className="grid grid-cols-1 md:grid-cols-2 lg:grid-cols-3 gap-4 text-sm">
                    <div>
                      <span className="font-medium text-gray-700">Assignment ID:</span>
                      <span className="ml-2 text-gray-600 font-mono text-xs">{questionnaireAssignment.id}</span>
                    </div>
                    <div>
                      <span className="font-medium text-gray-700">Questionnaire:</span>
                      <span className="ml-2 text-gray-900">{questionnaireAssignment.questionnaireName}</span>
                    </div>
                    <div>
                      <span className="font-medium text-gray-700">Questionnaire ID:</span>
                      <span className="ml-2 text-gray-600 font-mono text-xs">{questionnaireAssignment.questionnaireId}</span>
                    </div>
                    <div>
                      <span className="font-medium text-gray-700">Status:</span>
                      <span className={`ml-2 px-2 py-1 text-xs rounded-full ${
                        questionnaireAssignment.status === 'completed' ? 'bg-green-100 text-green-800' :
                        questionnaireAssignment.status === 'pending' ? 'bg-yellow-100 text-yellow-800' :
                        'bg-gray-100 text-gray-800'
                      }`}>
                        {questionnaireAssignment.status}
                      </span>
                    </div>
                    <div>
                      <span className="font-medium text-gray-700">Assigned:</span>
                      <span className="ml-2 text-gray-600">
                        {new Date(questionnaireAssignment.assignedAt).toLocaleDateString()} at {new Date(questionnaireAssignment.assignedAt).toLocaleTimeString()}
                      </span>
                    </div>
                    {questionnaireAssignment.completedAt && (
                      <div>
                        <span className="font-medium text-gray-700">Completed:</span>
                        <span className="ml-2 text-gray-600">
                          {new Date(questionnaireAssignment.completedAt).toLocaleDateString()} at {new Date(questionnaireAssignment.completedAt).toLocaleTimeString()}
                        </span>
                      </div>
                    )}
                  </div>
                </div>

                {/* Associated IDs */}
                <div className="mb-6">
                  <h5 className="font-medium text-gray-700 mb-3 text-sm uppercase tracking-wide">Associated Information</h5>
                  <div className="grid grid-cols-1 md:grid-cols-2 gap-4 text-sm">
                    <div>
                      <span className="font-medium text-gray-700">Case ID:</span>
                      <span className="ml-2 text-gray-600 font-mono text-xs">{questionnaireAssignment.caseId}</span>
                    </div>
                    <div>
                      <span className="font-medium text-gray-700">Client ID:</span>
                      <span className="ml-2 text-gray-600 font-mono text-xs">{questionnaireAssignment.clientId}</span>
                    </div>
                    {questionnaireAssignment.formCaseIdGenerated && (
                      <div>
                        <span className="font-medium text-gray-700">Form Case ID:</span>
                        <span className="ml-2 text-gray-600 font-mono text-xs">{questionnaireAssignment.formCaseIdGenerated}</span>
                      </div>
                    )}
                    {questionnaireAssignment.notes && (
                      <div>
                        <span className="font-medium text-gray-700">Notes:</span>
                        <span className="ml-2 text-gray-600">{questionnaireAssignment.notes}</span>
                      </div>
                    )}
                  </div>
                </div>

                {/* Selected Forms for this Assignment */}
                {questionnaireAssignment.selectedForms && questionnaireAssignment.selectedForms.length > 0 && (
                  <div className="mb-6">
                    <h5 className="font-medium text-gray-700 mb-3 text-sm uppercase tracking-wide">Selected Forms</h5>
                    <div className="flex flex-wrap gap-2">
                      {questionnaireAssignment.selectedForms.map((form, index) => (
                        <span key={index} className="inline-flex items-center px-2.5 py-0.5 rounded-full text-xs font-medium bg-indigo-100 text-indigo-800">
                          {form}
                        </span>
                      ))}
                    </div>
                  </div>
                )}

                {/* Form Case IDs from Assignment */}
                {questionnaireAssignment.formCaseIds && Object.keys(questionnaireAssignment.formCaseIds).length > 0 && (
                  <div className="mb-6">
                    <h5 className="font-medium text-gray-700 mb-3 text-sm uppercase tracking-wide">Assignment Form Case IDs</h5>
                    <div className="bg-gray-50 p-4 rounded-lg">
                      <div className="grid grid-cols-1 md:grid-cols-2 gap-2 text-sm font-mono">
                        {Object.entries(questionnaireAssignment.formCaseIds).map(([form, caseId]) => (
                          <div key={form} className="flex justify-between">
                            <span className="text-gray-700">{form}:</span>
                            <span className="text-indigo-600">{caseId}</span>
                          </div>
                        ))}
                      </div>
                    </div>
                  </div>
                )}

                {/* Notes */}
                {questionnaireAssignment.notes && (
                  <div>
                    <h5 className="font-medium text-gray-700 mb-3 text-sm uppercase tracking-wide">Notes</h5>
                    <div className="bg-amber-50 border border-amber-200 p-4 rounded-lg">
                      <p className="text-sm text-amber-800">{questionnaireAssignment.notes}</p>
                    </div>
                  </div>
                )}
              </div>
            )}

            {/* Client Responses - Enhanced */}
            {Object.keys(clientResponses).length > 0 && (
              <div className="bg-white border border-gray-200 rounded-lg p-6 shadow-sm">
                <h4 className="text-lg font-semibold text-gray-900 mb-4 flex items-center">
                  <MessageSquare className="w-5 h-5 mr-2" />
                  Complete Client Questionnaire Responses
                </h4>
                
                {/* Response Summary */}
                <div className="mb-6 p-4 bg-green-50 border border-green-200 rounded-lg">
                  <div className="grid grid-cols-1 md:grid-cols-3 gap-4 text-sm">
                    <div>
                      <span className="font-medium text-green-700">Total Responses:</span>
                      <span className="ml-2 text-green-900 font-semibold">{Object.keys(clientResponses).length}</span>
                    </div>
                    <div>
                      <span className="font-medium text-green-700">Response Type:</span>
                      <span className="ml-2 text-green-900">Questionnaire Submission</span>
                    </div>
                    <div>
                      <span className="font-medium text-green-700">Status:</span>
                      <span className="ml-2 px-2 py-1 text-xs rounded-full bg-green-100 text-green-800">
                        Complete
                      </span>
                    </div>
                  </div>
                </div>

                {/* Detailed Responses */}
                <div className="max-h-96 overflow-y-auto">
                  <div className="space-y-4">
                    {Object.entries(clientResponses).map(([key, value], index) => {
                      // Enhanced field name mapping
                      const getReadableFieldName = (fieldKey: string) => {
                        const fieldMappings: Record<string, string> = {
                          'First Name': 'First Name',
                          'Middle Name': 'Middle Name',
                          'Last Name': 'Last Name',
                          'City or Town': 'City or Town',
                          'Country': 'Country',
                          'Apt./Ste/Flr': 'Apartment/Suite/Floor',
                          'Petitioner\'s Mailing Address Street Name and Number': 'Mailing Address',
                          'Postal Code': 'Postal Code',
                          'Province': 'Province',
                          'State': 'State',
                          'ZIP Code': 'ZIP Code',
                          'Date of Birth': 'Date of Birth',
                          'Phone Number': 'Phone Number',
                          'Email Address': 'Email Address',
                          'Nationality': 'Nationality',
                          'field_1760076779170': 'First Name',
                          'field_1760076976522': 'Mailing Address',
                          'field_1760077016842': 'Apartment/Suite/Floor',
                          'field_1760077133514': 'City or Town',
                          'field_1760077177161': 'State',
                          'field_1760077195817': 'ZIP Code',
                          'field_1760077233642': 'Province',
                          'field_1760077255418': 'Postal Code',
                          'field_1760077280434': 'Country'
                        };
                        
                        if (fieldMappings[fieldKey]) {
                          return fieldMappings[fieldKey];
                        }
                        
                        // Convert camelCase or snake_case to readable format
                        return fieldKey
                          .replace(/([A-Z])/g, ' $1')
                          .replace(/_/g, ' ')
                          .replace(/^./, str => str.toUpperCase())
                          .trim();
                      };

                      const readableFieldName = getReadableFieldName(key);
                      const isImportantField = ['First Name', 'Last Name', 'Email Address', 'Mailing Address', 'Date of Birth'].includes(readableFieldName);
                      
                      return (
                        <div key={key} className={`p-4 rounded-lg border-l-4 ${
                          isImportantField 
                            ? 'bg-gradient-to-r from-blue-50 to-indigo-50 border-l-blue-500 border border-blue-200' 
                            : 'bg-gradient-to-r from-gray-50 to-slate-50 border-l-gray-400 border border-gray-200'
                        }`}>
                          <div className="flex items-start justify-between mb-2">
                            <div className={`font-semibold text-sm ${
                              isImportantField ? 'text-blue-900' : 'text-gray-700'
                            }`}>
                              {readableFieldName}
                              {isImportantField && (
                                <span className="ml-2 inline-flex items-center px-1.5 py-0.5 rounded-full text-xs font-medium bg-blue-100 text-blue-800">
                                  Key Field
                                </span>
                              )}
                            </div>
                            <div className="text-xs text-gray-500 font-mono">
                              Field #{index + 1}
                            </div>
                          </div>
                          <div className={`text-sm p-3 rounded border ${
                            isImportantField 
                              ? 'bg-white border-blue-200 text-blue-900' 
                              : 'bg-white border-gray-200 text-gray-800'
                          }`}>
                            {typeof value === 'object' && value !== null ? (
                              <pre className="font-mono text-xs overflow-x-auto">
                                {JSON.stringify(value, null, 2)}
                              </pre>
                            ) : (
                              <span className="break-words">
                                {String(value || 'Not provided')}
                              </span>
                            )}
                          </div>
                          {/* Show original field key for debugging */}
                          <div className="mt-2 text-xs text-gray-400 font-mono">
                            Original key: {key}
                          </div>
                        </div>
                      );
                    })}
                  </div>
                </div>
              </div>
            )}

            {/* Available Questionnaires Information */}
            {availableQuestionnaires && availableQuestionnaires.length > 0 && (
              <div className="bg-white border border-gray-200 rounded-lg p-6 shadow-sm">
                <h4 className="text-lg font-semibold text-gray-900 mb-4 flex items-center">
                  <ClipboardList className="w-5 h-5 mr-2" />
                  Available Questionnaires
                </h4>
                <div className="space-y-3">
                  {availableQuestionnaires.map((questionnaire, index) => (
                    <div key={questionnaire._id || questionnaire.id || index} className="p-4 bg-slate-50 border border-slate-200 rounded-lg">
                      <div className="flex items-start justify-between mb-2">
                        <div>
                          <h5 className="font-medium text-gray-900">{questionnaire.title}</h5>
                          <p className="text-sm text-gray-600 mt-1">{questionnaire.description}</p>
                        </div>
                        <span className="px-2 py-1 text-xs rounded-full bg-slate-100 text-slate-800">
                          {questionnaire.category}
                        </span>
                      </div>
                      <div className="grid grid-cols-1 md:grid-cols-3 gap-4 text-sm">
                        <div>
                          <span className="font-medium text-gray-700">ID:</span>
                          <span className="ml-2 text-gray-600 font-mono text-xs">{questionnaire._id || questionnaire.id}</span>
                        </div>
                        <div>
                          <span className="font-medium text-gray-700">Fields:</span>
                          <span className="ml-2 text-gray-600">{questionnaire.fields?.length || 0} questions</span>
                        </div>
                        <div>
                          <span className="font-medium text-gray-700">Selected:</span>
                          <span className={`ml-2 px-2 py-1 text-xs rounded-full ${
                            selectedQuestionnaire === (questionnaire._id || questionnaire.id) 
                              ? 'bg-green-100 text-green-800' 
                              : 'bg-gray-100 text-gray-800'
                          }`}>
                            {selectedQuestionnaire === (questionnaire._id || questionnaire.id) ? 'Yes' : 'No'}
                          </span>
                        </div>
                      </div>
                    </div>
                  ))}
                </div>
              </div>
            )}

            {/* Form Templates Information */}
            {formTemplates && formTemplates.length > 0 && (
              <div className="bg-white border border-gray-200 rounded-lg p-6 shadow-sm">
                <h4 className="text-lg font-semibold text-gray-900 mb-4 flex items-center">
                  <FileText className="w-5 h-5 mr-2" />
                  Available Form Templates
                </h4>
                <div className="space-y-3 max-h-64 overflow-y-auto">
                  {formTemplates.map((template, index) => (
                    <div key={template._id || index} className="p-3 bg-emerald-50 border border-emerald-200 rounded-lg">
                      <div className="flex items-start justify-between mb-2">
                        <div>
                          <h5 className="font-medium text-emerald-900">{template.name || template.formNumber}</h5>
                          <p className="text-sm text-emerald-700 mt-1">{template.description}</p>
                        </div>
                        <div className="flex gap-2">
                          <span className="px-2 py-1 text-xs rounded-full bg-emerald-100 text-emerald-800">
                            {template.category}
                          </span>
                          <span className={`px-2 py-1 text-xs rounded-full ${
                            template.status === 'ACTIVE' 
                              ? 'bg-green-100 text-green-800' 
                              : 'bg-gray-100 text-gray-800'
                          }`}>
                            {template.status}
                          </span>
                        </div>
                      </div>
                      <div className="grid grid-cols-1 md:grid-cols-4 gap-4 text-sm">
                        <div>
                          <span className="font-medium text-emerald-700">Template ID:</span>
                          <span className="ml-2 text-emerald-600 font-mono text-xs">{template._id}</span>
                        </div>
                        <div>
                          <span className="font-medium text-emerald-700">Form Number:</span>
                          <span className="ml-2 text-emerald-600">{template.formNumber}</span>
                        </div>
                        <div>
                          <span className="font-medium text-emerald-700">Version:</span>
                          <span className="ml-2 text-emerald-600">{template.version}</span>
                        </div>
                        <div>
                          <span className="font-medium text-emerald-700">Type:</span>
                          <span className="ml-2 text-emerald-600">{template.type}</span>
                        </div>
                      </div>
                    </div>
                  ))}
                </div>
              </div>
            )}

            {/* Workflow State Information */}
            <div className="bg-white border border-gray-200 rounded-lg p-6 shadow-sm">
              <h4 className="text-lg font-semibold text-gray-900 mb-4 flex items-center">
                <Settings className="w-5 h-5 mr-2" />
                Current Workflow State
              </h4>
              <div className="grid grid-cols-1 md:grid-cols-2 lg:grid-cols-3 gap-4 text-sm">
                <div>
                  <span className="font-medium text-gray-700">Current Step:</span>
                  <span className="ml-2 text-gray-900">{currentStep + 1} of {getWorkflowSteps().length}</span>
                </div>
                <div>
                  <span className="font-medium text-gray-700">Step Name:</span>
                  <span className="ml-2 text-gray-600">{getWorkflowSteps()[currentStep]?.title}</span>
                </div>
                <div>
                  <span className="font-medium text-gray-700">Workflow Type:</span>
                  <span className={`ml-2 px-2 py-1 text-xs rounded-full ${
                    isExistResponse ? 'bg-blue-100 text-blue-800' : 'bg-green-100 text-green-800'
                  }`}>
                    {isExistResponse ? 'Existing Response' : 'New Workflow'}
                  </span>
                </div>
                <div>
                  <span className="font-medium text-gray-700">Auto-fill Enabled:</span>
                  <span className={`ml-2 px-2 py-1 text-xs rounded-full ${
                    autoFillEnabled ? 'bg-green-100 text-green-800' : 'bg-gray-100 text-gray-800'
                  }`}>
                    {autoFillEnabled ? 'Yes' : 'No'}
                  </span>
                </div>
                <div>
                  <span className="font-medium text-gray-700">View/Edit Mode:</span>
                  <span className={`ml-2 px-2 py-1 text-xs rounded-full ${
                    isViewEditMode ? 'bg-orange-100 text-orange-800' : 'bg-gray-100 text-gray-800'
                  }`}>
                    {isViewEditMode ? 'Yes' : 'No'}
                  </span>
                </div>
                <div>
                  <span className="font-medium text-gray-700">Current Workflow ID:</span>
                  <span className="ml-2 text-gray-600 font-mono text-xs">{currentWorkflowId || 'Not set'}</span>
                </div>
              </div>
            </div>

            {/* URL Parameters and Session Info */}
            <div className="bg-white border border-gray-200 rounded-lg p-6 shadow-sm">
              <h4 className="text-lg font-semibold text-gray-900 mb-4 flex items-center">
                <ExternalLink className="w-5 h-5 mr-2" />
                Session & Navigation Information
              </h4>
              <div className="space-y-4">
                <div>
                  <h5 className="font-medium text-gray-700 mb-2 text-sm uppercase tracking-wide">URL Parameters</h5>
                  <div className="bg-gray-50 p-4 rounded-lg">
                    <div className="grid grid-cols-1 md:grid-cols-2 gap-2 text-sm font-mono">
                      {Object.entries(debugData.urlParams || {}).map(([key, value]) => (
                        <div key={key} className="flex justify-between">
                          <span className="text-gray-700">{key}:</span>
                          <span className="text-blue-600">{String(value)}</span>
                        </div>
                      ))}
                      {Object.keys(debugData.urlParams || {}).length === 0 && (
                        <div className="text-gray-500 italic">No URL parameters</div>
                      )}
                    </div>
                  </div>
                </div>
                <div>
                  <h5 className="font-medium text-gray-700 mb-2 text-sm uppercase tracking-wide">Navigation Source</h5>
                  <div className="text-sm">
                    <span className="font-medium text-gray-700">From Questionnaire Responses:</span>
                    <span className={`ml-2 px-2 py-1 text-xs rounded-full ${
                      new URLSearchParams(window.location.search).get('fromQuestionnaireResponses') === 'true' 
                        ? 'bg-purple-100 text-purple-800' 
                        : 'bg-gray-100 text-gray-800'
                    }`}>
                      {new URLSearchParams(window.location.search).get('fromQuestionnaireResponses') === 'true' ? 'Yes' : 'No'}
                    </span>
                  </div>
                </div>
              </div>
            </div>

            {/* Raw Workflow Data for Advanced Debugging */}
            {completeWorkflowDetails && (
              <div className="bg-white border border-gray-200 rounded-lg p-6 shadow-sm">
                <h4 className="text-lg font-semibold text-gray-900 mb-4 flex items-center">
                  <AlertCircle className="w-5 h-5 mr-2" />
                  Complete Workflow Data (Advanced Debug)
                </h4>
                <div className="mb-4">
                  <button
                    onClick={() => {
                      const dataStr = JSON.stringify(completeWorkflowDetails, null, 2);
                      navigator.clipboard.writeText(dataStr);
                      toast.success('Workflow data copied to clipboard');
                    }}
                    className="px-3 py-1 text-sm bg-gray-600 text-white rounded hover:bg-gray-700"
                  >
                    Copy Workflow Data
                  </button>
                </div>
                <div className="bg-gray-900 text-green-400 p-4 rounded-lg font-mono text-xs max-h-96 overflow-y-auto">
                  <pre className="whitespace-pre-wrap">{JSON.stringify(completeWorkflowDetails, null, 2)}</pre>
                </div>
              </div>
            )}

            {/* Navigation */}
            <div className="flex justify-between items-center pt-6 border-t border-gray-200">
              <Button 
                onClick={handlePrevious} 
                variant="outline"
                className="flex items-center"
              >
                <ArrowLeft className="w-4 h-4 mr-2" />
                Previous
              </Button>
              <div className="text-sm text-gray-500">
                Step {currentStep + 1} of {getWorkflowSteps().length} - All Details Summary
              </div>
              <Button 
                onClick={handleNext}
                className="bg-purple-600 hover:bg-purple-700 flex items-center"
              >
                Continue to Auto-fill Forms
                <ArrowRight className="w-4 h-4 ml-2" />
              </Button>
            </div>
          </div>
        );
      case 2: // Auto-fill Forms
        return (
          // <div>Auto-fill Forms</div>
          <div className="space-y-6">
            <div className="bg-green-50 border border-green-200 rounded-lg p-4">
              <h3 className="text-lg font-semibold text-green-900 mb-2">Auto-Fill Forms</h3>
              <p className="text-green-700">Generate completed forms with all collected information.</p>
            </div>

            <div className="space-y-4">
              <div className="bg-white border border-gray-200 rounded-lg p-6">
                <h4 className="font-medium text-gray-900 mb-4">Ready to Generate Forms</h4>

                <div className="space-y-3">
                  {selectedForms.map(form => (
                    <div key={form} className="flex items-center justify-between p-3 bg-gray-50 rounded-lg">
                      <div className="flex items-center">
                        <FileText className="w-5 h-5 text-blue-500 mr-3" />
                        <div>
                          <div className="font-medium text-gray-900">{form}</div>
                          <div className="text-sm text-gray-500">
                            Will be auto-filled with client and case data
                          </div>
                        </div>
                      </div>
                      <div className="flex items-center text-green-600">
                        <CheckCircle className="w-5 h-5 mr-2" />
                        <span className="text-sm font-medium">Ready</span>
                      </div>
                    </div>
                  ))}
                </div>

                <div className="mt-6 p-4 bg-blue-50 border border-blue-200 rounded-lg">
                  <div className="flex items-start">
                    <AlertCircle className="w-5 h-5 text-blue-500 mr-3 mt-0.5" />
                    <div>
                      <h5 className="font-medium text-blue-900">Auto-Fill Process</h5>
                      <p className="text-blue-700 text-sm mt-1">
                        The forms will be automatically filled with:
                      </p>
                      <ul className="text-blue-700 text-sm mt-2 ml-4 space-y-1">
                        <li>• Client personal information</li>
                        <li>• Address and contact details</li>
                        <li>• Questionnaire responses</li>
                        <li>• Case-specific information</li>
                      </ul>
                    </div>
                  </div>
                </div>
              </div>

              {/* Auto-Generate Forms Section */}
              <div className="bg-white border border-gray-200 rounded-lg p-6">
                <h4 className="font-medium text-gray-900 mb-4">Auto-Generate Forms</h4>
                <p className="text-gray-600 mb-4">
                  Use the advanced auto-generation feature to create forms with all collected data.
                </p>

                <div className="flex gap-3 mb-6">
                  <Button
                    onClick={handleAutoGenerateForms}
                    disabled={generatingForms || selectedForms.length === 0}
                    className="bg-purple-600 hover:bg-purple-700"
                  >
                    {generatingForms ? (
                      <>
                        <Loader2 className="w-4 h-4 mr-2 animate-spin" />
                        Auto-Generating Forms...
                      </>
                    ) : (
                      <>
                        <FileCheck className="w-4 h-4 mr-2" />
                        Auto Generate Forms
                      </>
                    )}
                  </Button>
                </div>

                {/* Generated Forms Display */}
                {generatedForms.length > 0 && (
                  <div className="space-y-4">
                    <h5 className="font-medium text-gray-900">Generated Forms</h5>
                    <div className="grid grid-cols-1 md:grid-cols-2 gap-4">
                      {generatedForms.map((form) => (
                        <div key={form.formName} className="border border-gray-200 rounded-lg p-4">
                          
                          <div className="flex items-center justify-between mb-3">
                            <div className="flex items-center">
                              <FileText className="w-5 h-5 text-blue-500 mr-2" />
                              <span className="font-medium text-gray-900">{form.formName}</span>
                            </div>
                            <div className="flex items-center">
                              {form.status === 'generating' && (
                                <Loader2 className="w-4 h-4 text-blue-500 animate-spin" />
                              )}
                              {form.status === 'success' && (
                                <CheckCircle className="w-4 h-4 text-green-500" />
                              )}
                              {form.status === 'error' && (
                                <AlertCircle className="w-4 h-4 text-red-500" />
                              )}
                            </div>
                          </div>

                          {form.status === 'generating' && (
                            <div className="text-sm text-blue-600">Generating...</div>
                          )}

                          {form.status === 'success' && (
                            <div className="space-y-2">
                              <div className="text-sm text-gray-600">{form.fileName}</div>
                              
                              {/* Enhanced Percentage Display */}
                              <div className="space-y-2">
                                {/* Original Filled Percentage */}
                                {form.filledPercentage !== undefined && (
                                  <div className="flex items-center space-x-2">
                                    <span className="text-sm text-gray-600">Initial Fill:</span>
                                    <div className="flex-1 bg-gray-200 rounded-full h-2">
                                      <div 
                                        className="bg-blue-500 h-2 rounded-full transition-all duration-300"
                                        style={{ width: `${form.filledPercentage}%` }}
                                      ></div>
                                    </div>
                                    <span className="text-sm font-medium text-gray-700">
                                      {Math.round(form.filledPercentage)}%
                                    </span>
                                  </div>
                                )}

                              </div>

                              {/* Unfilled Fields Toggle */}
                              {form.unfilledFields && Object.keys(form.unfilledFields).length > 0 && (
                                <div className="space-y-2">
                                  <Button
                                    onClick={() => handleToggleUnfilledFields(form.formName)}
                                    size="sm"
                                    variant="outline"
                                    className="text-xs"
                                  >
                                    <AlertCircle className="w-3 h-3 mr-1" />
                                    {showUnfilledFields[form.formName] ? 'Hide' : 'Show'} Unfilled Fields ({Object.keys(form.unfilledFields).length})
                                  </Button>
                                  
                                  {showUnfilledFields[form.formName] && (
                                    <div className="bg-yellow-50 border border-yellow-200 rounded-md p-3">
                                      <h6 className="text-sm font-medium text-yellow-800 mb-2">Unfilled Fields:</h6>
                                      <div className="space-y-1">
                                        {Object.entries(form.unfilledFields).map(([fieldName, fieldValue]) => (
                                          <div key={fieldName} className="text-xs text-yellow-700">
                                            <span className="font-medium">{fieldName}:</span> {fieldValue || 'Empty'}
                                          </div>
                                        ))}
                                      </div>
                                    </div>
                                  )}
                                </div>
                              )}

                              <div className="flex gap-2 flex-wrap">
                                <Button
                                  onClick={() => handleDownloadForm(form.formName)}
                                  size="sm"
                                  className="bg-blue-600 hover:bg-blue-700"
                                >
                                  <Download className="w-4 h-4 mr-1" />
                                  Download
                                </Button>
                                <Button
                                  onClick={() => handlePreviewForm(form.formName)}
                                  size="sm"
                                  variant="outline"
                                  disabled={loadingPreview[form.formName]}
                                >
                                  {loadingPreview[form.formName] ? (
                                    <Loader2 className="w-4 h-4 mr-1 animate-spin" />
                                  ) : (
                                    <FileText className="w-4 h-4 mr-1" />
                                  )}
                                  {loadingPreview[form.formName] ? 'Loading...' : 'Preview'}
                                </Button>
                                <Button
                                  onClick={() => handleEditForm(form.formName)}
                                  size="sm"
                                  variant="outline"
                                  className="bg-blue-50 border-blue-200 text-blue-700 hover:bg-blue-100"
                                >
                                  <Edit3 className="w-4 h-4 mr-1" />
                                  Edit
                                </Button>
                              </div>
                            </div>
                          )}

                          {form.status === 'error' && (
                            <div className="text-sm text-red-600">
                              Error: {form.error || 'Unknown error'}
                            </div>
                          )}
                        </div>
                      ))}
                    </div>
                  </div>
                )}

                {/* PDF Preview Modal */}
                {Object.entries(showPreview).map(([formName, isVisible]) => {
                  if (!isVisible) return null;
                  const form = generatedForms.find(f => f.formName === formName);
                  if (!form || form.status !== 'success') return null;

                  return (
                    <div key={formName} className="fixed inset-0 bg-black bg-opacity-50 flex items-center justify-center z-50">
                      <div className="bg-white rounded-lg p-4 max-w-4xl w-full h-5/6 flex flex-col">
                        <div className="flex items-center justify-between mb-4">
                          <h3 className="text-lg font-semibold">Preview: {formName}</h3>
                          <Button
                            onClick={() => handleClosePreview(formName)}
                            variant="outline"
                            size="sm"
                          >
                            ×
                          </Button>
                        </div>
                        <div className="flex-1">
                          {form.blob ? (
                            <iframe
                              src={URL.createObjectURL(form.blob)}
                              className="w-full h-full border-0"
                              title={`Preview of ${formName}`}
                              onError={() => {
                                console.error('PDF preview failed to load');
                                toast.error('Failed to load PDF preview');
                              }}
                            />
                          ) : loadingPreview[formName] ? (
                            <div className="flex items-center justify-center h-full">
                              <div className="text-center">
                                <Loader2 className="w-8 h-8 text-blue-500 animate-spin mx-auto mb-4" />
                                <p className="text-gray-600">Loading PDF preview...</p>
                                <p className="text-sm text-gray-500 mt-2">
                                  Fetching fresh data from backend
                                </p>
                              </div>
                            </div>
                          ) : (
                            <div className="flex items-center justify-center h-full">
                              <div className="text-center">
                                <AlertCircle className="w-8 h-8 text-red-500 mx-auto mb-4" />
                                <p className="text-gray-600">No PDF data available</p>
                                <p className="text-sm text-gray-500 mt-2">
                                  Try refreshing the preview or regenerating the form
                                </p>
                                <Button
                                  onClick={() => handlePreviewForm(formName)}
                                  size="sm"
                                  className="mt-4"
                                >
                                  <FileText className="w-4 h-4 mr-2" />
                                  Retry Preview
                                </Button>
                              </div>
                            </div>
                          )}
                        </div>
                      </div>
                    </div>
                  );
                })}

                {/* PDF Editor Modal */}
                {Object.entries(showEditor).map(([formName, isVisible]) => {
                  if (!isVisible) return null;
                  const form = generatedForms.find(f => f.formName === formName);
                  if (!form || form.status !== 'success') return null;

                  return (
                    <PdfEditor
                      key={formName}
                      pdfUrl={form.downloadUrl}
                      filename={form.fileName}
                      onClose={() => handleCloseEditor(formName)}
                      onSave={(editedPdfBlob) => handleSaveEditedPdf(formName, editedPdfBlob)}
                    />
                  );
                })}
              </div>
            </div>

            <div className="flex justify-between">
              <Button variant="outline" onClick={handlePrevious}>
                <ArrowLeft className="w-4 h-4 mr-2" />
                Back
              </Button>
            </div>
          </div>
        );
      default:
        return null;
    }
  };


  const renderStepContent = () => {
    // Check if this is a form-specific workflow
    const hasSpecificForms = selectedForms && selectedForms.length > 0;
    const isSpecificFormWorkflow = hasSpecificForms && (
      selectedForms.includes('AR-11') ||
      selectedForms.includes('I-130') ||
      selectedForms.includes('I-485') ||
      selectedForms.includes('G-1041') ||
      selectedForms.some((form: string) => form.match(/^[A-Z]-\d+$/))
    );
    
    if (isExistResponse && isSpecificFormWorkflow) {
      return renderFormWorkflowStep(currentStep);
    } else if (isExistResponse) {
      return renderExistResponseStep(currentStep);
    } else {
      return renderNewResponseStep(currentStep);
    }
  };

  return (
    <div className="min-h-screen bg-gray-50 py-8">
      <div className="max-w-6xl mx-auto px-4 sm:px-6 lg:px-8">
        {/* Header */}
        <div className="mb-8">
          <div className="flex items-center justify-between">
            <div>
              <h1 className="text-3xl font-bold text-gray-900">Legal Firm Workflow</h1>
              <p className="text-gray-600 mt-2">Complete immigration case management from client to forms</p>
            </div>

          </div>
        </div>

        {/* Progress Steps */}
        <div className="mb-8">
          <div className="flex items-center justify-between">
            {isExistResponse ? (
              // Existing client response workflow
              EXIST_WORKFLOW_STEPS.map((step, index) => {
                const Icon = step.icon;
                const isCompleted = index < currentStep;
                const isCurrent = index === currentStep;

                return (
                  <div key={step.id} className="flex flex-col items-center">
                    <div className={`
                      w-12 h-12 rounded-full flex items-center justify-center border-2 mb-2
                      ${isCompleted ? 'bg-green-500 border-green-500 text-white' :
                        isCurrent ? 'bg-blue-500 border-blue-500 text-white' :
                          'bg-white border-gray-300 text-gray-400'}
                    `}>
                      {isCompleted ? (
                        <CheckCircle className="w-6 h-6" />
                      ) : (
                        <Icon className="w-6 h-6" />
                      )}
                    </div>
                    <div className="text-center">
                      <div className={`text-sm font-medium ${isCurrent ? 'text-blue-600' : isCompleted ? 'text-green-600' : 'text-gray-500'}`}>
                        {step.title}
                      </div>
                      <div className="text-xs text-gray-400 max-w-20">
                        {step.description}
                      </div>
                    </div>
                  </div>
                );
              })
            ) : (
              // New client response workflow
              NEW_WORKFLOW_STEPS.map((step, index) => {
                const Icon = step.icon;
                const isCompleted = index < currentStep;
                const isCurrent = index === currentStep;

                return (
                  <div key={step.id} className="flex flex-col items-center">
                    <div className={`
                      w-12 h-12 rounded-full flex items-center justify-center border-2 mb-2
                      ${isCompleted ? 'bg-green-500 border-green-500 text-white' :
                        isCurrent ? 'bg-blue-500 border-blue-500 text-white' :
                          'bg-white border-gray-300 text-gray-400'}
                    `}>
                      {isCompleted ? (
                        <CheckCircle className="w-6 h-6" />
                      ) : (
                        <Icon className="w-6 h-6" />
                      )}
                    </div>
                    <div className="text-center">
                      <div className={`text-sm font-medium ${isCurrent ? 'text-blue-600' : isCompleted ? 'text-green-600' : 'text-gray-500'}`}>
                        {step.title}
                      </div>
                      <div className="text-xs text-gray-400 max-w-20">
                        {step.description}
                      </div>
                    </div>
                  </div>
                );
              })
            )}
          </div>

          {/* Progress Bar */}
          <div className="mt-4 w-full bg-gray-200 rounded-full h-2">
            <div
              className="bg-blue-500 h-2 rounded-full transition-all duration-300"
              style={{ width: `${(currentStep / (getWorkflowSteps().length - 1)) * 100}%` }}
            />
          </div>
        </div>

        {/* Step Content */}
        <div className="bg-white rounded-lg shadow-sm border border-gray-200 p-6">
          {renderStepContent()}
        </div>
      </div>
    </div>
  );
};

export default LegalFirmWorkflow;<|MERGE_RESOLUTION|>--- conflicted
+++ resolved
@@ -453,7 +453,6 @@
           }
         }
         setFormCaseIds(cleanFormCaseIds);
-<<<<<<< HEAD
         console.log('✅ Form case IDs populated from workflow progress (cleaned):', cleanFormCaseIds);
       } else if (workflowData?.case?.caseNumber && workflowData?.formNumber) {
         // If caseNumber exists but formCaseIds doesn't, create it from caseNumber and formNumber
@@ -461,8 +460,6 @@
         formCaseIds[workflowData.formNumber] = workflowData.case.caseNumber;
         setFormCaseIds(formCaseIds);
         console.log('✅ Form case IDs created from caseNumber:', formCaseIds);
-=======
->>>>>>> 1dfa4467
       }
       
       // Populate questionnaire assignment and responses
@@ -3930,68 +3927,8 @@
               });
               
               // Get current user for assignedTo field
-<<<<<<< HEAD
               const currentUser = JSON.parse(localStorage.getItem('user') || '{}');
               const assignedToId = currentUser._id || currentUser.id;
-=======
-              // Prepare enhanced case data for existing response path
-              // const enhancedCaseData: EnhancedCaseData = {
-              //   // Required fields
-              //   type: caseData.category || 'Family-Based',
-              //   clientId: client.clientId || client._id || '',
-                
-              //   // Enhanced fields
-              //   title: caseData.title || `${client.name} - ${caseData.category || 'Immigration'} Case (Existing Response)`,
-              //   description: caseData.description || `${caseData.category || 'Immigration'} case for ${client.name} using existing questionnaire response`,
-              //   category: caseData.category || 'family-based',
-              //   subcategory: caseData.subcategory || 'adjustment-of-status',
-              //   priority: (caseData.priority?.charAt(0).toUpperCase() + caseData.priority?.slice(1)) as 'Low' | 'Medium' | 'High' | 'Urgent' || 'Medium',
-              //   dueDate: caseData.dueDate || new Date(Date.now() + 30 * 24 * 60 * 60 * 1000).toISOString(), // Default 30 days
-              //   assignedTo: assignedToId,
-                
-              //   // Form management
-              //   assignedForms: selectedForms || [],
-              //   formCaseIds: formCaseIds || {},
-              //   questionnaires: [existingResponse.questionnaireId],
-                
-              //   // Optional fields
-              //   status: 'in-progress', // Mark as in-progress since responses already exist
-              //   startDate: new Date().toISOString(),
-              //   expectedClosureDate: caseData.expectedClosureDate,
-              //   notes: `Case created with existing questionnaire response. Original response from: ${existingResponse.questionnaireTitle}. Original case: ${existingResponse.caseId}`
-              // };
-
-              // const caseResponse = await createEnhancedCase(enhancedCaseData);
-              
-              // if (caseResponse && caseResponse.data) {
-              //   console.log('✅ Enhanced case created for existing response:', {
-              //     caseId: caseResponse.data.case?._id || caseResponse.data._id,
-              //     success: caseResponse.data.success,
-              //     message: caseResponse.data.message
-              //   });
-                
-              //   // Update local case data with the newly created case information
-              //   const createdCase = caseResponse.data.case || caseResponse.data;
-              //   if (createdCase._id) {
-              //     setCaseData(prev => ({
-              //       ...prev,
-              //       id: createdCase._id,
-              //       _id: createdCase._id,
-              //       ...createdCase
-              //     }));
-              //   }
-                
-              //   toast.success(
-              //     <div>
-              //       <p>✅ Enhanced case created with existing response!</p>
-              //       <p className="text-sm mt-1">📋 Case ID: {createdCase._id}</p>
-              //       <p className="text-sm">📁 Reused response: {existingResponse.questionnaireTitle}</p>
-              //       <p className="text-xs text-green-600">💾 Saved separately in cases collection</p>
-              //     </div>,
-              //     { duration: 6000 }
-              //   );
-              // }
->>>>>>> 1dfa4467
               
             } catch (caseError: any) {
               console.error('❌ Error creating enhanced case for existing response:', {
