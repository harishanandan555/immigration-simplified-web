import React, { useState, useEffect } from 'react';
import {
  Users, FileText, ClipboardList, Send, Download, CheckCircle,
  ArrowRight, ArrowLeft, User, Briefcase, FormInput,
  MessageSquare, FileCheck, AlertCircle, Clock, Info as InfoIcon,
  Loader, Loader2, Check
} from 'lucide-react';
import toast from 'react-hot-toast';

import { validateMongoObjectId, isValidMongoObjectId, generateObjectId } from '../utils/idValidation';
import api from '../utils/api';
import { APPCONSTANTS } from '../utils/constants';
import {
  generateMultipleCaseIdsFromAPI,
  generateMultipleCaseIds,
  formatCaseId
} from '../utils/caseIdGenerator';
import Button from '../components/common/Button';
import Input from '../components/common/Input';
import Select from '../components/common/Select';
import TextArea from '../components/common/TextArea';
import { downloadFilledI130PDF } from '../utils/pdfUtils';
import {
  isQuestionnaireApiAvailable,
  getQuestionnaires
} from '../controllers/QuestionnaireControllers';
import {
  renderFormWithData,
  prepareFormData,
  validateFormData,
  downloadPdfFile,
  createPdfBlobUrl,
  revokePdfBlobUrl
} from '../controllers/FormAutoFillControllers';
import {
  isApiEndpointAvailable
} from '../controllers/QuestionnaireAssignmentControllers';
import {
  submitQuestionnaireResponses,
  normalizeQuestionnaireStructure
} from '../controllers/QuestionnaireResponseControllers';
import {
  generateSecurePassword
} from '../controllers/UserCreationController';
import { getClients as fetchClientsFromAPI, getClientById, Client as APIClient } from '../controllers/ClientControllers';
import { getFormTemplates, FormTemplate } from '../controllers/SettingsControllers';

// Extend APIClient with optional _id field and name parts
type Client = APIClient & {
  _id?: string;
  firstName?: string;
  lastName?: string;
};

interface Case {
  id: string;
  _id?: string; // Added for compatibility with MongoDB
  clientId: string;
  title: string;
  description: string;
  category: string;
  subcategory: string;
  status: 'draft' | 'in-progress' | 'review' | 'completed' | 'Active' | 'Pending' | 'Closed' | 'On Hold';
  priority: 'low' | 'medium' | 'high' | 'Low' | 'Medium' | 'High' | 'Urgent';
  assignedForms: string[];
  questionnaires: string[];
  createdAt: string;
  dueDate: string;
  visaType?: string;
  priorityDate?: string;
  type?: string;
  // Additional optional properties that might be used in the UI
  assignedTo?: string;
  assignedAttorney?: string;
  courtLocation?: string;
  judge?: string;
  openDate?: string;
  startDate?: string;
  expectedClosureDate?: string;
  formCaseIds?: Record<string, string>; // Map of form names to case IDs
}

interface QuestionnaireAssignment {
  id: string;
  caseId: string;
  clientId: string;
  questionnaireId: string;
  questionnaireName: string;
  status: 'pending' | 'in-progress' | 'completed';
  assignedAt: string;
  completedAt?: string;
  responses: Record<string, any>;
  dueDate?: string;
  notes?: string;
  clientEmail?: string;
  clientUserId?: string;
  tempPassword?: string; // Added for client account creation
  formCaseIds?: Record<string, string>; // Map of form names to case IDs
  selectedForms?: string[]; // List of selected forms
  accountCreated?: boolean; // Track whether user account was successfully created
  formType?: string; // Type of the primary form
  formCaseIdGenerated?: string; // Generated case ID for the primary form
  // Client name fields
  clientFirstName?: string;
  clientMiddleName?: string;
  clientLastName?: string;
  clientFullName?: string;
  // Client address information
  clientAddress?: {
    street?: string;
    aptSuiteFlr?: string;
    aptNumber?: string;
    city?: string;
    state?: string;
    zipCode?: string;
    province?: string;
    postalCode?: string;
    country?: string;
  };
  // Additional client information
  clientPhone?: string;
  clientDateOfBirth?: string;
  clientNationality?: string;
}

interface FormData {
  formType: string;
  data: Record<string, any>;
  status: 'draft' | 'review' | 'completed';
}

const IMMIGRATION_CATEGORIES = [
  {
    id: 'family-based',
    name: 'Family-Based Immigration',
    subcategories: [
      { id: 'immediate-relative', name: 'Immediate Relative (I-130)', forms: ['I-130', 'I-485'] },
      { id: 'family-preference', name: 'Family Preference Categories', forms: ['I-130', 'I-824'] },
      { id: 'adjustment-status', name: 'Adjustment of Status', forms: ['I-485', 'I-864'] }
    ]
  },
  {
    id: 'employment-based',
    name: 'Employment-Based Immigration',
    subcategories: [
      { id: 'professional-worker', name: 'Professional Worker (EB-2/EB-3)', forms: ['I-140', 'I-485'] },
      { id: 'temporary-worker', name: 'Temporary Worker', forms: ['I-129', 'I-94'] },
      { id: 'investment-based', name: 'Investment-Based (EB-5)', forms: ['I-526', 'I-485'] }
    ]
  },
  {
    id: 'citizenship',
    name: 'Citizenship & Naturalization',
    subcategories: [
      { id: 'naturalization', name: 'Naturalization Application', forms: ['N-400'] },
      { id: 'certificate-citizenship', name: 'Certificate of Citizenship', forms: ['N-600'] }
    ]
  }
];

const NEW_WORKFLOW_STEPS = [
  { id: 'start', title: 'Start', icon: User, description: 'New or existing client' },
  { id: 'client', title: 'Create Client', icon: Users, description: 'Add new client information' },
  { id: 'case', title: 'Create Case', icon: Briefcase, description: 'Set up case details and category' },
  { id: 'forms', title: 'Select Forms', icon: FileText, description: 'Choose required forms for filing' },
  { id: 'questionnaire', title: 'Assign Questions', icon: ClipboardList, description: 'Send questionnaire to client' }
];

// { id: 'answers', title: 'Collect Answers', icon: MessageSquare, description: 'Review client responses' },
// { id: 'form-details', title: 'Form Details', icon: FormInput, description: 'Complete form information' },
// { id: 'auto-fill', title: 'Auto-fill Forms', icon: FileCheck, description: 'Generate completed forms' }

// Workflow steps for existing client responses (coming from questionnaire responses)
const EXIST_WORKFLOW_STEPS = [
  { id: 'answers', title: 'Review Responses', icon: MessageSquare, description: 'Review existing client responses' },
  { id: 'form-details', title: 'Form Details', icon: FormInput, description: 'Complete form information' },
  { id: 'auto-fill', title: 'Auto-fill Forms', icon: FileCheck, description: 'Generate completed forms' }
];

// Use generateSecurePassword from UserCreationController

const LegalFirmWorkflow: React.FC = (): React.ReactElement => {
  // const navigate = useNavigate(); // Not used in current implementation
  const [currentStep, setCurrentStep] = useState(0);
  const [loading, setLoading] = useState(false);

  // Client data
  const [client, setClient] = useState<any>({
    id: '',
    name: '',
    firstName: '',
    middleName: '',
    lastName: '',
    email: '',
    phone: '',
    address: {
      street: '',
      aptSuiteFlr: '',
      aptNumber: '',
      city: '',
      state: '',
      zipCode: '',
      province: '',
      postalCode: '',
      country: 'United States'
    },
    dateOfBirth: '',
    nationality: '',
    status: 'active',
    createdAt: ''
  });

  // Existing clients (from API)
  const [existingClients, setExistingClients] = useState<Client[]>([]);
  const [selectedExistingClientId, setSelectedExistingClientId] = useState('');
  const [fetchingClients, setFetchingClients] = useState(false);

  // Case data
  const [caseData, setCaseData] = useState<Case>({
    id: '',
    clientId: '',
    title: '',
    description: '',
    category: '',
    subcategory: '',
    status: 'draft',
    priority: 'medium',
    assignedForms: [],
    questionnaires: [],
    createdAt: '',
    dueDate: '',
    startDate: '',
    expectedClosureDate: '',
    assignedAttorney: ''
  });

  // Selected forms and questionnaires
  const [selectedForms, setSelectedForms] = useState<string[]>([]);
  const [availableQuestionnaires, setAvailableQuestionnaires] = useState<any[]>([]);
  const [selectedQuestionnaire, setSelectedQuestionnaire] = useState<string>('');
  // Form templates from backend
  const [formTemplates, setFormTemplates] = useState<FormTemplate[]>([]);
  const [loadingFormTemplates, setLoadingFormTemplates] = useState(false);

  // Case IDs for each selected form
  const [formCaseIds, setFormCaseIds] = useState<Record<string, string>>({});
  const [generatingCaseIds, setGeneratingCaseIds] = useState(false);

  // Questionnaire assignment and responses
  const [questionnaireAssignment, setQuestionnaireAssignment] = useState<QuestionnaireAssignment | null>(null);
  const [clientResponses, setClientResponses] = useState<Record<string, any>>({});

  // Form details
  const [formDetails, setFormDetails] = useState<FormData[]>([]);

  // State for client credentials
  const [clientCredentials, setClientCredentials] = useState({
    email: '',  // Will be populated with client.email when needed
    password: '',
    createAccount: false
  });

  // State for form details ID (backend integration)
  const [formDetailsId, setFormDetailsId] = useState<string | null>(null);

  // State for auto-fill data from API
  // const [availableWorkflows, setAvailableWorkflows] = useState<any[]>([]);
  const [autoFillEnabled] = useState(false);
  // const [loadingWorkflows, setLoadingWorkflows] = useState(false);
  const [autoFillingFormDetails, setAutoFillingFormDetails] = useState(false);

  // State to track if we're in view/edit mode from QuestionnaireResponses
  const [isViewEditMode, setIsViewEditMode] = useState(false);

  // State to track if this is a new response or existing response
  // const [isNewResponse, setIsNewResponse] = useState(true);
  const [isExistResponse, setIsExistResponse] = useState(false);

  // State for auto-generated forms
  const [generatedForms, setGeneratedForms] = useState<Array<{
    formName: string;
    templateId: string;
    blob: Blob;
    downloadUrl: string;
    fileName: string;
    status: 'generating' | 'success' | 'error';
    error?: string;
  }>>([]);
  const [generatingForms, setGeneratingForms] = useState(false);
  const [showPreview, setShowPreview] = useState<Record<string, boolean>>({});

  // Function to get the appropriate workflow steps based on response type
  const getWorkflowSteps = () => {
    if (isExistResponse) {
      return EXIST_WORKFLOW_STEPS;
    }
    return NEW_WORKFLOW_STEPS;
  };

  // Load available questionnaires
  useEffect(() => {
    const loadQuestionnairesAndCheckPrefilledData = async () => {
      await loadQuestionnaires();
    };

    loadQuestionnairesAndCheckPrefilledData();
  }, []);

  // Load available workflows for auto-fill on component mount
  useEffect(() => {
    const loadWorkflowsForAutoFill = async () => {
      await fetchWorkflowsFromAPI();
    };

    // Load workflows after a brief delay to allow other data to load first
    setTimeout(loadWorkflowsForAutoFill, 1000);
  }, []);

  // Auto-fill form details when user reaches step 6 (Form Details)
  useEffect(() => {
    const autoFillOnFormDetailsStep = async () => {
      if (currentStep === 6) { // Form Details step
        // Add a small delay to let the UI render first
        setTimeout(async () => {
          try {
            setAutoFillingFormDetails(true);

            // Fetch from actual API only
            const apiWorkflows = await fetchWorkflowsFromAPI();
            if (apiWorkflows && apiWorkflows.length > 0) {
              const response = { success: true, count: apiWorkflows.length, data: apiWorkflows };
              autoFillFromAPIResponse(response);
            } else {
              // No saved workflows found to auto-fill
            }
          } catch (error) {
            // Error auto-filling form details
          } finally {
            setAutoFillingFormDetails(false);
          }
        }, 500); // 500ms delay for smoother UX
      }
    };

    autoFillOnFormDetailsStep();
  }, [currentStep]); // Trigger when currentStep changes

  // Function to resume workflow from saved progress
  const resumeWorkflow = async (workflowId: string) => {
    try {

      let workflowData = null;

      // Try to load from API only
      const token = localStorage.getItem('token');
      if (token) {
        try {
          const response = await api.get(`/api/v1/workflows/progress/${workflowId}`);
          workflowData = response.data.data || response.data;
        } catch (apiError: any) {
          // Failed to load workflow from server
        }
      } else {
        // Authentication required to resume workflow
      }

      if (!workflowData) {
        return false;
      }

      // Restore workflow state
      if (workflowData.client) {
        setClient(workflowData.client);
      }

      if (workflowData.case) {
        setCaseData(workflowData.case);
      }

      if (workflowData.selectedForms) {
        setSelectedForms(workflowData.selectedForms);
      }

      if (workflowData.formCaseIds) {
        setFormCaseIds(workflowData.formCaseIds);
      }

      if (workflowData.selectedQuestionnaire) {
        setSelectedQuestionnaire(workflowData.selectedQuestionnaire);
      }

      if (workflowData.clientCredentials) {
        setClientCredentials({
          ...clientCredentials,
          email: workflowData.clientCredentials.email || '',
          createAccount: workflowData.clientCredentials.createAccount || false
          // Don't restore password for security
        });
      }

      // Set current step
      if (typeof workflowData.currentStep === 'number') {
        setCurrentStep(workflowData.currentStep);
      }

      return true;

    } catch (error) {
      return false;
    }
  };

  // Check for workflow resumption on component mount
  useEffect(() => {
    const checkForWorkflowResumption = () => {
      // Check URL parameters for workflow resumption
      const urlParams = new URLSearchParams(window.location.search);
      const resumeWorkflowId = urlParams.get('resumeWorkflow');
      const fromQuestionnaireResponses = urlParams.get('fromQuestionnaireResponses');

      // Check if coming from questionnaire responses (existing response)
      if (fromQuestionnaireResponses === 'true') {
        setIsExistResponse(true);
        // setIsNewResponse(false);
        setCurrentStep(0); // Start at the first step of existing response workflow
      }

      if (resumeWorkflowId) {

        resumeWorkflow(resumeWorkflowId);

        // Clean up URL
        const url = new URL(window.location.href);
        url.searchParams.delete('resumeWorkflow');
        window.history.replaceState({}, '', url);
      }

      // Check sessionStorage for workflow resumption
      const resumeData = sessionStorage.getItem('resumeWorkflow');
      if (resumeData) {
        try {
          const { workflowId } = JSON.parse(resumeData);

          resumeWorkflow(workflowId);
          sessionStorage.removeItem('resumeWorkflow');
        } catch (error) {

          sessionStorage.removeItem('resumeWorkflow');
        }
      }
    };

    // Delay check to allow questionnaires to load first
    setTimeout(checkForWorkflowResumption, 1000);
  }, []);

  // Separate effect to handle pre-filled data after questionnaires are loaded
  useEffect(() => {
    if (availableQuestionnaires.length === 0) return; // Wait for questionnaires to be loaded

    const workflowData = sessionStorage.getItem('legalFirmWorkflowData');
    if (workflowData) {
      try {
        const data = JSON.parse(workflowData);

        // Check if we have the questionnaire in our available questionnaires
        let foundQuestionnaire = availableQuestionnaires.find(q =>
          q._id === data.questionnaireId ||
          q.id === data.questionnaireId ||
          q.originalId === data.questionnaireId ||
          // Fuzzy matching for similar IDs
          (q.id && q.id.replace(/^q_/, '').substring(0, 20) === data.questionnaireId.replace(/^q_/, '').substring(0, 20))
        );

        // If not found and we have field data, create a temporary questionnaire
        if (!foundQuestionnaire) {
          // If we have fields from the response data, use them
          const fieldsToUse = data.fields && data.fields.length > 0 ? data.fields : [
            // Create basic fields from the existing responses
            ...Object.keys(data.existingResponses || {}).map((key, index) => ({
              id: key,
              type: 'text',
              label: `Question ${index + 1}`,
              question: key,
              required: false,
              options: []
            }))
          ];

          foundQuestionnaire = {
            _id: data.questionnaireId,
            id: data.questionnaireId,
            title: data.questionnaireTitle || 'Imported Questionnaire',
            description: 'Loaded from existing response data',
            category: 'imported',
            fields: fieldsToUse,
            apiQuestionnaire: true
          };

          // Add it to available questionnaires
          setAvailableQuestionnaires(prev => [...prev, foundQuestionnaire]);
        }

        // Auto-fill workflow steps progressively from step 2 to targetStep
        const autoFillSteps = async () => {
          // Step 1: Client Information (index 1)
          if (data.workflowClient) {
            setClient({
              id: data.clientId || '',
              name: data.workflowClient.name || `${data.workflowClient.firstName || ''} ${data.workflowClient.lastName || ''}`.trim(),
              firstName: data.workflowClient.firstName || data.clientName.split(' ')[0] || '',
              lastName: data.workflowClient.lastName || data.clientName.split(' ').slice(1).join(' ') || '',
              email: data.workflowClient.email || data.clientEmail,
              phone: data.workflowClient.phone || '',
              address: data.workflowClient.address || {
                street: '',
                city: '',
                state: '',
                zipCode: '',
                country: 'United States'
              },
              dateOfBirth: data.workflowClient.dateOfBirth || '',
              nationality: data.workflowClient.nationality || '',
              status: 'active',
              createdAt: new Date().toISOString()
            });
          } else {
            // Fallback to basic client data
            setClient((prev: any) => ({
              ...prev,
              id: data.clientId,
              firstName: data.clientName.split(' ')[0] || '',
              lastName: data.clientName.split(' ').slice(1).join(' ') || '',
              email: data.clientEmail
            }));
          }

          // Step 2: Case Information (index 2)
          if (data.workflowCase) {
            setCaseData({
              id: data.workflowCase.id || data.workflowCase._id || generateObjectId(),
              _id: data.workflowCase._id || data.workflowCase.id,
              clientId: data.clientId,
              title: data.workflowCase.title || 'Case',
              description: data.workflowCase.description || '',
              category: data.workflowCase.category || 'family-based',
              subcategory: data.workflowCase.subcategory || '',
              status: data.workflowCase.status || 'draft',
              priority: data.workflowCase.priority || 'medium',
              assignedForms: [],
              questionnaires: [data.questionnaireId],
              createdAt: new Date().toISOString(),
              dueDate: data.workflowCase.dueDate || '',
              visaType: data.workflowCase.visaType || '',
              priorityDate: data.workflowCase.priorityDate || '',
              openDate: data.workflowCase.openDate || ''
            });
          }

          // Step 1: Form Selection (index 1)
          if (data.selectedForms && data.selectedForms.length > 0) {
            setSelectedForms(data.selectedForms);

            if (data.formCaseIds) {
              setFormCaseIds(data.formCaseIds);
            }
          }

          // Step 3: Questionnaire Assignment (index 3) 
          if (data.questionnaireId) {
            setSelectedQuestionnaire(data.questionnaireId);

            // Create a questionnaire assignment for the answers collection step
            const assignment: QuestionnaireAssignment = {
              id: data.originalAssignmentId || 'temp-assignment',
              caseId: data.workflowCase?.id || data.workflowCase?._id || '',
              clientId: data.clientId,
              questionnaireId: data.questionnaireId,
              questionnaireName: data.questionnaireTitle || 'Questionnaire',
              status: 'in-progress',
              assignedAt: new Date().toISOString(),
              responses: data.existingResponses || {},
              clientEmail: data.clientEmail,
              selectedForms: data.selectedForms || [],
              formCaseIds: data.formCaseIds || {}
            };

            setQuestionnaireAssignment(assignment);
          }

          // Step 4: Responses (index 4) - Set existing responses if in edit mode
          if (data.mode === 'edit' && data.existingResponses) {
            setClientResponses(data.existingResponses);

            // Set as existing response workflow
            setIsExistResponse(true);
            // setIsNewResponse(false);
          }

          // Set client credentials if available
          if (data.clientCredentials) {
            setClientCredentials({
              email: data.clientCredentials.email || data.clientEmail,
              password: '',
              createAccount: data.clientCredentials.createAccount || true
            });
          }

          // For existing responses, start at step 0 (Review Responses)
          // For new responses, start at step 1 (Client Information)
          const startStep = data.mode === 'edit' ? 0 : 1; // Review Responses for edit mode, Client Information for new
          const targetStepIndex = data.targetStep || (data.mode === 'edit' ? 2 : 6); // Default to Form Details for edit, Auto-fill for new

          setCurrentStep(startStep);

          // Show success message
          if (data.autoFillMode) {
            setIsViewEditMode(true); // Set view/edit mode for simple navigation
          } else if (data.mode === 'edit') {
            setIsExistResponse(true);
            // setIsNewResponse(false);
            toast.success(`Loaded existing responses for ${data.clientName}`);
          } else {
            // setIsNewResponse(true);
            setIsExistResponse(false);
          }
        };

        // Execute auto-fill after a small delay to ensure UI is ready
        setTimeout(autoFillSteps, 500);

        // Clear the session storage after using it
        sessionStorage.removeItem('legalFirmWorkflowData');

      } catch (error) {
        sessionStorage.removeItem('legalFirmWorkflowData');
      }
    }
  }, [availableQuestionnaires]);

  // Load available form templates for Select Forms screen
  useEffect(() => {
    const fetchTemplates = async () => {
      setLoadingFormTemplates(true);
      try {
        // You may want to pass userId or params as needed
        const response = await getFormTemplates('');

        setFormTemplates(response.data.templates || []);
      } catch (error) {
        setFormTemplates([]);
      }
      setLoadingFormTemplates(false);
    };
    fetchTemplates();
  }, []);

  // Load existing clients from API on mount (for start step)
  useEffect(() => {
    const loadClients = async () => {
      console.log('🔄 Loading existing clients...');
      setFetchingClients(true);

      // Test API connection first
      const token = localStorage.getItem('token');
      console.log('🔐 Auth token available:', !!token);

      try {
        const apiClients = await fetchClientsFromAPI();
        console.log('📋 API Clients Response:', apiClients);
        console.log('📊 Total clients from API:', apiClients?.length || 0);

        // If no clients returned from regular API, try to get them from workflows
        if (!apiClients || apiClients.length === 0) {
          console.log('⚠️ No clients returned from regular API, trying workflows collection...');
          const workflowClients = await fetchClientsFromWorkflows();
          console.log('📋 Clients from workflows:', workflowClients.length);

          if (workflowClients.length > 0) {
            setExistingClients(workflowClients);
            console.log('✅ Using clients from workflows collection');
            return;
          } else {
            console.log('⚠️ No clients found in workflows either');
            setExistingClients([]);
            return;
          }
        }

        // Filter clients to only include role "client" (no userType check for now)
        const filteredClients = apiClients?.filter((client: any) => {
          console.log('🔍 Checking client:', {
            name: client.name || `${client.firstName} ${client.lastName}`,
            email: client.email,
            role: client.role,
            userType: client.userType
          });

          // Must have exact role "client" only
          const hasValidRole = client.role === 'client';

          if (!hasValidRole) {
            console.log('❌ Client filtered out - Role:', client.role);
            return false;
          }

          console.log('✅ Client passed filter');
          return true;
        }) || [];

        console.log('📊 Filtered clients count:', filteredClients.length);
        console.log('📋 Filtered clients:', filteredClients);

        // If no clients pass the filter, try workflows as backup
        if (filteredClients.length === 0) {
          console.log('⚠️ No clients passed filter, trying workflows as backup...');
          const workflowClients = await fetchClientsFromWorkflows();
          console.log('📋 Backup clients from workflows:', workflowClients.length);

          if (workflowClients.length > 0) {
            setExistingClients(workflowClients);
            console.log('✅ Using backup clients from workflows collection');
            return;
          }
        }

        // Make sure each client has a valid MongoDB ObjectId
        const validatedClients = filteredClients.map((client: any) => {
          // If client already has a valid ObjectId, use it
          if (client._id && isValidMongoObjectId(client._id)) {
            return {
              ...client,
              id: client._id // Ensure id is also set to the valid ObjectId
            };
          }

          // If client has id but not _id, check if id is valid
          if (client.id && isValidMongoObjectId(client.id)) {
            return {
              ...client,
              _id: client.id // Set _id to the valid ObjectId
            };
          }

          // Otherwise, generate a new valid ObjectId
          const validId = generateObjectId();
          console.log('🆔 Generated new ID for client:', client.name || client.email, validId);

          return {
            ...client,
            id: validId,
            _id: validId
          };
        });

        console.log('✅ Final validated clients count:', validatedClients.length);
        setExistingClients(validatedClients);
      } catch (err) {
        console.error('❌ Error loading clients from API:', err);

        // No localStorage fallback - just set empty array
        console.log('⚠️ Setting empty clients array due to API error');
        setExistingClients([]);
      } finally {
        setFetchingClients(false);
        console.log('🏁 Finished loading clients');
      }
    };
    loadClients();
  }, []);

  const loadQuestionnaires = async () => {
    try {
      setLoading(true);
      const isAPIAvailable = await isQuestionnaireApiAvailable();

      if (isAPIAvailable) {
        const response = await getQuestionnaires({
          is_active: true,
          limit: 50
        });



        // Questionnaires loaded successfully from API
        if (response.questionnaires && response.questionnaires.length > 0) {
          // Questionnaires loaded successfully from API
        }

        // Normalize questionnaire data to ensure consistent structure
        const normalizedQuestionnaires = response.questionnaires.map((q: any) => {
          // Special handling for API response format
          if (q.id && q.id.startsWith('q_') && q.fields) {
            // Found API questionnaire with q_ prefix
          }
          return normalizeQuestionnaireStructure(q);
        });

        setAvailableQuestionnaires(normalizedQuestionnaires);
      } else {
        // Fallback to demo questionnaires if nothing is available
        const demoQuestionnaires = [
          {
            _id: '507f1f77bcf86cd799439011', // Valid MongoDB ObjectId for demo
            title: 'I-130 Family Petition Questionnaire',
            category: 'FAMILY_BASED',
            description: 'Basic information needed for family-based petitions',
            fields: [
              { id: 'fullName', type: 'text', label: 'Full Name', required: true },
              { id: 'birthDate', type: 'date', label: 'Date of Birth', required: true },
              { id: 'birthCountry', type: 'text', label: 'Country of Birth', required: true },
              {
                id: 'relationship', type: 'select', label: 'Relationship to Petitioner', required: true,
                options: ['Spouse', 'Parent', 'Child', 'Sibling']
              }
            ]
          },
          {
            _id: '507f1f77bcf86cd799439012', // Valid MongoDB ObjectId for demo
            title: 'I-485 Adjustment of Status',
            category: 'FAMILY_BASED',
            description: 'Information required for adjustment of status applications',
            fields: [
              { id: 'usEntry', type: 'date', label: 'Date of Last Entry to US', required: true },
              { id: 'i94Number', type: 'text', label: 'I-94 Number', required: true },
              { id: 'currentStatus', type: 'text', label: 'Current Immigration Status', required: true }
            ]
          },
          {
            _id: '507f1f77bcf86cd799439013', // Valid MongoDB ObjectId for demo
            title: 'N-400 Naturalization Questionnaire',
            category: 'NATURALIZATION',
            description: 'Information needed for citizenship application',
            fields: [
              { id: 'residenceYears', type: 'number', label: 'Years as Permanent Resident', required: true },
              { id: 'absences', type: 'textarea', label: 'List all absences from the US', required: true },
              {
                id: 'criminalHistory', type: 'radio', label: 'Do you have any criminal history?', required: true,
                options: ['Yes', 'No']
              }
            ]
          }
        ];

        setAvailableQuestionnaires(demoQuestionnaires);
      }
    } catch (error) {
      // Load demo questionnaires in case of error
      const demoQuestionnaires = [
        {
          _id: '507f1f77bcf86cd799439011', // Valid MongoDB ObjectId for demo
          title: 'I-130 Family Petition Questionnaire',
          category: 'FAMILY_BASED',
          description: 'Basic information needed for family-based petitions',
          fields: [
            { id: 'fullName', type: 'text', label: 'Full Name', required: true },
            { id: 'birthDate', type: 'date', label: 'Date of Birth', required: true },
            { id: 'birthCountry', type: 'text', label: 'Country of Birth', required: true },
            {
              id: 'relationship', type: 'select', label: 'Relationship to Petitioner', required: true,
              options: ['Spouse', 'Parent', 'Child', 'Sibling']
            }
          ]
        },
        {
          _id: '507f1f77bcf86cd799439012', // Valid MongoDB ObjectId for demo
          title: 'I-485 Adjustment of Status',
          category: 'FAMILY_BASED',
          description: 'Information required for adjustment of status applications',
          fields: [
            { id: 'usEntry', type: 'date', label: 'Date of Last Entry to US', required: true },
            { id: 'i94Number', type: 'text', label: 'I-94 Number', required: true },
            { id: 'currentStatus', type: 'text', label: 'Current Immigration Status', required: true }
          ]
        }
      ];

      setAvailableQuestionnaires(demoQuestionnaires);
    } finally {
      setLoading(false);
    }
  };

  const handleNext = () => {
    const workflowSteps = getWorkflowSteps();
    const nextStep = currentStep + 1;

    if (nextStep < workflowSteps.length) {
      setCurrentStep(nextStep);

      // Check if we're moving to the "Collect Answers" step (typically step 4)
      const nextStepConfig = workflowSteps[nextStep];
      if (nextStepConfig?.id === 'answers' && autoFillEnabled) {
        // Trigger auto-fill with a slight delay to allow step transition
        setTimeout(() => {
          const clientEmail = client.email || clientCredentials.email;
          findAndAutoFillWorkflow(clientEmail);
        }, 500);
      }
    }
  };

  const handlePrevious = () => {
    if (currentStep > 0) {
      setCurrentStep(currentStep - 1);
    }
  };

  // Find the handleClientSubmit function and update it to check for existing clients

  const handleClientSubmit = async () => {


    // Ensure client has first and last name
    if (!client.firstName || client.firstName.trim() === '') {
      toast.error('First name is required');
      return;
    }

    if (!client.lastName || client.lastName.trim() === '') {
      toast.error('Last name is required');
      return;
    }

    // Validate email
    if (!client.email || !client.email.includes('@')) {
      toast.error('Valid email address is required');
      return;
    }

    // Validate required address fields
    if (!client.address?.city || client.address.city.trim() === '') {
      toast.error('City is required');
      return;
    }

    if (!client.address?.state || client.address.state.trim() === '') {
      toast.error('State/Province is required');
      return;
    }

    if (!client.address?.zipCode || client.address.zipCode.trim() === '') {
      toast.error('ZIP/Postal Code is required');
      return;
    }

    if (!client.address?.country || client.address.country.trim() === '') {
      toast.error('Country is required');
      return;
    }

    // Update the name field from firstName, middleName, and lastName
    const fullName = `${client.firstName} ${client.middleName || ''} ${client.lastName}`.trim().replace(/\s+/g, ' ');
    setClient((prev: any) => ({ ...prev, name: fullName }));

    // Only proceed with user account creation if password is provided (from questionnaire assignment screen)
    if (!client.password) {

      toast.error('Password is required for user account creation. Please set a password in the questionnaire assignment screen.');
      return null;
    }

    // Use the email and password from questionnaire assignment screen or generated password
    const clientEmail = client.email;
    const clientPassword = client.password;




    return await createClientAccountWithCredentials(clientEmail, clientPassword);
  };

  // Update the createClientAccountWithCredentials function to check for existing users


  // Helper function to create client account with provided credentials
  const createClientAccountWithCredentials = async (clientEmail: string, clientPassword: string) => {
    // Use the firstName and lastName from the client state directly
    const firstName = client.firstName.trim();
    const lastName = client.lastName.trim();

    try {


      // First, check if user already exists by email
      let existingUserId = null;
      try {
        const checkResponse = await api.get(`/api/v1/users/check-email/${encodeURIComponent(clientEmail.toLowerCase().trim())}`);
        if (checkResponse.data && checkResponse.data.exists) {
          existingUserId = checkResponse.data.userId;


          // Check if this user has the correct role
          if (checkResponse.data.role === 'client' && checkResponse.data.userType === 'individual') {


            // Update client object with existing user ID
            const updatedClient = {
              ...client,
              id: existingUserId,
              _id: existingUserId,
              firstName: client.firstName,
              middleName: client.middleName || '',
              lastName: client.lastName,
              name: client.name,
              email: clientEmail,
              userId: existingUserId,
              hasUserAccount: true,
              existingUser: true
            };
            setClient(updatedClient);

            handleNext();

            return existingUserId;
          } else {

            toast.error(`A user with email ${clientEmail} already exists but has a different role. Please use a different email.`);
            return null;
          }
        }
      } catch (checkError: any) {
        // If endpoint doesn't exist or returns 404, continue with creation
        if (checkError.response?.status === 404) {

        } else {

        }
      }

      // If no existing user found, create new account


      // Generate a valid MongoDB ObjectId for the client
      const clientId = generateObjectId();
      const updatedClient = {
        ...client,
        id: clientId,
        _id: clientId, // Add both id and _id for compatibility
        firstName: client.firstName, // Use the actual client fields
        middleName: client.middleName || '',
        lastName: client.lastName,
        email: clientEmail, // Use the specific email
        password: clientPassword, // Use the specific password
        createdAt: new Date().toISOString()
      };
      setClient(updatedClient);

      try {


        // ✅ Use the correct endpoint: /api/v1/auth/register/user
        const response = await api.post('/api/v1/auth/register/user', {
          firstName: updatedClient.firstName,
          middleName: updatedClient.middleName || '',
          lastName: updatedClient.lastName,
          email: clientEmail.toLowerCase().trim(),
          password: clientPassword,
          phone: client.phone || '',
          dateOfBirth: client.dateOfBirth || '',
          nationality: client.nationality || '',
          address: {
            street: client.address?.street || '',
            aptSuiteFlr: client.address?.aptSuiteFlr || '',
            aptNumber: client.address?.aptNumber || '',
            city: client.address?.city || '',
            state: client.address?.state || '',
            zipCode: client.address?.zipCode || '',
            province: client.address?.province || '',
            postalCode: client.address?.postalCode || '',
            country: client.address?.country || 'United States'
          },
          role: 'client', // ✅ Required: Specify user role
          userType: 'individual', // ✅ Required: Enables individual client creation
          sendPassword: false // ✅ Controls welcome email (set to true if you want emails)
        });



        // ✅ Enhanced response handling - handle both response structures
        const userData = response.data?.data || response.data?.user || response.data;
        const apiClientId = userData?._id || userData?.id;
        const token = response.data?.token || userData?.token;

        if (!apiClientId) {
          throw new Error('No user ID returned from registration');
        }



        // Create comprehensive client object with all necessary fields
        const apiClient = {
          ...updatedClient,
          id: apiClientId,
          _id: apiClientId,
          userId: apiClientId,
          hasUserAccount: true,
          firstName: client.firstName,
          middleName: client.middleName || '',
          lastName: client.lastName,
          name: client.name, // Keep the full name
          email: client.email.toLowerCase().trim(),
          phone: client.phone || '',
          dateOfBirth: client.dateOfBirth || '',
          nationality: client.nationality || '',
          address: {
            street: client.address?.street || '',
            aptSuiteFlr: client.address?.aptSuiteFlr || '',
            aptNumber: client.address?.aptNumber || '',
            city: client.address?.city || '',
            state: client.address?.state || '',
            zipCode: client.address?.zipCode || '',
            province: client.address?.province || '',
            postalCode: client.address?.postalCode || '',
            country: client.address?.country || 'United States'
          },
          status: 'active',
          ...(token && { token })
        };

        setClient(apiClient);

        handleNext();

        // Return the real user account ID
        return apiClientId;

      } catch (error: any) {


        const errorData = error.response?.data;
        const errorMessage = errorData?.error?.message ||
          errorData?.message ||
          errorData?.error ||
          error.message ||
          'Failed to create client account';

        if (error.response?.status === 400) {
          toast.error(`Registration failed: ${errorMessage}`);
        } else if (error.response?.status === 409 || errorMessage.toLowerCase().includes('already exists')) {

          toast.error(`A user with email ${clientEmail} already exists. Please use a different email or contact support.`);

          // Try to get the existing user ID from the error response
          const existingUserId = errorData?.userId || errorData?.data?.userId;

          if (existingUserId) {


            // Update client object with existing user ID
            const existingClient = {
              ...client,
              id: existingUserId,
              _id: existingUserId,
              firstName: client.firstName,
              middleName: client.middleName || '',
              lastName: client.lastName,
              name: client.name,
              email: clientEmail,
              userId: existingUserId,
              hasUserAccount: true,
              existingUser: true
            };
            setClient(existingClient);

            handleNext();
            return existingUserId;
          }
        } else {
          toast.error(`Failed to create client account: ${errorMessage}`);
        }

        return null;
      }

    } catch (error: any) {

      toast.error('Failed to create client account');
      return null;
    }
  };

  // const handleCaseSubmit = async () => {
  //   // Generate valid MongoDB ObjectId for the case
  //   const caseId = generateObjectId();
  //   const updatedCase = {
  //     ...caseData,
  //     id: caseId,
  //     _id: caseId, // Add both id and _id for compatibility
  //     clientId: client.id || client._id, // Use either id or _id
  //     createdAt: new Date().toISOString()
  //   };
  //   setCaseData(updatedCase);

  //   // Just proceed to next step without saving
  //   handleNext();
  // };

  const handleFormsSubmit = async () => {
    if (selectedForms.length === 0) {
      toast.error('Please select a form');
      return;
    }

    setGeneratingCaseIds(true);

    try {
      // Generate case ID for the selected form


      let caseIds: Record<string, string> = {};

      try {
        // Try to generate case IDs from API first
        caseIds = await generateMultipleCaseIdsFromAPI(selectedForms);
        // Generated case ID for form
      } catch (error) {

        // Fallback to client-side generation
        caseIds = generateMultipleCaseIds(selectedForms);
        // Generated case ID for form (offline mode)
      }

      // Store the generated case IDs
      setFormCaseIds(caseIds);

      // Log the generated case ID for debugging


      // Update case with selected forms and case IDs
      const updatedCase = {
        ...caseData,
        assignedForms: selectedForms,
        formCaseIds: caseIds // Add case IDs to case data
      };
      setCaseData(updatedCase);

      // Just proceed to next step without saving
      handleNext();
    } catch (error) {

      toast.error('Failed to generate case IDs. Please try again.');
    } finally {
      setGeneratingCaseIds(false);
    }
  };

  // Function to fetch workflows from API for auto-fill
  const fetchWorkflowsFromAPI = async () => {
    try {
      console.log('🔄 Fetching workflows from API...');
      // setLoadingWorkflows(true);
      const token = localStorage.getItem('token');

      // Check token availability
      if (!token) {
        return [];
      }

      // Request workflows from API
      const response = await api.get('/api/v1/workflows', {
        params: {
          status: 'in-progress',
          page: 1,
          limit: 50
        }
      });

      if (response.data?.success && response.data?.data) {
        const workflows = response.data.data;
        // setAvailableWorkflows(workflows);
        console.log(`✅ Successfully loaded ${workflows.length} workflows from API`);
        return workflows;
      } else {
        return [];
      }

    } catch (error: any) {
      // If 404, the endpoint might not be available
      if (error.response?.status === 404) {
        // Server workflows endpoint not found
      } else if (error.response?.status === 401) {
        // Authentication failed
      } else {
        // Other API error
      }

      return [];
    } finally {
      // setLoadingWorkflows(false);
      console.log('🏁 Finished workflow API request');
    }
  };

  // Function to fetch existing clients from workflows collection
  const fetchClientsFromWorkflows = async (searchQuery?: string) => {
    try {
      console.log('🔄 Fetching clients from workflows collection...');
      const token = localStorage.getItem('token');

      if (!token) {
        console.log('❌ No authentication token available');
        return [];
      }

      console.log('✅ Authentication token found, fetching workflows for client data...');

      // Get all workflows to extract client information
      const response = await api.get('/api/v1/workflows', {
        params: {
          page: 1,
          limit: 100 // Get more workflows to find more clients
        }
      });

      console.log('📥 Workflows response for client extraction:', response.data);

      if (response.data?.success && response.data?.data) {
        const workflows = response.data.data;
        console.log(`📊 Processing ${workflows.length} workflows for client data`);

        // Log the structure of the first workflow for debugging
        if (workflows.length > 0) {
          console.log('🔍 Sample workflow structure:', {
            id: workflows[0]._id || workflows[0].id,
            hasClient: !!workflows[0].client,
            clientStructure: workflows[0].client ? Object.keys(workflows[0].client) : 'No client',
            clientSample: workflows[0].client,
            workflowKeys: Object.keys(workflows[0])
          });
        }

        // Extract unique clients from workflows
        const clientsMap = new Map();

        workflows.forEach((workflow: any, index: number) => {
          console.log(`🔍 Processing workflow ${index + 1}:`, {
            workflowId: workflow._id || workflow.id,
            hasClient: !!workflow.client,
            clientEmail: workflow.client?.email,
            clientName: workflow.client?.name || `${workflow.client?.firstName} ${workflow.client?.lastName}`.trim()
          });

          if (workflow.client) {
            const client = workflow.client;
            const clientEmail = client.email?.toLowerCase();

            // Create a unique key using email or name
            const clientKey = clientEmail || `${client.firstName}_${client.lastName}`.toLowerCase();

            console.log(`📝 Processing client from workflow:`, {
              clientKey,
              originalClient: client,
              hasEmail: !!client.email,
              hasName: !!(client.firstName || client.lastName)
            });

            if (clientKey && !clientsMap.has(clientKey)) {
              // Ensure client has proper structure
              const processedClient = {
                _id: client.id || client._id || generateObjectId(),
                id: client.id || client._id || generateObjectId(),
                firstName: client.firstName || '',
                lastName: client.lastName || '',
                name: client.name || `${client.firstName || ''} ${client.lastName || ''}`.trim(),
                email: client.email || '',
                phone: client.phone || '',
                dateOfBirth: client.dateOfBirth || '',
                nationality: client.nationality || '',
                address: client.address || {
                  street: '',
                  city: '',
                  state: '',
                  zipCode: '',
                  country: 'United States'
                },
                role: 'client', // Set role as client since these are from workflows
                userType: 'individual', // Set userType for consistency
                status: client.status || 'active',
                createdAt: client.createdAt || new Date().toISOString(),
                // Add workflow context
                fromWorkflow: true,
                workflowId: workflow._id || workflow.id
              };

              console.log(`✅ Adding client to map:`, {
                clientKey,
                processedClient: {
                  id: processedClient.id,
                  name: processedClient.name,
                  email: processedClient.email,
                  fromWorkflow: processedClient.fromWorkflow,
                  workflowId: processedClient.workflowId
                }
              });

              // Filter by search query if provided
              if (searchQuery) {
                const query = searchQuery.toLowerCase();
                const matchesEmail = processedClient.email.toLowerCase().includes(query);
                const matchesName = processedClient.name.toLowerCase().includes(query);
                const matchesFirstName = processedClient.firstName.toLowerCase().includes(query);
                const matchesLastName = processedClient.lastName.toLowerCase().includes(query);

                if (matchesEmail || matchesName || matchesFirstName || matchesLastName) {
                  clientsMap.set(clientKey, processedClient);
                }
              } else {
                clientsMap.set(clientKey, processedClient);
              }
            } else {
              console.log(`⏭️ Skipping workflow client (duplicate):`, {
                clientKey,
                existingClient: {
                  id: client.id,
                  name: client.name,
                  email: client.email
                }
              });
            }
          }
        });

        const uniqueClients = Array.from(clientsMap.values());
        console.log(`✅ Extracted ${uniqueClients.length} unique clients from workflows`);
        console.log('📋 Extracted clients summary:', uniqueClients.map(client => ({
          id: client.id,
          name: client.name,
          email: client.email,
          fromWorkflow: client.fromWorkflow,
          workflowId: client.workflowId
        })));

        return uniqueClients;
      } else {
        console.log('⚠️ No workflow data available for client extraction');
        return [];
      }

    } catch (error: any) {
      console.error('❌ Error fetching clients from workflows:', error);
      return [];
    }
  };

  // Function to auto-fill workflow data from saved workflows
  const autoFillFromSavedWorkflow = async (workflowData: any) => {
    try {
      // Log workflow data for debugging

      // Auto-fill client data
      if (workflowData.client) {
        // Current client data

        const newClientData = {
          ...client,
          ...workflowData.client,
          // Ensure we don't overwrite with undefined values
          id: workflowData.client.id || client.id,
          _id: workflowData.client._id || client._id,
          name: workflowData.client.name || client.name,
          // Explicitly handle separate name fields
          firstName: workflowData.client.firstName || client.firstName,
          middleName: workflowData.client.middleName || client.middleName || '',
          lastName: workflowData.client.lastName || client.lastName,
          email: workflowData.client.email || client.email,
          phone: workflowData.client.phone || client.phone,
          // Explicitly handle complete address information
          address: {
            street: '',
            aptSuiteFlr: '',
            aptNumber: '',
            city: '',
            state: '',
            zipCode: '',
            province: '',
            postalCode: '',
            country: 'United States',
            ...(client.address || {}),
            ...(workflowData.client.address || {})
          },
          dateOfBirth: workflowData.client.dateOfBirth || client.dateOfBirth,
          nationality: workflowData.client.nationality || client.nationality
        };

        // Client data updated
        setClient(newClientData);
        // Client data auto-filled
      } else {
        // No client data to auto-fill
      }

      // Auto-fill case data
      if (workflowData.case) {
        // Current and new case data

        const newCaseData = {
          ...caseData,
          ...workflowData.case,
          // Ensure we don't overwrite with undefined values
          id: workflowData.case.id || caseData.id,
          _id: workflowData.case._id || caseData._id,
          title: workflowData.case.title || caseData.title,
          description: workflowData.case.description || caseData.description,
          category: workflowData.case.category || caseData.category,
          subcategory: workflowData.case.subcategory || caseData.subcategory,
          status: workflowData.case.status || caseData.status,
          priority: workflowData.case.priority || caseData.priority,
          dueDate: workflowData.case.dueDate || caseData.dueDate
        };

        // Case data updated
        setCaseData(newCaseData);
        // Case data auto-filled
      } else {
        // No case data to auto-fill
      }

      // Auto-fill selected forms
      if (workflowData.selectedForms && Array.isArray(workflowData.selectedForms)) {
        // Forms auto-filled
        setSelectedForms(workflowData.selectedForms);
      }

      // Auto-fill form case IDs
      if (workflowData.formCaseIds) {
        // Form case IDs auto-filled
        setFormCaseIds(workflowData.formCaseIds);
      }

      // Auto-fill questionnaire selection
      if (workflowData.selectedQuestionnaire) {
        // Questionnaire auto-filled
        setSelectedQuestionnaire(workflowData.selectedQuestionnaire);
      }

      // Auto-fill client credentials (without password for security)
      if (workflowData.clientCredentials) {
        // Client credentials auto-filled
        setClientCredentials({
          ...clientCredentials,
          email: workflowData.clientCredentials.email || clientCredentials.email,
          createAccount: workflowData.clientCredentials.createAccount || clientCredentials.createAccount,
          // Don't auto-fill password for security reasons
          password: clientCredentials.password
        });
      }

      // Auto-fill client responses if available
      if (workflowData.clientResponses && Object.keys(workflowData.clientResponses).length > 0) {
        // Client responses auto-filled
        setClientResponses({
          ...clientResponses,
          ...workflowData.clientResponses
        });
      }

      // Auto-fill questionnaire assignment if available
      if (workflowData.questionnaireAssignment) {
        // Questionnaire assignment auto-filled
        setQuestionnaireAssignment(workflowData.questionnaireAssignment);
      }

      // Auto-fill form details if available
      if (workflowData.formDetails && Array.isArray(workflowData.formDetails)) {
        // Form details auto-filled
        setFormDetails(workflowData.formDetails);
      }

      // Auto-fill current step (but don't go backwards)
      if (workflowData.currentStep && workflowData.currentStep > currentStep) {
        // Current step updated
        setCurrentStep(workflowData.currentStep);
      }

      // Workflow auto-fill complete
      // Workflow data auto-filled from saved progress

    } catch (error) {
      // Auto-fill error
      toast.error('Failed to auto-fill workflow data');
    }
  };

  // Function to find and auto-fill matching workflow
  const findAndAutoFillWorkflow = async (clientEmail?: string) => {
    try {
      // Search for matching workflows

      // Fetch workflows from API only
      // Fetching workflows from API
      const apiWorkflows = await fetchWorkflowsFromAPI();
      // API workflows summary

      // Use only API workflows
      const allWorkflows = apiWorkflows;
      // Total workflows available

      if (allWorkflows.length === 0) {
        // No workflows found
        toast('No saved workflows found to auto-fill from');
        return false;
      }

      // Searching for matching workflow


      // Find matching workflow by client email or most recent
      let matchingWorkflow = null;

      if (clientEmail) {
        // Searching by client email
        // Find by client email
        matchingWorkflow = allWorkflows.find((w: any) => {
          const workflowEmail = w.client?.email?.toLowerCase();
          const searchEmail = clientEmail.toLowerCase();
          // Email comparison
          return workflowEmail === searchEmail;
        });

        if (matchingWorkflow) {
          // Found matching workflow by email
        } else {
          // No workflow found for this email
        }
      }

      if (!matchingWorkflow) {
        // Looking for in-progress workflows
        const inProgressWorkflows = allWorkflows.filter((w: any) => w.status === 'in-progress');
        // Found in-progress workflows

        if (inProgressWorkflows.length > 0) {
          matchingWorkflow = inProgressWorkflows
            .sort((a: any, b: any) => new Date(b.updatedAt).getTime() - new Date(a.updatedAt).getTime())[0];
          // Selected most recent workflow
        }
      }

      if (matchingWorkflow) {
        // Found workflow to auto-fill

        // Auto-filling workflow
        await autoFillFromSavedWorkflow(matchingWorkflow);
        return true;
      } else {
        // No matching workflow found
        toast('No matching workflow found for this client');
        return false;
      }

    } catch (error) {
      // Auto-fill error
      toast.error('Error during auto-fill: ' + (error as Error).message);
      return false;
    }
  };

  // Function to save all workflow progress before questionnaire assignment
  const saveWorkflowProgress = async () => {
    try {
      // Prepare comprehensive workflow data
      const workflowData = {
        // Workflow metadata
        workflowId: `workflow_${Date.now()}`,
        createdAt: new Date().toISOString(),
        updatedAt: new Date().toISOString(),
        currentStep,
        status: 'in-progress',

        // Client information
        client: {
          ...client,
          // Explicitly include all name fields
          firstName: client.firstName,
          middleName: client.middleName || '',
          lastName: client.lastName,
          name: client.name, // Full name
          // Explicitly include complete address information
          address: {
            street: client.address?.street || '',
            aptSuiteFlr: client.address?.aptSuiteFlr || '',
            aptNumber: client.address?.aptNumber || '',
            city: client.address?.city || '',
            state: client.address?.state || '',
            zipCode: client.address?.zipCode || '',
            province: client.address?.province || '',
            postalCode: client.address?.postalCode || '',
            country: client.address?.country || 'United States'
          },
          // Remove sensitive data from storage
          password: undefined,
          temporaryPassword: clientCredentials.createAccount ? clientCredentials.password : undefined
        },

        // Case details
        case: {
          ...caseData,
          // Ensure we have valid IDs
          id: caseData.id || generateObjectId(),
          _id: caseData._id || caseData.id || generateObjectId()
        },

        // Selected forms and case IDs
        selectedForms,
        formCaseIds,
        formTemplates: formTemplates.filter(template => selectedForms.includes(template.name)),

        // Questionnaire selection
        selectedQuestionnaire,
        availableQuestionnairesSummary: availableQuestionnaires.map(q => ({
          id: q._id || q.id,
          title: q.title || q.name,
          category: q.category,
          fieldsCount: (q.fields || q.questions || []).length
        })),

        // Client credentials info (without password)
        clientCredentials: {
          email: clientCredentials.email || client.email,
          createAccount: clientCredentials.createAccount,
          // Don't store actual password
          hasPassword: !!clientCredentials.password
        },

        // Workflow steps progress
        stepsProgress: NEW_WORKFLOW_STEPS.map((step, index) => ({
          ...step,
          index,
          status: index < currentStep ? 'completed' : index === currentStep ? 'current' : 'pending',
          completedAt: index < currentStep ? new Date().toISOString() : undefined
        }))
      };



      // Check if we should save to API
      const token = localStorage.getItem('token');

      if (token) {
        try {
          // Save to API only
          const response = await api.post('/api/v1/workflows/progress', workflowData);


          // Store the workflow ID from API response
          if (response.data?.workflowId) {
            workflowData.workflowId = response.data.workflowId;
          }

          // Workflow progress saved to server

        } catch (apiError: any) {


          // Check if it's a 404 (endpoint doesn't exist)
          if (apiError.response?.status === 404) {

            toast.error('Workflow save endpoint not available', { duration: 3000 });
          } else {
            toast.error('Failed to save workflow progress to server', { duration: 3000 });
          }
          throw apiError; // Re-throw error since we're not saving locally anymore
        }
      } else {

        toast.error('Authentication required to save workflow');
        throw new Error('No authentication token available');
      }

      return workflowData;

    } catch (error) {

      toast.error('Failed to save workflow progress');
      throw error;
    }
  };

  // Function to save form details to backend (Steps 1-4)
  const saveFormDetailsToBackend = async (step: number, additionalData?: any) => {
    try {


      const token = localStorage.getItem('token');
      if (!token) {

        return null;
      }

      // Prepare data based on step
      let requestData: any = {
        step,
        notes: `Workflow step ${step} completed`
      };

      // Add form details ID if updating existing record
      if (formDetailsId) {
        requestData.id = formDetailsId;
      }

      // Step-specific data
      switch (step) {
        case 1:
          // Client information step
          requestData.clientInfo = {
            name: client.name,
            firstName: client.firstName,
            middleName: client.middleName,
            lastName: client.lastName,
            email: client.email,
            phone: client.phone,
            dateOfBirth: client.dateOfBirth,
            nationality: client.nationality,
            address: {
              street: client.address?.street || '',
              aptSuiteFlr: client.address?.aptSuiteFlr || '',
              aptNumber: client.address?.aptNumber || '',
              city: client.address?.city || '',
              state: client.address?.state || '',
              zipCode: client.address?.zipCode || '',
              province: client.address?.province || '',
              postalCode: client.address?.postalCode || '',
              country: client.address?.country || 'United States'
            },
            clientId: client.id || client._id,
            status: client.status || 'active'
          };
          break;

        case 2:
          // Case information step
          requestData.caseInfo = {
            title: caseData.title,
            description: caseData.description,
            category: caseData.category,
            subcategory: caseData.subcategory,
            visaType: caseData.visaType,
            status: caseData.status,
            priority: caseData.priority,
            priorityDate: caseData.priorityDate,
            openDate: caseData.openDate,
            dueDate: caseData.dueDate,
            caseId: caseData.id || caseData._id
          };
          break;

        case 3:
          // Form selection step
          if (selectedForms.length > 0) {
            const selectedForm = selectedForms[0]; // Single form selection
            const formTemplate = formTemplates.find(t => t.name === selectedForm);

            requestData.selectedForm = selectedForm;
            requestData.formTemplate = formTemplate ? {
              name: formTemplate.name,
              title: formTemplate.name, // Use name as title fallback
              description: formTemplate.description,
              category: formTemplate.category
            } : null;
            requestData.formCaseId = formCaseIds[selectedForm]; // Single form case ID
          }
          break;

        case 4:
          // Questionnaire assignment step - will be handled separately
          break;
      }

      // Include additional data if provided
      if (additionalData) {
        requestData = { ...requestData, ...additionalData };
      }



      // Make API call
      const response = await api.post('/api/v1/form-details', requestData);



      // Store form details ID for future updates
      if (response.data?.data?.id) {
        setFormDetailsId(response.data.data.id);

      }

      // Step data saved to server
      return response.data;

    } catch (error: any) {
      // Error saving to server

      const errorMessage = error.response?.data?.error || error.message || 'Failed to save to server';
      // Error details logged

      // Don't show error toast for non-critical failures
      if (error.response?.status !== 404) {
        toast.error(`Failed to save step ${step} to server: ${errorMessage}`, { duration: 3000 });
      }

      return null;
    }
  };

  // Function to assign questionnaire to form details (Step 3)
  const assignQuestionnaireToFormDetails = async (questionnaireId: string, tempPassword?: string) => {
    try {
      if (!formDetailsId) {

        return null;
      }



      const token = localStorage.getItem('token');
      if (!token) {

        return null;
      }

      const requestData = {
        questionnaireId,
        dueDate: caseData.dueDate || new Date(Date.now() + 7 * 24 * 60 * 60 * 1000).toISOString(),
        notes: `Questionnaire assigned for ${caseData.category || 'immigration'} case`,
        tempPassword
      };



      // Make API call to assign questionnaire
      const response = await api.post(`/api/v1/form-details/${formDetailsId}/assign-questionnaire`, requestData);



      // Questionnaire assigned and saved to server
      return response.data;

    } catch (error: any) {
      // Error assigning questionnaire

      const errorMessage = error.response?.data?.error || error.message || 'Failed to assign questionnaire';
      // Error details logged

      toast.error(`Failed to assign questionnaire: ${errorMessage}`, { duration: 3000 });
      return null;
    }
  };

  const handleQuestionnaireAssignment = async () => {
    if (!selectedQuestionnaire) return;

    // Check if client account creation is enabled
    if (!clientCredentials.createAccount) {
      toast.error('Client account creation must be enabled to assign questionnaires. Please check "Create Account" option and set a password.');
      return;
    }

    // Ensure password is available
    if (!clientCredentials.password) {
      toast.error('Password is required for client account creation. Please generate a password first.');
      return;
    }

    setLoading(true);

    // Declare assignmentData and clientUserId in outer scope so they're accessible in catch blocks
    let assignmentData: any = null;
    let clientUserId = undefined;

    try {
      // First, check if we need to create a client account
      if (clientCredentials.createAccount) {


        if (!clientCredentials.password) {

          toast.error('Password is required for client account creation. Please generate a password in the questionnaire assignment screen.');
          setLoading(false);
          return;
        }

        // Ensure the client object has the password before calling handleClientSubmit
        const clientWithCredentials = {
          ...client,
          password: clientCredentials.password,
          email: clientCredentials.email || client.email
        };





        // Update both state and the direct object reference
        setClient(clientWithCredentials);
        Object.assign(client, clientWithCredentials);
      }

      // Call handleClientSubmit to create the client account if needed

      const createdUserId = await handleClientSubmit();


      // If client account creation is enabled, use the returned user ID
      if (clientCredentials.createAccount && createdUserId) {

        clientUserId = createdUserId;

      } else {

      }
      const selectedQ = availableQuestionnaires.find(q => {
        // Check all possible ID fields
        const possibleIds = [
          q._id,          // MongoDB ObjectId
          q.id,           // Original ID or API ID
          q.originalId,   // Original ID before conversion
          q.name          // Fallback to name if used as ID
        ].filter(Boolean); // Remove undefined/null values

        // For API questionnaires, prioritize matching the q_ prefixed ID
        if (q.apiQuestionnaire && q.id === selectedQuestionnaire) {

          return true;
        }

        // Check if any of the possible IDs match
        const matches = possibleIds.includes(selectedQuestionnaire);
        if (matches) {

        }
        return matches;
      });

      if (!selectedQ) {
        toast.error('Could not find selected questionnaire');

        return;
      }

      // Validate that questionnaire has fields/questions
      const normalizedQ = normalizeQuestionnaireStructure(selectedQ);

      // Log the normalized questionnaire for debugging


      // Check for fields/questions in multiple locations
      let fields = normalizedQ.fields || normalizedQ.questions || [];

      // Special handling for API format questionnaires
      if (normalizedQ.id && normalizedQ.id.startsWith('q_') && Array.isArray(normalizedQ.fields)) {

        fields = normalizedQ.fields;
      }

      if (!fields || fields.length === 0) {
        toast.error('This questionnaire has no questions defined. Please select another questionnaire.');
        setLoading(false);
        return;
      }

      // Questionnaire is valid with fields

      // Get questionnaire ID from normalized questionnaire
      const questionnaireId = normalizedQ._id;

      // For API questionnaires (with q_ prefix), we don't validate as MongoDB ObjectId
      const isApiQuestionnaire = normalizedQ.apiQuestionnaire || (questionnaireId && questionnaireId.startsWith('q_'));

      if (!isApiQuestionnaire && !isValidMongoObjectId(questionnaireId)) {

        toast.error(`Cannot assign questionnaire with invalid ID format. Please contact support.`);
        setLoading(false);
        return;
      }

      // Log the ID type for debugging
      if (isApiQuestionnaire) {

      } else {

        // Only validate as MongoDB ObjectId if it's not an API questionnaire
        validateMongoObjectId(questionnaireId, 'questionnaire');
      }

      // If we had to convert the ID, log this for debugging
      if (normalizedQ.originalId) {

      }

      // Use the client ID (which should match the created user account ID)
      let clientId;

      if (clientUserId) {
        // If we have a clientUserId (from account creation), use that as clientId too
        clientId = clientUserId;

      } else {
        // If no user account was created, we should not create a questionnaire assignment
        if (clientCredentials.createAccount) {
          // User wanted account creation but it failed

          toast.error('Cannot create questionnaire assignment because client account creation failed. Please try again.');
          setLoading(false);
          return;
        } else {
          // User explicitly chose not to create account - this should not happen in normal flow

          toast.error('Questionnaire assignments require a client user account. Please enable "Create Account" option.');
          setLoading(false);
          return;
        }
      }






      // Final validation - ensure we have a valid MongoDB ObjectId from user account
      try {
        validateMongoObjectId(clientId, 'client');

      } catch (error) {

        toast.error('Invalid client ID - questionnaire assignment requires a valid user account ID.');
        setLoading(false);
        return;
      }

      // Validate case ID if it exists and ensure it's a valid MongoDB ObjectId
      let caseId = caseData._id || caseData.id;
      if (caseId) {
        // If the case ID isn't a valid ObjectId, convert it
        if (!isValidMongoObjectId(caseId)) {

          // Check if we already have a caseId._id that's valid
          if (caseData._id && isValidMongoObjectId(caseData._id)) {
            caseId = caseData._id;
          } else {
            // Generate a new valid ObjectId
            caseId = generateObjectId();
            // Save it back to the case object for future use
            caseData._id = caseId;
            console.log('🆔 Generated new case ID:', caseId);
          }
        }
        validateMongoObjectId(caseId, 'case');
      }

      // Define the assignment data with client user information
      assignmentData = {
        questionnaireId,
        questionnaireName: normalizedQ.title || 'Questionnaire',
        clientId,
        caseId: caseId || undefined,
        status: 'pending',
        assignedAt: new Date().toISOString(),
        dueDate: caseData.dueDate || new Date(Date.now() + 7 * 24 * 60 * 60 * 1000).toISOString(), // Default 7 days due date
        notes: `Please complete this questionnaire for your ${caseData.category || 'immigration'} case.`,
        clientUserId: clientUserId, // Include the created user account ID
        clientEmail: clientCredentials.email || client.email, // Use provided email or client email
        tempPassword: clientCredentials.createAccount ? clientCredentials.password : undefined, // Include password if account was created
        accountCreated: !!clientUserId, // Track whether user account was successfully created
        formCaseIds: formCaseIds, // Include the generated case IDs for each form
        selectedForms: selectedForms, // Include the selected forms
        // Add form type and generated case ID for backend integration
        formType: selectedForms.length > 0 ? selectedForms[0] : undefined, // Use the first selected form as primary form type
        formCaseIdGenerated: selectedForms.length > 0 && formCaseIds[selectedForms[0]] ? formCaseIds[selectedForms[0]] : undefined // Use the case ID for the primary form
      };

      // Debug log the validated data before making the API call
      // Assignment data prepared

      // Check if we have an authentication token
      const token = localStorage.getItem('token');
      if (!token) {
        // No authentication token
        toast.error('You must be logged in to assign questionnaires through the API. Will use local storage instead.');
        // Don't throw error, just set a flag to skip API call
        // Use API only - no localStorage fallback

        // Create assignment object (API only mode)
        const localAssignment: QuestionnaireAssignment = {
          id: `assignment_${Date.now()}`,
          caseId: caseData.id,
          clientId: client.id,
          questionnaireId: selectedQuestionnaire,
          questionnaireName: normalizedQ.title || normalizedQ.name || 'Questionnaire',
          status: 'pending',
          assignedAt: new Date().toISOString(),
          completedAt: undefined,
          responses: {},
          dueDate: caseData.dueDate || new Date(Date.now() + 7 * 24 * 60 * 60 * 1000).toISOString(),
          notes: `Please complete this questionnaire for your ${caseData.category || 'immigration'} case.`,
          clientEmail: clientCredentials.email || client.email,
          clientUserId: clientUserId, // Include the created user account ID
          tempPassword: clientCredentials.createAccount ? clientCredentials.password : undefined, // Include password if account was created
          accountCreated: !!clientUserId, // Track whether user account was successfully created
          formCaseIds: formCaseIds,
          selectedForms: selectedForms,
          // Add form type and generated case ID for backend integration
          formType: selectedForms.length > 0 ? selectedForms[0] : undefined,
          formCaseIdGenerated: selectedForms.length > 0 && formCaseIds[selectedForms[0]] ? formCaseIds[selectedForms[0]] : undefined,
          // Include client name fields
          clientFirstName: client.firstName,
          clientMiddleName: client.middleName || '',
          clientLastName: client.lastName,
          clientFullName: client.name,
          // Include client address
          clientAddress: {
            street: client.address?.street || '',
            aptSuiteFlr: client.address?.aptSuiteFlr || '',
            aptNumber: client.address?.aptNumber || '',
            city: client.address?.city || '',
            state: client.address?.state || '',
            zipCode: client.address?.zipCode || '',
            province: client.address?.province || '',
            postalCode: client.address?.postalCode || '',
            country: client.address?.country || 'United States'
          },
          // Include other client info
          clientPhone: client.phone || '',
          clientDateOfBirth: client.dateOfBirth || '',
          clientNationality: client.nationality || ''
        };

        // Update state (no localStorage saving)
        setQuestionnaireAssignment(localAssignment);

        // Show success and proceed
        if (clientCredentials.createAccount && clientUserId) {
          toast.success(
            <div>
              <p>✅ Questionnaire "{normalizedQ.title || normalizedQ.name}" assigned to client {client.name}</p>
              <p className="text-sm mt-1">🔐 Client account created:</p>
              <p className="text-xs">Email: {clientCredentials.email || client.email}</p>
              <p className="text-xs">Password: {clientCredentials.password}</p>
            </div>,
            { duration: 8000 }
          );
        } else {
          toast.success(`Questionnaire "${normalizedQ.title || normalizedQ.name}" has been assigned to client ${client.name}.`);
        }
        setLoading(false);
        handleNext();
        return;
      }

      // Log the token (first 10 chars for security) to verify it exists


      // Use the controller to check if the API endpoint is available
      const endpointPath = '/api/v1/questionnaire-assignments';
      const endpointAvailable = await isApiEndpointAvailable(endpointPath);

      // Log and notify user about API availability


      if (!endpointAvailable) {
        toast.error('API endpoint not available. Assignment will be saved locally only.');
      }

      let assignment: QuestionnaireAssignment;
      // Track success state for future use

      // Only attempt API call if the endpoint is available
      if (endpointAvailable) {
        try {
          // Add debugging for the request




          // Send directly with fetch for creating the assignment
          const fetchResponse = await fetch(`${APPCONSTANTS.API_BASE_URL}/api/v1/questionnaire-assignments`, {
            method: 'POST',
            headers: {
              'Authorization': `Bearer ${token}`,
              'Content-Type': 'application/json'
            },
            body: JSON.stringify(assignmentData)
          });



          if (!fetchResponse.ok) {
            const errorText = await fetchResponse.text();

            throw new Error(`Assignment creation failed: ${fetchResponse.status} ${fetchResponse.statusText}\n${errorText}`);
          }

          // Parse the successful response
          const response = await fetchResponse.json();

          // Handle the response which returns json directly
          const responseId = response?.data?.id || response?.id || `assignment_${Date.now()}`;


          assignment = {
            id: responseId,
            caseId: caseData.id,
            clientId: client.id,
            questionnaireId: selectedQuestionnaire,
            questionnaireName: selectedQ?.title || selectedQ?.name || 'Questionnaire',
            status: 'pending',
            assignedAt: new Date().toISOString(),
            completedAt: undefined,
            responses: {},
            dueDate: assignmentData.dueDate,
            notes: assignmentData.notes,
            clientEmail: assignmentData.clientEmail,
            clientUserId: assignmentData.clientUserId,
            accountCreated: assignmentData.accountCreated, // Track whether user account was successfully created
            formCaseIds: assignmentData.formCaseIds,
            selectedForms: assignmentData.selectedForms,
            // Add form type and generated case ID for backend integration
            formType: assignmentData.formType,
            formCaseIdGenerated: assignmentData.formCaseIdGenerated
          };

          // API save succeeded

        } catch (apiError: any) {

          throw apiError; // Re-throw to be caught by the main catch block
        }
      } else {
        // API not available, create assignment object only

        assignment = {
          id: `assignment_${Date.now()}`,
          caseId: caseData.id,
          clientId: client.id,
          questionnaireId: selectedQuestionnaire,
          questionnaireName: selectedQ?.title || selectedQ?.name || 'Questionnaire',
          status: 'pending',
          assignedAt: new Date().toISOString(),
          completedAt: undefined,
          responses: {},
          // Include fields from assignmentData
          dueDate: assignmentData.dueDate,
          notes: assignmentData.notes,
          clientEmail: assignmentData.clientEmail,
          clientUserId: assignmentData.clientUserId, // Include the created user account ID
          tempPassword: assignmentData.tempPassword, // Include password if account was created
          accountCreated: assignmentData.accountCreated, // Track whether user account was successfully created
          formCaseIds: assignmentData.formCaseIds,
          selectedForms: assignmentData.selectedForms,
          // Add form type and generated case ID for backend integration
          formType: assignmentData.formType,
          formCaseIdGenerated: assignmentData.formCaseIdGenerated
        };

        toast.error('API server not available. Assignment created but not saved.', { duration: 3000 });
      }

      setQuestionnaireAssignment(assignment);

      // Notify the user of success with client account information
      if (clientCredentials.createAccount && clientUserId) {
        toast.success(
          <div>
            <p>✅ Questionnaire "{selectedQ?.title || selectedQ?.name}" assigned to client {client.name}</p>
            <p className="text-sm mt-1">🔐 Client account created:</p>
            <p className="text-xs">Email: {clientCredentials.email || client.email}</p>
            <p className="text-xs">Password: {clientCredentials.password}</p>
          </div>,
          { duration: 8000 }
        );
      } else {
        // Questionnaire assigned to client
      }

      // Save questionnaire assignment to backend (Step 3)
      try {
        const backendResult = await assignQuestionnaireToFormDetails(
          questionnaireId,
          clientCredentials.createAccount ? clientCredentials.password : undefined
        );

        if (backendResult) {

        } else {

        }
      } catch (error) {

        // Don't block the workflow for backend failures
      }

      // Save all accumulated workflow data to backend now
      try {



        // Save workflow progress
        await saveWorkflowProgress();


        // All workflow data saved to server successfully

      } catch (error) {

        toast.error('Questionnaire assigned but some data may not be saved to server', { duration: 3000 });
      }

      // Move to next step
      handleNext();
    } catch (error: any) {


      // Display more specific error messages
      if (error?.message && error.message.includes('Invalid')) {
        // This is our validation error
        toast.error(error.message);
      } else if (error?.message && error.message.includes('Authentication required')) {
        // Authentication error
        toast.error('You must be logged in to assign questionnaires. Please log in first.');
        // Could navigate to login page here if needed
        // navigate('/login');
      } else if (error?.response?.status === 404 || error?.message?.includes('not found')) {
        // API endpoint not found


        // Create a helpful toast message
        toast.error(
          <div>
            <p>The questionnaire assignment API endpoint was not found (404).</p>
            <p className="text-sm mt-2">Possible solutions:</p>
            <ul className="text-sm list-disc pl-4">
              <li>Ensure the API server is running</li>
              <li>Verify the API is accessible at {APPCONSTANTS.API_BASE_URL}</li>
              <li>Check that routes are registered properly in server.js</li>
              <li>If you're running the API on a different port, update the API_BASE_URL</li>
            </ul>
            <p className="text-sm mt-2">A local copy of the assignment has been saved.</p>
          </div>,
          { duration: 8000 }
        );

        // Show simpler message after detailed one
        setTimeout(() => {
          // Assignment saved locally
        }, 1000);


      } else if (error?.response?.data?.error) {
        // This is an API error with details
        toast.error(`API Error: ${error.response.data.error}`);
      } else {
        // Generic fallback error
        toast.error('Failed to assign questionnaire. Using local storage as fallback.');
      }

      // Don't proceed to next step if it's an ID validation error
      if (error?.message && error.message.includes('Invalid')) {
        return;
      }

      // Create a local assignment as fallback

      // Enhanced flexible matching to find the selected questionnaire
      const selectedQ = availableQuestionnaires.find(q => {
        // Check all possible ID fields
        const possibleIds = [
          q._id,          // MongoDB ObjectId
          q.id,           // Original ID or API ID
          q.originalId,   // Original ID before conversion
          q.name          // Fallback to name if used as ID
        ].filter(Boolean); // Remove undefined/null values

        // For API questionnaires, prioritize matching the q_ prefixed ID
        if (q.apiQuestionnaire && q.id === selectedQuestionnaire) {

          return true;
        }

        // Check if any of the possible IDs match
        const matches = possibleIds.includes(selectedQuestionnaire);
        if (matches) {

        }
        return matches;
      });

      // Create a local assignment with the same data format as the API would return
      const localAssignment: QuestionnaireAssignment = {
        id: `assignment_${Date.now()}`,
        caseId: caseData.id,
        clientId: client.id,
        questionnaireId: selectedQuestionnaire,
        questionnaireName: selectedQ?.title || selectedQ?.name || 'Questionnaire',
        status: 'pending',
        assignedAt: new Date().toISOString(),
        completedAt: undefined,
        responses: {},
        // Include all fields from the assignment data if available
        dueDate: assignmentData ? assignmentData.dueDate : undefined,
        notes: assignmentData ? assignmentData.notes : undefined,
        clientEmail: assignmentData ? assignmentData.clientEmail : client.email,
        clientUserId: assignmentData ? assignmentData.clientUserId : clientUserId, // Include the created user account ID
        tempPassword: assignmentData ? assignmentData.tempPassword : (clientCredentials.createAccount ? clientCredentials.password : undefined), // Include password if account was created
        accountCreated: assignmentData ? assignmentData.accountCreated : !!clientUserId, // Track whether user account was successfully created
        formCaseIds: assignmentData ? assignmentData.formCaseIds : formCaseIds,
        selectedForms: assignmentData ? assignmentData.selectedForms : selectedForms
      };

      // Update the state with our local assignment
      setQuestionnaireAssignment(localAssignment);

      // Show warning message to the user that data is not persisted
      if (clientCredentials.createAccount && clientUserId) {
        toast.error(
          <div>
            <p>⚠️ Questionnaire "{selectedQ?.title || selectedQ?.name}" assigned to client {client.name} (not saved to server)</p>
            <p className="text-sm mt-1">🔐 Client account created:</p>
            <p className="text-xs">Email: {clientCredentials.email || client.email}</p>
            <p className="text-xs">Password: {clientCredentials.password}</p>
          </div>,
          { duration: 8000 }
        );
      } else {
        // Questionnaire assigned to client (local storage mode)
      }

      // Only proceed to next step if it's not an ID validation error
      handleNext();
    } finally {
      setLoading(false);
    }
  };

  const handleResponseSubmit = async () => {
    if (!questionnaireAssignment) return;

    try {
      setLoading(true);

      // Use controller to submit responses
      if (questionnaireAssignment.id && !questionnaireAssignment.id.startsWith('assignment_')) {
        // Submit using API for real server-generated IDs
        await submitQuestionnaireResponses(questionnaireAssignment.id, clientResponses);
      }

      const updatedAssignment = {
        ...questionnaireAssignment,
        status: 'completed' as const,
        completedAt: new Date().toISOString(),
        responses: clientResponses
      };

      setQuestionnaireAssignment(updatedAssignment);

      // Note: Data is now only saved to backend via API

      // Questionnaire responses saved successfully
      handleNext();
    } catch (error) {

      toast.error('There was an error saving the responses. Please try again.');
    } finally {
      setLoading(false);
    }
  };

  const handleFormDetailsSubmit = () => {
    handleNext();
  };

  // Function to auto-fill form details from API workflow response
  const autoFillFromAPIResponse = (apiResponse: any) => {
    try {
      if (!apiResponse || !apiResponse.data || apiResponse.data.length === 0) {
        return;
      }

      const workflowData = apiResponse.data[0]; // Get the first workflow

      // Auto-fill client data
      if (workflowData.client) {
        const clientData = {
          ...client,
          name: workflowData.client.name || client.name,
          firstName: workflowData.client.firstName || client.firstName,
          lastName: workflowData.client.lastName || client.lastName,
          email: workflowData.client.email || client.email,
          phone: workflowData.client.phone || client.phone,
          dateOfBirth: workflowData.client.dateOfBirth || client.dateOfBirth,
          nationality: workflowData.client.nationality || client.nationality,
          address: {
            ...client.address,
            ...workflowData.client.address
          }
        };
        setClient(clientData);
      }

      // Auto-fill case data
      if (workflowData.case) {
        const caseDataFromAPI = {
          ...caseData,
          id: workflowData.case.id || caseData.id,
          _id: workflowData.case._id || caseData._id,
          title: workflowData.case.title || caseData.title,
          category: workflowData.case.category || caseData.category,
          subcategory: workflowData.case.subcategory || caseData.subcategory,
          status: workflowData.case.status || caseData.status,
          priority: workflowData.case.priority || caseData.priority,
          visaType: workflowData.case.visaType || caseData.visaType,
          description: workflowData.case.description || caseData.description,
          openDate: workflowData.case.openDate || caseData.openDate,
          priorityDate: workflowData.case.priorityDate || caseData.priorityDate,
          dueDate: workflowData.case.dueDate || caseData.dueDate
        };
        setCaseData(caseDataFromAPI);
      }

      // Auto-fill selected forms
      if (workflowData.selectedForms && Array.isArray(workflowData.selectedForms)) {
        setSelectedForms(workflowData.selectedForms);
      }

      // Auto-fill form case IDs
      if (workflowData.formCaseIds) {
        setFormCaseIds(workflowData.formCaseIds);
      }

      // Auto-fill selected questionnaire
      if (workflowData.selectedQuestionnaire) {
        setSelectedQuestionnaire(workflowData.selectedQuestionnaire);
      }

      // Auto-fill client credentials
      if (workflowData.clientCredentials) {
        setClientCredentials({
          ...clientCredentials,
          email: workflowData.clientCredentials.email || clientCredentials.email,
          createAccount: workflowData.clientCredentials.createAccount || clientCredentials.createAccount
        });
      }

      // Auto-fill current step if specified
      if (workflowData.currentStep !== undefined && workflowData.currentStep >= 0) {
        setCurrentStep(Math.max(workflowData.currentStep, currentStep)); // Don't go backwards
      }

    } catch (error) {
      // Error auto-filling from API response
    }
  };

  // Save the workflow to backend when auto-filling forms (final step)
  const handleAutoFillForms = async () => {
    try {
      setLoading(true);

      // Prepare payload to match backend requirements
      const payload = {
        categoryId: caseData.category,
        subcategoryId: caseData.subcategory,
        visaType: caseData.visaType || '',
        clientId: client.id,
        caseId: caseData.id,
        priorityDate: caseData.priorityDate || new Date().toISOString(),
        status: caseData.status || 'draft',
        assignedForms: selectedForms || caseData.assignedForms || [],
        questionnaires: caseData.questionnaires || (selectedQuestionnaire ? [selectedQuestionnaire] : []),
        questionnaireAssignment: questionnaireAssignment || null,
        clientResponses: clientResponses || {},
        formDetails: formDetails || [],
        steps: NEW_WORKFLOW_STEPS.map((step, idx) => ({
          id: step.id,
          title: step.title,
          description: step.description,
          status: idx < currentStep ? 'completed' : idx === currentStep ? 'current' : 'pending'
        })),
        createdAt: caseData.createdAt || new Date(),
        dueDate: caseData.dueDate || null
      };

      // Call backend API to save the workflow process (correct endpoint)
      await api.post('/api/v1/immigration/process', payload);
      // Workflow saved successfully
      alert('Workflow saved successfully!');

      // For I-130 form auto-fill (existing logic)
      if (selectedForms.includes('I-130')) {
        const i130Data = {
          relationshipType: caseData.subcategory && caseData.subcategory.includes('spouse') ? 'Spouse' : 'Child',
          petitionerFamilyName: client.lastName,
          petitionerGivenName: client.firstName,
          petitionerMiddleName: '',
          petitionerBirthCity: clientResponses.birthCity || '',
          petitionerBirthCountry: clientResponses.birthCountry || client.nationality,
          petitionerDateOfBirth: client.dateOfBirth,
          petitionerSex: clientResponses.gender || 'Male',
          petitionerMailingAddress: `${client.address?.street || ''}, ${client.address?.city || ''}, ${client.address?.state || ''} ${client.address?.zipCode || ''}`.trim(),
          petitionerCurrentStatus: 'U.S. Citizen',
          petitionerDaytimePhone: client.phone,
          petitionerEmail: client.email,
          beneficiaryFamilyName: clientResponses.beneficiaryLastName || '',
          beneficiaryGivenName: clientResponses.beneficiaryFirstName || '',
          beneficiaryMiddleName: clientResponses.beneficiaryMiddleName || '',
          beneficiaryBirthCity: clientResponses.beneficiaryBirthCity || '',
          beneficiaryBirthCountry: clientResponses.beneficiaryBirthCountry || '',
          beneficiaryDateOfBirth: clientResponses.beneficiaryDateOfBirth || '',
          beneficiarySex: clientResponses.beneficiaryGender || 'Female',
          beneficiaryMailingAddress: clientResponses.beneficiaryAddress || ''
        };
        await downloadFilledI130PDF(i130Data);
      }
      // Handle other forms similarly
    } catch (error) {

      alert('Error saving workflow or generating forms. Please try again.');
    } finally {
      setLoading(false);
    }
  };

  // New function to auto-generate forms using renderFormWithData
  const handleAutoGenerateForms = async () => {
    try {
      setGeneratingForms(true);
      setGeneratedForms([]);

      // Prepare comprehensive form data from all collected information
      const formData = {
        // Client information
        clientFirstName: client.firstName || '',
        clientLastName: client.lastName || '',
        clientEmail: client.email || '',
        clientPhone: client.phone || '',
        clientDateOfBirth: client.dateOfBirth || '',
        clientNationality: client.nationality || '',

        // Client address
        clientStreet: client.address?.street || '',
        clientCity: client.address?.city || '',
        clientState: client.address?.state || '',
        clientZipCode: client.address?.zipCode || '',
        clientCountry: client.address?.country || 'United States',

        // Case information
        caseCategory: caseData.category || '',
        caseSubcategory: caseData.subcategory || '',
        visaType: caseData.visaType || '',
        priorityDate: caseData.priorityDate || '',

        // Client responses from questionnaire
        ...clientResponses,

        // Form details
        selectedForms: selectedForms || [],
        questionnaireResponses: clientResponses || {},

        // Additional metadata
        workflowStep: currentStep,
        timestamp: new Date().toISOString(),
        autoFillSource: 'LegalFirmWorkflow'
      };

      // Validate the form data
      const validation = validateFormData(formData);
      if (!validation.isValid) {
        toast.error(`Validation errors: ${validation.errors.join(', ')}`);
        return;
      }

      // Prepare the data for the API
      const preparedData = prepareFormData(formData);

      // Generate forms for each selected form
      const newGeneratedForms = [];

      for (const formName of selectedForms) {
        try {
          // For now, we'll use a template ID based on the form name
          // In a real implementation, you'd map form names to actual template IDs
          const templateId = formName.toLowerCase().replace(/[^a-z0-9]/g, '-');

          // Add a placeholder for generating status
          newGeneratedForms.push({
            formName,
            templateId,
            blob: new Blob(),
            downloadUrl: '',
            fileName: `${formName}_${new Date().toISOString().split('T')[0]}.pdf`,
            status: 'generating' as const
          });

          // Call renderFormWithData
          const response = await renderFormWithData(templateId, preparedData);

          if (response.data) {
            // Create download URL
            const downloadUrl = createPdfBlobUrl(response.data);
            const fileName = `${formName}_${new Date().toISOString().split('T')[0]}.pdf`;

            // Update the form with success status
            const formIndex: number = newGeneratedForms.findIndex(f => f.formName === formName);
            if (formIndex !== -1) {
              newGeneratedForms[formIndex] = {
                formName,
                templateId,
                blob: response.data,
                downloadUrl,
                fileName,
                status: 'success' as const
              };
            }

            // Generated form successfully
          }
        } catch (error) {
          // Update the form with error status
          const formIndex: number = newGeneratedForms.findIndex(f => f.formName === formName);
          if (formIndex !== -1) {
            newGeneratedForms[formIndex] = {
              formName,
              templateId: '',
              blob: new Blob(),
              downloadUrl: '',
              fileName: '',
              status: 'error' as const,
              error: error instanceof Error ? error.message : 'Unknown error'
            };
          }

          toast.error(`Failed to generate ${formName}: ${error instanceof Error ? error.message : 'Unknown error'}`);
        }
      }

      setGeneratedForms(newGeneratedForms);

      if (newGeneratedForms.some(f => f.status === 'success')) {
        // Forms generated successfully
      }

    } catch (error) {
      toast.error('Failed to generate forms. Please try again.');
    } finally {
      setGeneratingForms(false);
    }
  };

  // Function to download a specific form
  const handleDownloadForm = (formName: string) => {
    const form = generatedForms.find(f => f.formName === formName);
    if (form && form.status === 'success') {
      downloadPdfFile(form.blob, form.fileName);
    }
  };

  // Function to preview a specific form
  const handlePreviewForm = (formName: string) => {
    setShowPreview(prev => ({
      ...prev,
      [formName]: !prev[formName]
    }));
  };

  // Function to close preview
  const handleClosePreview = (formName: string) => {
    setShowPreview(prev => ({
      ...prev,
      [formName]: false
    }));
  };

  // Cleanup function for blob URLs
  useEffect(() => {
    return () => {
      generatedForms.forEach(form => {
        if (form.downloadUrl) {
          revokePdfBlobUrl(form.downloadUrl);
        }
      });
    };
  }, [generatedForms]);

<<<<<<< HEAD

  const renderStepContent = () => {
    // const workflowSteps = getWorkflowSteps();

    // For existing responses, map the current step to the appropriate step in the workflow
    let actualStep = currentStep;
    if (isExistResponse) {

      switch (currentStep) {
        case 0: // Review Responses (answers)
          actualStep = 5; // Map to answers step in full workflow
          break;
        case 1: // Form Details
          actualStep = 6; // Map to form-details step in full workflow
          break;
        case 2: // Auto-fill Forms
          actualStep = 7; // Map to auto-fill step in full workflow
          break;
        default:
          actualStep = currentStep;
      }
    }

    switch (actualStep) {
      case 0: // Start: New or Existing Client
        // Skip start step for existing responses
        if (isExistResponse) {
          return (
            <div className="space-y-8">
              <div className="bg-blue-50 border border-blue-200 rounded-lg p-4">
                <h3 className="text-lg font-semibold text-blue-900 mb-2">Review Existing Responses</h3>
                <p className="text-blue-700">Review and edit existing client responses before proceeding to form details.</p>
              </div>
            </div>
          );
        }

=======
  // Handles steps for new responses
  const renderNewResponseStep = (step: number) => {
    switch (step) {
      case 0: // Start: New or Existing Client
>>>>>>> 4454235a
        return (
          // <div>Start: New or Existing Client</div>
          <div className="space-y-8">
          <div className="bg-blue-50 border border-blue-200 rounded-lg p-4">
            <h3 className="text-lg font-semibold text-blue-900 mb-2">Start Workflow</h3>
            <p className="text-blue-700">Choose to create a new client or select an existing client to begin the workflow.</p>
          </div>
          <div className="flex flex-col md:flex-row gap-8">
            {/* New Client */}
            <div className="flex-1 bg-white border border-gray-200 rounded-lg p-6 flex flex-col items-center justify-between">
              <User className="w-10 h-10 text-blue-500 mb-2" />
              <h4 className="font-medium text-gray-900 mb-2">New Client</h4>
              <p className="text-gray-600 mb-4 text-center">Enter new client details and start a new case.</p>
              <Button onClick={() => setCurrentStep(1)} className="w-full">Create New Client</Button>
            </div>
<<<<<<< HEAD
            <div className="flex flex-col md:flex-row gap-8">
              {/* New Client */}
              <div className="flex-1 bg-white border border-gray-200 rounded-lg p-6 flex flex-col items-center justify-between">
                <User className="w-10 h-10 text-blue-500 mb-2" />
                <h4 className="font-medium text-gray-900 mb-2">New Client</h4>
                <p className="text-gray-600 mb-4 text-center">Enter new client details and start a new case.</p>
                <Button onClick={() => setCurrentStep(1)} className="w-full">Create New Client</Button>
              </div>
              {/* Existing Client */}
              <div className="flex-1 bg-white border border-gray-200 rounded-lg p-6 flex flex-col items-center justify-between">
                <Users className="w-10 h-10 text-green-500 mb-2" />
                <h4 className="font-medium text-gray-900 mb-2">Existing Client</h4>
                <p className="text-gray-600 mb-4 text-center">Select an existing client to auto-load their information.</p>
                <div className="w-full mb-4">
                  {fetchingClients ? (
                    <div className="text-gray-500 text-center">Loading clients...</div>
                  ) : existingClients.length === 0 ? (
                    <div className="text-gray-500 text-center">
                      <p>No clients found</p>
                    </div>
                  ) : (
                    <>
                      <div className="text-xs text-gray-500 mb-2">
                        Found {existingClients.length} client(s)
                      </div>
                      <Select
                        id="existingClient"
                        label="Select Client"
                        value={selectedExistingClientId}
                        onChange={e => {
                          const selectedId = e.target.value;
                          console.log('🔄 Client selection changed:', selectedId);

                          if (selectedId) {
                            // Find the selected client in the existing clients array
                            const selectedClient = existingClients.find(c => {
                              const anyClient = c as any;
                              const clientId = anyClient._id || anyClient.id;
                              return clientId === selectedId;
                            });

                            if (selectedClient) {
                              console.log('✅ Found selected client:', {
                                id: (selectedClient as any)._id || (selectedClient as any).id,
                                name: (selectedClient as any).name,
                                firstName: (selectedClient as any).firstName,
                                lastName: (selectedClient as any).lastName,
                                email: (selectedClient as any).email,
                                role: (selectedClient as any).role,
                                userType: (selectedClient as any).userType,
                                fullObject: selectedClient
                              });
                            } else {
                              console.log('❌ Selected client not found in existing clients array');
                            }
                          } else {
                            console.log('🔄 Client selection cleared');
                          }

                          setSelectedExistingClientId(selectedId);
                        }}
                        options={[
                          { value: '', label: 'Choose a client' },
                          ...existingClients
                            .filter(c => (c as any)._id || (c as any).id) // Accept any client with an ID
                            .map(c => {
                              const anyClient = c as any;
                              const clientId = anyClient._id || anyClient.id;
                              const clientName = anyClient.name ||
                                ((anyClient.firstName || '') + ' ' + (anyClient.lastName || '')).trim() ||
                                'Unnamed Client';
                              const clientEmail = anyClient.email || 'No email';

                              console.log('📋 Client option created:', {
                                id: clientId,
                                name: clientName,
                                email: clientEmail,
                                role: anyClient.role,
                                userType: anyClient.userType
                              });

                              return {
                                value: clientId,
                                label: `${clientName} (${clientEmail})`
                              };
                            })
                        ]}
                      />
                    </>
                  )}
                </div>
                <Button
                  onClick={async () => {
                    if (!selectedExistingClientId) {
                      console.log('❌ No client selected');
                      toast.error('Please select a client first');
                      return;
                    }

                    console.log('🚀 Starting workflow-based client details fetch for ID:', selectedExistingClientId);
                    setLoading(true);

                    // Declare localClient outside try block so it's accessible in catch block
                    let localClient: any = null;

                    try {
                      // First, get the selected client's email from the local dropdown data
                      localClient = existingClients.find(c => {
                        const anyClient = c as any;
                        const clientId = anyClient._id || anyClient.id;
                        return clientId === selectedExistingClientId;
                      });

                      console.log('🗂️ Local client data from dropdown:', localClient);

                      if (!localClient?.email) {
                        throw new Error('Client email not found in dropdown data');
                      }

                      const clientEmail = localClient.email;
                      console.log('📧 Using client email for workflow lookup:', clientEmail);

                      // Fetch workflows and find the one matching this client's email
                      console.log('📞 Calling /api/v1/workflows to find client details by email:', clientEmail);
                      
                      const response = await api.get('/api/v1/workflows', {
                        params: {
                          page: 1,
                          limit: 100 // Get more workflows to find more clients
                        }
                      });

                      console.log('� Workflows API response:', response);

                     

                      const workflowsData = response.data;
                      console.log('� Workflows data structure:', {
                        hasData: !!workflowsData.data,
                        dataCount: workflowsData.data?.length || 0,
                        totalCount: workflowsData.count,
                        sampleWorkflow: workflowsData.data?.[0] ? {
                          id: workflowsData.data[0]._id,
                          hasClient: !!workflowsData.data[0].client,
                          clientEmail: workflowsData.data[0].client?.email
                        } : null
                      });

                      // Find the workflow with matching client email  
                      const workflows = workflowsData.data || [];
                      console.log(`🔍 Searching through ${workflows.length} workflows for email: ${clientEmail}`);

                      const matchingWorkflow = workflows.find((workflow: any) => {
                        const workflowClient = workflow.client;
                        if (workflowClient && workflowClient.email) {
                          const isMatch = workflowClient.email.toLowerCase() === clientEmail.toLowerCase();
                          console.log(`📋 Checking workflow ${workflow._id || workflow.id}: ${workflowClient.email} === ${clientEmail} ? ${isMatch}`);
                          return isMatch;
                        }
                        console.log(`⏭️ Skipping workflow ${workflow._id || workflow.id}: no client or email`);
                        return false;
                      });

                      if (!matchingWorkflow) {
                        console.log('❌ No workflow found matching client email:', clientEmail);
                        throw new Error(`No workflow found for client email: ${clientEmail}`);
                      }

                      console.log('✅ Found matching workflow:', matchingWorkflow);
                      const workflowClient = matchingWorkflow.client;
                      const workflowCase = matchingWorkflow.case || {};
                      console.log('📥 Workflow client details:', workflowClient);
                      console.log('📋 Workflow case details:', workflowCase);

                      // Process the workflow client data to match our client structure
                      const processedClient = {
                        id: workflowClient._id || workflowClient.id || selectedExistingClientId,
                        _id: workflowClient._id || workflowClient.id || selectedExistingClientId,
                        name: workflowClient.name || ((workflowClient.firstName || '') + ' ' + (workflowClient.lastName || '')).trim(),
                        firstName: workflowClient.firstName || '',
                        lastName: workflowClient.lastName || '',
                        middleName: workflowClient.middleName || '',
                        email: workflowClient.email || '',
                        phone: workflowClient.phone || '',
                        dateOfBirth: workflowClient.dateOfBirth || '',
                        nationality: workflowClient.nationality || '',
                        address: workflowClient.address || {},
                        role: workflowClient.role || 'client',
                        userType: workflowClient.userType || 'client',
                        status: workflowClient.status || 'active',
                        createdAt: workflowClient.createdAt || new Date().toISOString(),
                        // Add workflow context
                        fromWorkflow: true,
                        workflowId: matchingWorkflow._id || matchingWorkflow.id
                      };

                      // Process the workflow case data to match our case structure
                      const processedCase = {
                        id: workflowCase.id || workflowCase._id || generateObjectId(),
                        _id: workflowCase._id || workflowCase.id || generateObjectId(),
                        clientId: processedClient.id,
                        title: workflowCase.title || '',
                        description: workflowCase.description || '',
                        category: workflowCase.category || '',
                        subcategory: workflowCase.subcategory || '',
                        status: workflowCase.status || 'in-progress',
                        priority: workflowCase.priority || 'medium',
                        assignedForms: workflowCase.assignedForms || [],
                        formCaseIds: workflowCase.formCaseIds || {},
                        questionnaires: workflowCase.questionnaires || [],
                        dueDate: workflowCase.dueDate || '',
                        openDate: workflowCase.openDate || '',
                        priorityDate: workflowCase.priorityDate || '',
                        visaType: workflowCase.visaType || '',
                        createdAt: workflowCase.createdAt || new Date().toISOString(),
                        // Add workflow context
                        fromWorkflow: true,
                        workflowId: matchingWorkflow._id || matchingWorkflow.id
                      };

                      console.log('🔄 Processed client from workflow:', processedClient);
                      console.log('� Client state details:', {
                        id: processedClient.id,
                        name: processedClient.name,
                        firstName: processedClient.firstName,
                        lastName: processedClient.lastName,
                        email: processedClient.email,
                        phone: processedClient.phone,
                        address: processedClient.address,
                        role: processedClient.role,
                        userType: processedClient.userType,
                        fromWorkflow: processedClient.fromWorkflow,
                        workflowId: processedClient.workflowId,
                        allKeys: Object.keys(processedClient)
                      });

                      setClient(processedClient);

                      console.log('🗂️ Updating case data with client ID:', selectedExistingClientId);
                      setCaseData(prev => ({ ...prev, clientId: selectedExistingClientId }));

                      console.log('➡️ Advancing to step 3 (skipping forms for existing clients)');
                      setCurrentStep(3); // Skip forms, go directly to case creation for existing clients

                      // Log client state after step change
                      setTimeout(() => {
                        console.log('🔍 Client state after step change:', client);
                      }, 100);

                      toast.success(`✅ Loaded client from workflow: ${processedClient.name}`);
                    } catch (error) {
                      console.error('❌ Error fetching client details from workflows:', error);
                      console.error('🔍 Error details:', {
                        message: error instanceof Error ? error.message : 'Unknown error',
                        stack: error instanceof Error ? error.stack : undefined,
                        selectedId: selectedExistingClientId,
                        localClientEmail: localClient?.email
                      });
                      toast.error('Failed to load client details from workflows. Please try again.');
                    } finally {
                      setLoading(false);
                      console.log('🏁 Workflow-based client loading process completed');
                    }
                  }}
                  disabled={!selectedExistingClientId || loading}
                  className="w-full"
                >
                  {loading ? 'Loading...' : 'Use Selected Client'}
                </Button>
=======
            {/* Existing Client */}
            <div className="flex-1 bg-white border border-gray-200 rounded-lg p-6 flex flex-col items-center justify-between">
              <Users className="w-10 h-10 text-green-500 mb-2" />
              <h4 className="font-medium text-gray-900 mb-2">Existing Client</h4>
              <p className="text-gray-600 mb-4 text-center">Select an existing client to auto-load their information.</p>
              <div className="w-full mb-4">
                {fetchingClients ? (
                  <div className="text-gray-500 text-center">Loading clients...</div>
                ) : (
                  <Select
                    id="existingClient"
                    label="Select Client"
                    value={selectedExistingClientId}
                    onChange={e => {

                      setSelectedExistingClientId(e.target.value);
                    }}
                    options={[
                      { value: '', label: 'Choose a client' },
                      ...existingClients
                        .filter(c => typeof (c as any)._id === 'string' && (c as any)._id.length === 24)
                        .map(c => {
                          const anyClient = c as any;
                          return {
                            value: anyClient._id,
                            label: `${anyClient.name || ((anyClient.firstName || '') + ' ' + (anyClient.lastName || '')).trim()} (${anyClient.email || ''})`
                          };
                        })
                    ]}
                  />
                )}
>>>>>>> 4454235a
              </div>
              <Button
                onClick={async () => {
                  if (!selectedExistingClientId) return;
                  setLoading(true);
                  try {
                    const fullClient = await getClientById(selectedExistingClientId);
                    const anyClient = fullClient as any;
                    const name = anyClient.name || ((anyClient.firstName || '') + ' ' + (anyClient.lastName || '')).trim();
                    setClient({ ...fullClient, name });
                    setCaseData(prev => ({ ...prev, clientId: selectedExistingClientId }));
                    setCurrentStep(2); // Advance immediately after fetching
                  } finally {
                    setLoading(false);
                  }
                }}
                disabled={!selectedExistingClientId || loading}
                className="w-full"
              >
                {loading ? 'Loading...' : 'Use Selected Client'}
              </Button>
            </div>
          </div>
        </div>
        );

      case 1: // Create Client
<<<<<<< HEAD
        // Skip client creation for existing responses
        if (isExistResponse) {
          return (
            <div className="space-y-6">
              <div className="bg-blue-50 border border-blue-200 rounded-lg p-4">
                <h3 className="text-lg font-semibold text-blue-900 mb-2">Client Information</h3>
                <p className="text-blue-700">Client information is already available from existing responses.</p>
              </div>
            </div>
          );
        }

=======
>>>>>>> 4454235a
        return (
          // <div>Create Client</div>
          <div className="space-y-6">
            <div className="bg-blue-50 border border-blue-200 rounded-lg p-4">
              <h3 className="text-lg font-semibold text-blue-900 mb-2">Client Information</h3>
              <p className="text-blue-700">Enter the client's personal details to create their profile.</p>
            </div>
            <div className="space-y-4">
              <h4 className="font-medium text-gray-900">Personal Information</h4>
              <div className="grid grid-cols-1 md:grid-cols-3 gap-4">
                <Input
                  id="firstName"
                  label="First Name"
                  value={client.firstName}
                  onChange={(e) => {
                    const firstName = e.target.value;
                    const fullName = `${firstName} ${client.middleName || ''} ${client.lastName || ''}`.trim().replace(/\s+/g, ' ');
                    setClient({
                      ...client,
                      firstName: firstName,
                      name: fullName
                    });
                  }}
                  required
                />
                <Input
                  id="middleName"
                  label="Middle Name"
                  value={client.middleName}
                  onChange={(e) => {
                    const middleName = e.target.value;
                    const fullName = `${client.firstName || ''} ${middleName} ${client.lastName || ''}`.trim().replace(/\s+/g, ' ');
                    setClient({
                      ...client,
                      middleName: middleName,
                      name: fullName
                    });
                  }}
                />
                <Input
                  id="lastName"
                  label="Last Name"
                  value={client.lastName}
                  onChange={(e) => {
                    const lastName = e.target.value;
                    const fullName = `${client.firstName || ''} ${client.middleName || ''} ${lastName}`.trim().replace(/\s+/g, ' ');
                    setClient({
                      ...client,
                      lastName: lastName,
                      name: fullName
                    });
                  }}
                  required
                />
              </div>
              <div className="grid grid-cols-1 md:grid-cols-2 gap-4">
                <Input
                  id="email"
                  label="Email Address"
                  type="email"
                  value={client.email}
                  onChange={(e) => setClient({ ...client, email: e.target.value })}
                  required
                />
                <Input
                  id="phone"
                  label="Phone Number"
                  value={client.phone}
                  onChange={(e) => setClient({ ...client, phone: e.target.value })}
                  required
                />
                <Input
                  id="dateOfBirth"
                  label="Date of Birth"
                  type="date"
                  value={client.dateOfBirth}
                  onChange={(e) => setClient({ ...client, dateOfBirth: e.target.value })}
                  required
                />
                <Input
                  id="nationality"
                  label="Nationality"
                  value={client.nationality}
                  onChange={(e) => setClient({ ...client, nationality: e.target.value })}
                  required
                />
              </div>
            </div>
            <div className="space-y-4">
              <h4 className="font-medium text-gray-900">Address Information</h4>
              <div className="grid grid-cols-1 gap-4">
                <Input
                  id="street"
                  label="Street Address"
                  value={client.address?.street || ''}
                  onChange={(e) => setClient({
                    ...client,
                    address: { ...(client.address || {}), street: e.target.value }
                  })}
                  placeholder="Enter street address"
                />
                <div className="grid grid-cols-1 md:grid-cols-3 gap-4">
                  <Select
                    id="aptSuiteFlr"
                    label="Apt/Suite/Flr"
                    value={client.address?.aptSuiteFlr || ''}
                    onChange={(e) => setClient({
                      ...client,
                      address: { ...(client.address || {}), aptSuiteFlr: e.target.value }
                    })}
                    options={[
                      { value: '', label: 'Select Type' },
                      { value: 'Apt', label: 'Apartment' },
                      { value: 'Suite', label: 'Suite' },
                      { value: 'Flr', label: 'Floor' },
                      { value: 'Unit', label: 'Unit' },
                      { value: 'Room', label: 'Room' }
                    ]}
                  />
                  <Input
                    id="aptNumber"
                    label="Apt/Suite Number"
                    value={client.address?.aptNumber || ''}
                    onChange={(e) => setClient({
                      ...client,
                      address: { ...(client.address || {}), aptNumber: e.target.value }
                    })}
                    placeholder="Enter number"
                  />
                  <div></div> {/* Empty div for spacing */}
                </div>
                <div className="grid grid-cols-1 md:grid-cols-2 gap-4">
                  <Input
                    id="city"
                    label="City"
                    value={client.address?.city || ''}
                    onChange={(e) => setClient({
                      ...client,
                      address: { ...(client.address || {}), city: e.target.value }
                    })}
                    required
                  />
                  <Input
                    id="state"
                    label="State/Province"
                    value={client.address?.state || client.address?.province || ''}
                    onChange={(e) => setClient({
                      ...client,
                      address: { ...(client.address || {}), state: e.target.value, province: e.target.value }
                    })}
                    required
                  />
                </div>
                <div className="grid grid-cols-1 md:grid-cols-2 gap-4">
                  <Input
                    id="zipCode"
                    label="ZIP/Postal Code"
                    value={client.address?.zipCode || client.address?.postalCode || ''}
                    onChange={(e) => setClient({
                      ...client,
                      address: { ...(client.address || {}), zipCode: e.target.value, postalCode: e.target.value }
                    })}
                    required
                  />
                  <Input
                    id="country"
                    label="Country"
                    value={client.address?.country || 'United States'}
                    onChange={(e) => setClient({
                      ...client,
                      address: { ...(client.address || {}), country: e.target.value }
                    })}
                    required
                  />
                </div>
              </div>
            </div>
            <div className="flex justify-between">
              <Button variant="outline" onClick={handlePrevious}>
                <ArrowLeft className="w-4 h-4 mr-2" />
                Back
              </Button>
              {isViewEditMode ? (
                // Simple Next button in view/edit mode
                <Button onClick={handleNext} disabled={!client.name || !client.email}>
                  Next
                  <ArrowRight className="w-4 h-4 ml-2" />
                </Button>
              ) : (
                // Original Create Client button in normal mode
                <Button
                  onClick={async () => {
                    // Save client data to backend (Step 1)
                    try {
                      await saveFormDetailsToBackend(1);

                    } catch (error) {

                    }

                    // Simply advance to next step without creating client account
                    // Client account will only be created later if password is provided from questionnaire assignment
                    setCurrentStep(2);
                  }}
                  disabled={!client.name || !client.email}
                >
                  Create Client & Continue
                  <ArrowRight className="w-4 h-4 ml-2" />
                </Button>
              )}
            </div>
          </div>
        );

      case 2: // Create Case
<<<<<<< HEAD
        // Skip case creation for existing responses
        if (isExistResponse) {
          return (
            <div className="space-y-6">
              <div className="bg-green-50 border border-green-200 rounded-lg p-4">
                <h3 className="text-lg font-semibold text-green-900 mb-2">Case Setup</h3>
                <p className="text-green-700">Case information is already available from existing responses.</p>
              </div>
            </div>
          );
        }

=======
>>>>>>> 4454235a
        return (
          // <div>Create Case</div>
          <div className="space-y-6">
            <div className="bg-green-50 border border-green-200 rounded-lg p-4">
              <h3 className="text-lg font-semibold text-green-900 mb-2">Case Setup</h3>
              <p className="text-green-700">Create a new case for client: <strong>{client.name}</strong></p>
            </div>
            <div className="bg-white rounded-lg shadow-md p-6">
              <div className="grid grid-cols-1 md:grid-cols-2 gap-6">
                <Input
                  id="title"
                  label="Case Title"
                  placeholder="Enter case title"
                  value={caseData.title || ''}
                  onChange={e => setCaseData({ ...caseData, title: e.target.value })}
                  required
                />
                <Select
                  id="category"
                  label="Immigration Category"
                  value={caseData.category || ''}
                  onChange={e => setCaseData({ ...caseData, category: e.target.value })}
                  options={[
                    { value: '', label: 'Select category' },
                    ...IMMIGRATION_CATEGORIES.map(cat => ({
                      value: cat.id,
                      label: cat.name
                    }))
                  ]}
                  required
                />
                <Select
                  id="subcategory"
                  label="Subcategory"
                  value={caseData.subcategory || ''}
                  onChange={e => setCaseData({ ...caseData, subcategory: e.target.value })}
                  options={[
                    { value: '', label: 'Select subcategory' },
                    ...(caseData.category ?
                      IMMIGRATION_CATEGORIES
                        .find(cat => cat.id === caseData.category)
                        ?.subcategories.map(sub => ({
                          value: sub.id,
                          label: sub.name
                        })) || []
                      : []
                    )
                  ]}
                  required
                />
                <Select
                  id="status"
                  label="Case Status"
                  value={caseData.status || 'Active'}
                  onChange={e => setCaseData({ ...caseData, status: e.target.value as Case['status'] })}
                  options={[
                    { value: 'Active', label: 'Active' },
                    { value: 'Pending', label: 'Pending' },
                    { value: 'Closed', label: 'Closed' },
                    { value: 'On Hold', label: 'On Hold' }
                  ]}
                  required
                />
                <Select
                  id="priority"
                  label="Priority Level"
                  value={caseData.priority || 'Medium'}
                  onChange={e => setCaseData({ ...caseData, priority: e.target.value as Case['priority'] })}
                  options={[
                    { value: 'Low', label: 'Low' },
                    { value: 'Medium', label: 'Medium' },
                    { value: 'High', label: 'High' },
                    { value: 'Urgent', label: 'Urgent' }
                  ]}
                  required
                />
                <Input
                  id="startDate"
                  label="Start Date"
                  type="date"
                  value={caseData.startDate || ''}
                  onChange={e => setCaseData({ ...caseData, startDate: e.target.value })}
                  required
                />
                <Input
                  id="expectedClosureDate"
                  label="Expected Closure Date"
                  type="date"
                  value={caseData.expectedClosureDate || ''}
                  onChange={e => setCaseData({ ...caseData, expectedClosureDate: e.target.value })}
                />
                <Input
                  id="assignedAttorney"
                  label="Assigned Attorney"
                  placeholder="Enter attorney name"
                  value={caseData.assignedAttorney || ''}
                  onChange={e => setCaseData({ ...caseData, assignedAttorney: e.target.value })}
                />
              </div>
              <div className="mt-6">
                <label htmlFor="description" className="block text-sm font-medium text-gray-700 mb-2">
                  Case Description
                </label>
                <textarea
                  id="description"
                  rows={4}
                  className="w-full px-3 py-2 border border-gray-300 rounded-md shadow-sm focus:outline-none focus:ring-2 focus:ring-blue-500 focus:border-blue-500"
                  placeholder="Enter case description or notes..."
                  value={caseData.description || ''}
                  onChange={e => setCaseData({ ...caseData, description: e.target.value })}
                />
              </div>
            </div>
            <div className="flex justify-between">
              <Button variant="outline" onClick={handlePrevious}>
                <ArrowLeft className="w-4 h-4 mr-2" />
                Back
              </Button>
              <Button
                onClick={async () => {
                  // Save case data to backend (Step 2)
                  try {
                    await saveFormDetailsToBackend(2);
                  } catch (error) {

                  }
                  setCurrentStep(3);
                }}
                disabled={!caseData.title || !caseData.category}
              >
                Create Case & Continue
                <ArrowRight className="w-4 h-4 ml-2" />
              </Button>
            </div>
          </div>
        );

      case 3: // Select Forms
<<<<<<< HEAD
        // Skip forms selection for existing responses
        if (isExistResponse) {
          return (
            <div className="space-y-6">
              <div className="bg-blue-50 border border-blue-200 rounded-lg p-4">
                <h3 className="text-lg font-semibold text-blue-900 mb-2">Forms Selection</h3>
                <p className="text-blue-700">Forms are already selected from existing responses.</p>
              </div>
            </div>
          );
        }

        return (
          <div className="space-y-6">
            {/* Client Information Display */}
            {client.name && (
              <div className="bg-green-50 border border-green-200 rounded-lg p-4">
                <h3 className="text-lg font-semibold text-green-900 mb-2">Selected Client Information</h3>
                <div className="grid grid-cols-1 md:grid-cols-2 gap-4 text-sm">
                  <div>
                    <span className="font-medium text-green-800">Name:</span> {client.name}
                  </div>
                  <div>
                    <span className="font-medium text-green-800">Email:</span> {client.email}
                  </div>
                  {client.phone && (
                    <div>
                      <span className="font-medium text-green-800">Phone:</span> {client.phone}
                    </div>
                  )}
                  {client.address?.city && (
                    <div>
                      <span className="font-medium text-green-800">Location:</span> {client.address.city}, {client.address.state || client.address.province}
                    </div>
                  )}
                  <div>
                    <span className="font-medium text-green-800">Client ID:</span> {client.id || client._id}
                  </div>
                  {client.role && (
                    <div>
                      <span className="font-medium text-green-800">Role:</span> {client.role}
                    </div>
                  )}
                </div>
              </div>
            )}
=======
        return (
          // <div>Select Forms</div>
           <div className="space-y-6">
            <div className="bg-purple-50 border border-purple-200 rounded-lg p-4">
              <h3 className="text-lg font-semibold text-purple-900 mb-2">Required Form</h3>
              <p className="text-purple-700">Select the form required for this case based on the selected category.</p>
            </div>
>>>>>>> 4454235a

            <div className="bg-blue-50 border border-blue-200 rounded-lg p-4">
              <h3 className="text-lg font-semibold text-blue-900 mb-2">Select Immigration Form</h3>
              <p className="text-blue-700">Choose one immigration form needed for this case.</p>
            </div>
            <div className="space-y-4">
              <h4 className="font-medium text-gray-900">Available Forms (Select One)</h4>
              {loadingFormTemplates ? (
                <div className="text-gray-500">Loading forms...</div>
              ) : (
                <div className="grid grid-cols-1 md:grid-cols-2 lg:grid-cols-3 gap-4">
                  {formTemplates.map((template) => (
                    <div
                      key={template.name}
                      onClick={() => {
                        if (selectedForms.includes(template.name)) {
                          setSelectedForms([]); // Deselect if clicking the same form
                        } else {
                          setSelectedForms([template.name]); // Select only this form
                        }
                      }}
                      className={`p-4 border-2 rounded-lg cursor-pointer transition-colors ${selectedForms.includes(template.name)
                          ? 'border-blue-500 bg-blue-50'
                          : 'border-gray-200 hover:border-gray-300'
                        }`}
                    >
                      <div className="flex items-center justify-between">
                        <div>
                          <h5 className="font-medium text-gray-900">{template.name}</h5>
                          {template.description && (
                            <p className="text-sm text-gray-600 mt-1">{template.description}</p>
                          )}
                          <div className="text-xs text-gray-400 mt-1">Category: {template.category}</div>
                        </div>
                        {selectedForms.includes(template.name) && (
                          <Check className="w-5 h-5 text-blue-500" />
                        )}
                      </div>
                    </div>
                  ))}
                </div>
              )}
            </div>
            <div className="flex justify-between">
              <Button variant="outline" onClick={handlePrevious}>
                <ArrowLeft className="w-4 h-4 mr-2" />
                Back
              </Button>
              <Button onClick={handleFormsSubmit} disabled={selectedForms.length === 0 || generatingCaseIds}>
                {generatingCaseIds ? 'Generating Case IDs...' : 'Continue with Selected Forms'}
                <ArrowRight className="w-4 h-4 ml-2" />
              </Button>
            </div>
          </div>
        );

<<<<<<< HEAD
      case 4: // Assign Questionnaire (now using QuestionnaireBuilder/availableQuestionnaires)
        // Skip questionnaire assignment for existing responses
        if (isExistResponse) {
          return (
            <div className="space-y-6">
              <div className="bg-orange-50 border border-orange-200 rounded-lg p-4">
                <h3 className="text-lg font-semibold text-orange-900 mb-2">Assign Questionnaire</h3>
                <p className="text-orange-700">Questionnaire is already assigned and responses are available.</p>
              </div>
            </div>
          );
        }

=======
      case 4: // Assign Questionnaire
>>>>>>> 4454235a
        return (
          // <div>Assign Questionnaire</div>
          <div className="space-y-6">
            <div className="bg-orange-50 border border-orange-200 rounded-lg p-4">
              <h3 className="text-lg font-semibold text-orange-900 mb-2">Assign Questionnaire</h3>
              <p className="text-orange-700">Send a questionnaire to the client to collect required information.</p>
            </div>

            {/* Description of how questionnaires work */}
            <div className="bg-blue-50 border border-blue-200 rounded-lg p-4 mb-6">
              <div className="flex items-start">
                <div className="flex-shrink-0 mr-2">
                  <InfoIcon className="h-5 w-5 text-blue-500" />
                </div>
                <div>
                  <h4 className="font-medium text-blue-800 mb-1">How Client Questionnaires Work</h4>
                  <p className="text-blue-700 text-sm">
                    When you assign a questionnaire, the client will receive a notification and the questionnaire will
                    appear in their dashboard. They can fill it out at their convenience, and you'll be notified
                    once it's completed.
                  </p>
                </div>
              </div>
            </div>

            <div className="space-y-4">
              <Select
                id="questionnaire"
                label="Select Questionnaire"
                value={selectedQuestionnaire}
                onChange={(e) => {
                  const selectedId = e.target.value;

                  // Log all available questionnaires with their ID fields for debugging
                  // Available questionnaires logged

                  // Enhanced flexible matching to find the selected questionnaire
                  const selected = availableQuestionnaires.find(q => {
                    // Check all possible ID fields
                    const possibleIds = [
                      q._id,          // MongoDB ObjectId
                      q.id,           // Original ID or API ID
                      q.originalId,   // Original ID before conversion
                      q.name          // Fallback to name if used as ID
                    ].filter(Boolean); // Remove undefined/null values

                    // For API questionnaires, prioritize matching the q_ prefixed ID
                    if (q.apiQuestionnaire && q.id === selectedId) {
                      // API questionnaire match found
                      return true;
                    }

                    // Check if any of the possible IDs match
                    const matches = possibleIds.includes(selectedId);
                    if (matches) {
                      // Regular questionnaire match found
                    }
                    return matches;
                  });

                  // Selected questionnaire found
                  setSelectedQuestionnaire(selectedId);

                  // If not found, log a warning
                  if (!selected) {
                    // Selected questionnaire not found in available list
                  }
                }}
                options={[
                  { value: '', label: 'Choose a questionnaire' },
                  ...availableQuestionnaires
                    .filter(q => {
                      // Add debug for questionnaire categories
                      // Questionnaire category checking

                      if (!caseData.category) return true;
                      if (!q.category) return true;
                      // const catMap: Record<string, string> = {
                      //   'family-based': 'FAMILY_BASED',
                      //   'employment-based': 'EMPLOYMENT_BASED',
                      //   'citizenship': 'NATURALIZATION',
                      //   'asylum': 'ASYLUM',
                      //   'foia': 'FOIA',
                      //   'other': 'OTHER',
                      //   'assessment': 'ASSESSMENT',
                      // };
                      // Convert case category to questionnaire category if needed
                      // const mapped = catMap[caseData.category] || '';
                      // Make the category matching more lenient
                      return true; // Show all questionnaires for now regardless of category
                    })
                    .map(q => {
                      // First normalize the questionnaire structure to ensure consistent fields
                      const normalizedQ = normalizeQuestionnaireStructure(q);

                      // Handle ID resolution with preference for the original API ID format
                      let idToUse;
                      let wasConverted = false;

                      // For API format questionnaires, ALWAYS use the original q_ format ID
                      if (q.id && q.id.startsWith('q_')) {
                        idToUse = q.id;
                        // Using API format ID
                      }
                      // For questionnaires with an originalId, offer both options with preference for original
                      else if (normalizedQ.originalId) {
                        // Use the original ID for selection to maintain consistency with saved data
                        idToUse = normalizedQ.originalId;
                        wasConverted = true;
                        // Using original ID
                      }
                      // For normalized IDs, use that format
                      else if (normalizedQ._id) {
                        idToUse = normalizedQ._id;
                        // Using normalized ID
                      }
                      // Fall back to any available ID
                      else {
                        idToUse = normalizedQ._id || normalizedQ.id || normalizedQ.name || `q_${Date.now()}`;
                        // Using fallback ID
                      }

                      // Count questions
                      const fields = normalizedQ.fields || [];
                      const questionCount = fields.length;

                      // Log what's being added to the dropdown
                      // Questionnaire option prepared

                      return {
                        // Store all possible IDs to help with matching later
                        value: idToUse, // Use the resolved ID as primary value for selection
                        apiId: q.id && q.id.startsWith('q_') ? q.id : undefined,
                        mongoId: normalizedQ._id,
                        originalId: normalizedQ.originalId,
                        label: `${normalizedQ.title || normalizedQ.name || 'Untitled'} (${questionCount} questions)${wasConverted ? ' 🔄' : ''}`,
                        hasValidId: true, // Should always be valid now
                        wasConverted, // Flag if ID was converted
                        fields: fields.length > 0 // Flag to indicate if questions/fields exist
                      };
                    })
                ]}
                required
              />                {selectedQuestionnaire && (() => {
                // Enhanced flexible matching to find the selected questionnaire
                const questionnaire = availableQuestionnaires.find(q => {
                  // Check all possible ID fields
                  const possibleIds = [
                    q._id,          // MongoDB ObjectId
                    q.id,           // Original ID or API ID
                    q.originalId,   // Original ID before conversion
                    q.name          // Fallback to name if used as ID
                  ].filter(Boolean); // Remove undefined/null values

                  // For API questionnaires, prioritize matching the q_ prefixed ID
                  if (q.apiQuestionnaire && q.id === selectedQuestionnaire) {

                    return true;
                  }

                  // Check if any of the possible IDs match
                  const matches = possibleIds.includes(selectedQuestionnaire);
                  if (matches) {

                  }
                  return matches;
                });

                if (!questionnaire) {

                  return (
                    <div className="bg-yellow-50 border border-yellow-300 rounded-lg p-4">
                      <p className="text-yellow-700">Questionnaire not found. Please select a different questionnaire.</p>
                    </div>
                  );
                }

                // Questionnaire structure is valid
                let fields = questionnaire.fields || questionnaire.questions || [];

                // Special handling for API format questionnaires
                if (questionnaire.apiQuestionnaire ||
                  (questionnaire.id && questionnaire.id.startsWith('q_') && Array.isArray(questionnaire.fields))) {

                  fields = questionnaire.fields;
                }



                // Check if this is an API questionnaire or standard MongoDB questionnaire
                const isApiQuestionnaire = questionnaire.apiQuestionnaire ||
                  (questionnaire._id && questionnaire._id.startsWith('q_')) ||
                  (questionnaire.id && questionnaire.id.startsWith('q_'));
                const hasValidId = isApiQuestionnaire || (questionnaire._id && isValidMongoObjectId(questionnaire._id));
                const hasConvertedId = !!questionnaire.originalId;

                return (
                  <div className="bg-gray-50 border border-gray-200 rounded-lg p-4">
                    <div className="flex justify-between items-center mb-2">
                      <h4 className="font-medium text-gray-900">Questionnaire Preview</h4>
                      {!hasValidId && (
                        <span className="px-2 py-1 bg-yellow-100 text-yellow-700 text-xs rounded-full flex items-center">
                          <AlertCircle size={12} className="mr-1" /> Invalid ID Format
                        </span>
                      )}
                      {hasConvertedId && (
                        <span className="px-2 py-1 bg-green-100 text-green-700 text-xs rounded-full flex items-center">
                          <CheckCircle size={12} className="mr-1" /> ID Converted for Backend
                        </span>
                      )}
                    </div>

                    <p className="text-gray-700 mb-2">{questionnaire.description || 'No description provided.'}</p>

                    <div className="flex items-center text-sm text-gray-500 mb-2">
                      <ClipboardList className="w-4 h-4 mr-2" />
                      This questionnaire contains {fields.length} questions
                    </div>

                    {fields.length > 0 ? (
                      <div className="max-h-60 overflow-y-auto border border-gray-200 rounded bg-white p-2">
                        <ul className="space-y-2">
                          {fields.map((field: any, idx: number) => {
                            const fieldId = field.id || field._id || `field_${idx}`;
                            const fieldLabel = field.label || field.question || `Question ${idx + 1}`;
                            const fieldType = field.type || 'text';

                            return (
                              <li key={fieldId} className="py-1 px-2 hover:bg-gray-50 rounded">
                                <div className="flex items-center">
                                  <span className="text-primary-600 font-semibold mr-2">{idx + 1}.</span>
                                  <span className="flex-grow">{fieldLabel}</span>
                                  <span className="text-xs px-2 py-1 bg-gray-100 text-gray-600 rounded">
                                    {fieldType}
                                  </span>
                                </div>
                                {(field.description || field.help_text) && (
                                  <p className="text-xs text-gray-500 mt-1 ml-6">{field.description || field.help_text}</p>
                                )}
                              </li>
                            );
                          })}
                        </ul>
                      </div>
                    ) : (
                      <div className="text-center py-6 border border-dashed border-gray-300 bg-white rounded">
                        <AlertCircle className="w-8 h-8 text-yellow-500 mx-auto mb-2" />
                        <p className="text-sm text-gray-500">No questions defined in this questionnaire.</p>
                        <p className="text-xs text-gray-400 mt-1">
                          This questionnaire may be incomplete or malformed.
                        </p>
                      </div>
                    )}
                  </div>
                );
              })()}

              {/* Set due date (optional) */}
              <div className="mt-4">
                <label className="block text-sm font-medium text-gray-700 mb-1">Due Date (Optional)</label>
                <input
                  type="date"
                  className="w-full px-3 py-2 border border-gray-300 rounded-md shadow-sm focus:outline-none focus:ring-primary-500 focus:border-primary-500"
                  value={caseData.dueDate || ''}
                  onChange={(e) => setCaseData({ ...caseData, dueDate: e.target.value })}
                />
                <p className="text-xs text-gray-500 mt-1">
                  The client will be asked to complete the questionnaire by this date.
                </p>
              </div>

              {/* Display case IDs for selected forms */}
              {selectedForms.length > 0 && Object.keys(formCaseIds).length > 0 && (
                <div className="mt-6 p-4 border border-green-200 rounded-lg bg-green-50">
                  <h4 className="font-medium text-green-900 mb-3 flex items-center">
                    <FileText className="w-4 h-4 mr-2" />
                    Case IDs for Selected Forms
                  </h4>
                  <div className="grid grid-cols-1 sm:grid-cols-2 gap-3">
                    {selectedForms.map(formName => (
                      formCaseIds[formName] && (
                        <div key={formName} className="flex justify-between items-center p-3 bg-white border border-green-200 rounded">
                          <div>
                            <div className="font-medium text-green-800">{formName}</div>
                            <div className="text-sm text-green-600">Form Type</div>
                          </div>
                          <div className="text-right">
                            <div className="font-mono text-green-900 bg-green-100 px-2 py-1 rounded text-sm">
                              {formatCaseId(formCaseIds[formName])}
                            </div>
                            <div className="text-xs text-green-600 mt-1">Case ID</div>
                          </div>
                        </div>
                      )
                    ))}
                  </div>
                  <p className="text-sm text-green-700 mt-3">
                    These case IDs will be associated with the questionnaire responses and can be used to track each form separately.
                  </p>
                </div>
              )}

              {/* Client account creation section */}
              <div className="mt-6 p-4 border border-blue-200 rounded-lg bg-blue-50">
                <div className="flex items-center mb-4">
                  <input
                    type="checkbox"
                    id="createClientAccount"
                    checked={clientCredentials.createAccount}
                    onChange={(e) => {
                      // When enabling account creation, generate a password automatically
                      if (e.target.checked && !clientCredentials.password) {
                        const generatedPassword = generateSecurePassword();
                        setClientCredentials({
                          ...clientCredentials,
                          createAccount: e.target.checked,
                          password: generatedPassword
                        });
                      } else {
                        setClientCredentials({ ...clientCredentials, createAccount: e.target.checked });
                      }
                    }}
                    className="h-4 w-4 text-primary-600 border-gray-300 rounded"
                  />
                  <label htmlFor="createClientAccount" className="ml-2 text-sm font-medium text-blue-800">
                    Create client account for accessing questionnaires
                  </label>
                </div>

                {clientCredentials.createAccount && (
                  <div className="space-y-4">
                    <p className="text-sm text-blue-700">
                      This will create a login account for your client so they can access and complete the questionnaire
                      directly in the system.
                    </p>
                    <div className="grid grid-cols-1 gap-4">
                      <div>
                        <label className="block text-sm font-medium text-gray-700 mb-1">Email Address</label>
                        <input
                          type="email"
                          value={clientCredentials.email || client.email || ''}
                          onChange={(e) => {
                            // When email is entered and no password exists, generate one
                            if (e.target.value && !clientCredentials.password) {
                              const generatedPassword = generateSecurePassword();
                              setClientCredentials({
                                ...clientCredentials,
                                email: e.target.value,
                                password: generatedPassword
                              });
                            } else {
                              setClientCredentials({ ...clientCredentials, email: e.target.value });
                            }
                          }}
                          placeholder="client@example.com"
                          className="w-full px-3 py-2 border border-gray-300 rounded-md shadow-sm focus:outline-none focus:ring-primary-500 focus:border-primary-500"
                          required={clientCredentials.createAccount}
                        />
                        <p className="text-xs text-gray-500 mt-1">
                          Default is client's email from their profile
                        </p>
                      </div>

                      <div>
                        <label className="block text-sm font-medium text-gray-700 mb-1">Password</label>
                        <div className="relative">
                          <input
                            type="text"
                            value={clientCredentials.password}
                            readOnly
                            className="w-full px-3 py-2 border border-gray-300 rounded-md shadow-sm bg-gray-50 focus:outline-none focus:ring-primary-500 focus:border-primary-500"
                          />
                          <button
                            type="button"
                            onClick={() => {
                              const newPassword = generateSecurePassword();
                              setClientCredentials({ ...clientCredentials, password: newPassword });
                            }}
                            className="absolute right-2 top-1/2 -translate-y-1/2 px-2 py-1 bg-blue-100 text-blue-700 text-xs rounded hover:bg-blue-200"
                          >
                            Regenerate
                          </button>
                        </div>
                        <p className="text-xs text-gray-500 mt-1">
                          System-generated secure password for client access
                        </p>
                      </div>
                    </div>
                    <div className="bg-yellow-50 border border-yellow-200 rounded-lg p-3">
                      <p className="text-xs text-yellow-700">
                        <strong>Note:</strong> The client will receive an email with these login details to access their questionnaire.
                        Be sure to save this information as the password is encrypted and cannot be retrieved later.
                      </p>
                    </div>
                  </div>
                )}
              </div>
            </div>
            <div className="flex justify-between">
              <Button variant="outline" onClick={handlePrevious}>
                <ArrowLeft className="w-4 h-4 mr-2" />
                Back
              </Button>

              {/* New button with disable/enable based on details entered */}
              <div className="flex gap-3">
                <Button
                  onClick={() => {
                    // Check if questionnaire details are entered
                    if (selectedQuestionnaire) {
                      const questionnaire = availableQuestionnaires.find(q => {
                        const possibleIds = [q._id, q.id, q.originalId, q.name].filter(Boolean);
                        return q.apiQuestionnaire && q.id === selectedQuestionnaire || possibleIds.includes(selectedQuestionnaire);
                      });

                      if (questionnaire) {
                        toast.success('Questionnaire details are complete!');
                      } else {
                        toast.error('Please select a valid questionnaire first.');
                      }
                    } else {
                      toast.error('Please select a questionnaire first.');
                    }
                  }}
                  disabled={!selectedQuestionnaire}
                  className={`${!selectedQuestionnaire ? 'bg-gray-400 cursor-not-allowed' : 'bg-green-600 hover:bg-green-700'}`}
                >
                  {selectedQuestionnaire ? (
                    <>
                      <CheckCircle className="w-4 h-4 mr-2" />
                      Details Complete
                    </>
                  ) : (
                    <>
                      <AlertCircle className="w-4 h-4 mr-2" />
                      Details Required
                    </>
                  )}
                </Button>

                {isViewEditMode ? (
                  // Simple Next button in view/edit mode
                  <Button
                    onClick={handleNext}
                    disabled={!selectedQuestionnaire}
                  >
                    Next
                    <ArrowRight className="w-4 h-4 ml-2" />
                  </Button>
                ) : (
                  selectedQuestionnaire && (() => {
                    // Enhanced flexible matching to find the selected questionnaire
                    const questionnaire = availableQuestionnaires.find(q => {
                      // Check all possible ID fields
                      const possibleIds = [
                        q._id,          // MongoDB ObjectId
                        q.id,           // Original ID or API ID
                        q.originalId,   // Original ID before conversion
                        q.name          // Fallback to name if used as ID
                      ].filter(Boolean); // Remove undefined/null values

                      // For API questionnaires, prioritize matching the q_ prefixed ID
                      if (q.apiQuestionnaire && q.id === selectedQuestionnaire) {

                        return true;
                      }

                      // Check if any of the possible IDs match
                      const matches = possibleIds.includes(selectedQuestionnaire);
                      if (matches) {

                      }
                      return matches;
                    });
                    const hasFields = questionnaire &&
                      (questionnaire.fields?.length > 0 || questionnaire.questions?.length > 0);

                    if (!hasFields) {
                      return (
                        <div className="flex items-center">
                          <Button
                            onClick={() => toast.error('This questionnaire has no questions defined. Please select another questionnaire.')}
                            className="bg-yellow-500 hover:bg-yellow-600"
                          >
                            <AlertCircle className="w-4 h-4 mr-2" />
                            No Questions Available
                          </Button>
                        </div>
                      );
                    }

                    return (
                      <Button
                        onClick={handleQuestionnaireAssignment}
                        disabled={!selectedQuestionnaire}
                      >
                        {loading ? (
                          <>
                            <Loader className="w-4 h-4 mr-2 animate-spin" />
                            Assigning...
                          </>
                        ) : (
                          <>
                            Assign to Client & Continue
                            <Send className="w-4 h-4 ml-2" />
                          </>
                        )}
                      </Button>
                    );
                  })()
                )}
              </div>
            </div>
          </div>
        );

      default:
        return null;
    }
  };


  // Handles steps for existing responses
  const renderExistResponseStep = (step: number) => {
    switch (step) {
      case 0: // Review Responses (answers)
        return (
          // <div>Review Responses (answers)</div>
          <div className="space-y-6">

            <div className="bg-indigo-50 border border-indigo-200 rounded-lg p-4">
              <h3 className="text-lg font-semibold text-indigo-900 mb-2">Client Responses</h3>
              <p className="text-indigo-700">Review and fill out the questionnaire as the client would.</p>

              {Object.keys(clientResponses).length > 0 && (
                <div className="mt-2 bg-green-50 border border-green-200 rounded p-2">
                  <div className="flex items-center text-green-800">
                    <CheckCircle className="w-4 h-4 mr-2" />
                    <span className="text-sm">Pre-filled with existing client responses ({Object.keys(clientResponses).length} fields)</span>
                  </div>
                </div>
              )}

              {/* Add filling status indicator */}
              {questionnaireAssignment && (() => {
                const questionnaire = availableQuestionnaires.find(q => {
                  const possibleIds = [q._id, q.id, q.originalId, q.name].filter(Boolean);
                  return q.apiQuestionnaire && q.id === questionnaireAssignment.questionnaireId ||
                    possibleIds.includes(questionnaireAssignment.questionnaireId);
                });

                if (questionnaire) {
                  const questions = questionnaire.fields || questionnaire.questions || questionnaire.form?.fields || questionnaire.form?.questions || [];
                  const totalFields = questions.length;
                  const filledFields = questions.filter((q: any) => {
                    const fieldId = q.id || q._id || `field_${questions.indexOf(q)}`;
                    const fieldLabel = q.label || q.question || q.name;
                    const value = clientResponses[fieldId] || clientResponses[fieldLabel];
                    return value !== undefined && value !== null && value !== '' &&
                      (!Array.isArray(value) || value.length > 0);
                  }).length;

                  return (
                    <div className="mt-3 flex items-center justify-between bg-white border border-gray-200 rounded p-3">
                      <div className="flex items-center">
                        <div className="flex-shrink-0 w-3 h-3 rounded-full mr-3"
                          style={{ backgroundColor: filledFields === totalFields ? '#10b981' : filledFields > 0 ? '#f59e0b' : '#ef4444' }}></div>
                        <span className="text-sm font-medium text-gray-700">
                          Progress: {filledFields} of {totalFields} fields completed
                        </span>
                      </div>
                      <div className="w-24 bg-gray-200 rounded-full h-2">
                        <div
                          className="h-2 rounded-full transition-all duration-300"
                          style={{
                            width: `${totalFields > 0 ? (filledFields / totalFields) * 100 : 0}%`,
                            backgroundColor: filledFields === totalFields ? '#10b981' : filledFields > 0 ? '#f59e0b' : '#ef4444'
                          }}
                        ></div>
                      </div>
                    </div>
                  );
                }
                return null;
              })()}

            </div>

            {questionnaireAssignment && (() => {

              // Enhanced flexible matching to find the assigned questionnaire
              const questionnaire = availableQuestionnaires.find(q => {
                // Check all possible ID fields
                const possibleIds = [
                  q._id,          // MongoDB ObjectId
                  q.id,           // Original ID or API ID
                  q.originalId,   // Original ID before conversion
                  q.name          // Fallback to name if used as ID
                ].filter(Boolean); // Remove undefined/null values

                // For API questionnaires, prioritize matching the q_ prefixed ID
                if (q.apiQuestionnaire && q.id === questionnaireAssignment.questionnaireId) {

                  return true;
                }

                // Try exact matches first
                const exactMatch = possibleIds.includes(questionnaireAssignment.questionnaireId);
                if (exactMatch) {

                  return true;
                }

                // Try fuzzy matching for similar IDs (handle cases where IDs are very similar)
                const targetId = questionnaireAssignment.questionnaireId;
                const fuzzyMatch = possibleIds.some(id => {
                  if (!id || !targetId) return false;

                  // Remove 'q_' prefix if present and compare
                  const cleanId = id.replace(/^q_/, '');
                  const cleanTargetId = targetId.replace(/^q_/, '');

                  // Check if they're very similar (allowing for small differences)
                  const similarity = cleanId.substring(0, 20) === cleanTargetId.substring(0, 20);
                  if (similarity) {

                    return true;
                  }

                  return false;
                });

                return fuzzyMatch;
              });



              if (!questionnaire) {
                return (
                  <div className="bg-yellow-50 border border-yellow-200 rounded-lg p-4">
                    <div className="text-yellow-800">
                      <p className="font-medium">No questionnaire found</p>
                      <p className="text-sm mt-1">
                        Looking for ID: {questionnaireAssignment.questionnaireId}
                      </p>
                      <p className="text-sm">
                        Available IDs: {availableQuestionnaires.map(q => q._id || q.id || q.name).join(', ')}
                      </p>
                    </div>
                  </div>
                );
              }

              // Try to find questions/fields in multiple possible locations
              let questions = questionnaire.fields ||
                questionnaire.questions ||
                questionnaire.form?.fields ||
                questionnaire.form?.questions ||
                [];

              // If API response format is detected
              if (questionnaire.id && questionnaire.id.startsWith('q_') && Array.isArray(questionnaire.fields)) {

                questions = questionnaire.fields;
              }

              if (!questions || questions.length === 0) {
                return (
                  <div className="bg-red-50 border border-red-200 rounded-lg p-4">
                    <div className="text-red-800">
                      <p className="font-medium">No questions found in this questionnaire</p>
                      <p className="text-sm mt-1">Questions array is empty or undefined</p>
                      <pre className="text-xs mt-2 bg-red-100 p-2 rounded">
                        {JSON.stringify(questionnaire, null, 2)}
                      </pre>
                    </div>
                  </div>
                );
              }
              return (
                <div className="space-y-4 bg-white border border-gray-200 rounded-lg p-4">
                  <div className="flex items-center justify-between mb-4">
                    <h4 className="font-medium text-gray-900">{questionnaire.title || questionnaire.name}</h4>
                    <span className="px-2 py-1 bg-yellow-100 text-yellow-800 text-xs rounded-full">
                      {questionnaireAssignment.status}
                    </span>
                  </div>
                  <div className="space-y-4">
                    {questions.map((q: any, idx: number) => {
                      // Log each field for debugging


                      // Ensure field has required properties
                      const fieldId = q.id || q._id || `field_${idx}`;
                      const fieldLabel = q.label || q.question || q.name || `Question ${idx + 1}`;
                      const fieldType = q.type || 'text';
                      const fieldOptions = q.options || [];

                      // Check if field is filled
                      const currentValue = clientResponses[fieldId] || clientResponses[fieldLabel];
                      const isFilled = currentValue !== undefined && currentValue !== null && currentValue !== '' &&
                        (!Array.isArray(currentValue) || currentValue.length > 0);
                      const isRequired = q.required === true;

                      // Determine field status styling
                      const getFieldStatusStyle = () => {
                        if (isFilled) {
                          return 'border-green-300 bg-green-50 focus:border-green-500 focus:ring-green-200';
                        } else if (isRequired) {
                          return 'border-red-300 bg-red-50 focus:border-red-500 focus:ring-red-200';
                        } else {
                          return 'border-gray-300 bg-gray-50 focus:border-blue-500 focus:ring-blue-200';
                        }
                      };

                      const fieldStatusStyle = getFieldStatusStyle();

                      // Common field wrapper with status indicator
                      const FieldWrapper = ({ children, label }: { children: React.ReactNode, label: string }) => (
                        <div className="relative">
                          <div className="flex items-center mb-1">
                            <div className={`flex-shrink-0 w-2 h-2 rounded-full mr-2 ${isFilled ? 'bg-green-500' : isRequired ? 'bg-red-500' : 'bg-gray-400'
                              }`}></div>
                            <label className="block text-sm font-medium text-gray-700">
                              {label}
                              {isRequired && <span className="text-red-500 ml-1">*</span>}
                              {isFilled && <span className="text-green-600 ml-2 text-xs">✓ Filled</span>}
                            </label>
                          </div>
                          <div className="relative">
                            {children}
                            {isFilled && (
                              <div className="absolute -top-1 -right-1 w-4 h-4 bg-green-500 rounded-full flex items-center justify-center">
                                <CheckCircle className="w-3 h-3 text-white" />
                              </div>
                            )}
                          </div>
                        </div>
                      );

                      // Render input based on type
                      if (fieldType === 'date') {
                        return (
                          <FieldWrapper key={fieldId} label={fieldLabel}>
                            <Input
                              id={fieldId}
                              label=""
                              type="date"
                              value={clientResponses[fieldId] || clientResponses[fieldLabel] || ''}
                              onChange={e => setClientResponses({
                                ...clientResponses,
                                [fieldId]: e.target.value
                              })}
                              className={fieldStatusStyle}
                            />
                          </FieldWrapper>
                        );
                      } else if (fieldType === 'select' && Array.isArray(fieldOptions)) {
                        return (
                          <FieldWrapper key={fieldId} label={fieldLabel}>
                            <Select
                              id={fieldId}
                              label=""
                              value={clientResponses[fieldId] || clientResponses[fieldLabel] || ''}
                              onChange={e => setClientResponses({
                                ...clientResponses,
                                [fieldId]: e.target.value
                              })}
                              options={[
                                { value: '', label: 'Select an option' },
                                ...fieldOptions.map((opt: any) => ({ value: opt, label: opt }))
                              ]}
                              className={fieldStatusStyle}
                            />
                          </FieldWrapper>
                        );
                      } else if (fieldType === 'multiselect' && Array.isArray(fieldOptions)) {
                        return (
                          <FieldWrapper key={fieldId} label={fieldLabel}>
                            <select
                              multiple
                              className={`w-full px-3 py-2 border rounded-md ${fieldStatusStyle}`}
                              value={clientResponses[fieldId] || clientResponses[fieldLabel] || []}
                              onChange={e => {
                                const selected = Array.from(e.target.selectedOptions, option => option.value);
                                setClientResponses({
                                  ...clientResponses,
                                  [fieldId]: selected
                                });
                              }}
                            >
                              {fieldOptions.map((opt: any) => (
                                <option key={opt} value={opt}>{opt}</option>
                              ))}
                            </select>
                          </FieldWrapper>
                        );
                      } else if (fieldType === 'checkbox' && Array.isArray(fieldOptions)) {
                        return (
                          <FieldWrapper key={fieldId} label={fieldLabel}>
                            <div className={`flex flex-wrap gap-4 p-3 border rounded-md ${fieldStatusStyle}`}>
                              {fieldOptions.map((opt: any) => (
                                <label key={opt} className="flex items-center">
                                  <input
                                    type="checkbox"
                                    checked={Array.isArray(clientResponses[fieldId] || clientResponses[fieldLabel]) && (clientResponses[fieldId] || clientResponses[fieldLabel])?.includes(opt)}
                                    onChange={e => {
                                      const prev = Array.isArray(clientResponses[fieldId] || clientResponses[fieldLabel])
                                        ? (clientResponses[fieldId] || clientResponses[fieldLabel])
                                        : [];
                                      if (e.target.checked) {
                                        setClientResponses({
                                          ...clientResponses,
                                          [fieldId]: [...prev, opt]
                                        });
                                      } else {
                                        setClientResponses({
                                          ...clientResponses,
                                          [fieldId]: prev.filter((v: any) => v !== opt)
                                        });
                                      }
                                    }}
                                    className="mr-2"
                                  />
                                  {opt}
                                </label>
                              ))}
                            </div>
                          </FieldWrapper>
                        );
                      } else if (fieldType === 'radio' && Array.isArray(fieldOptions)) {
                        return (
                          <FieldWrapper key={fieldId} label={fieldLabel}>
                            <div className={`flex flex-wrap gap-4 p-3 border rounded-md ${fieldStatusStyle}`}>
                              {fieldOptions.map((opt: any) => (
                                <label key={opt} className="flex items-center">
                                  <input
                                    type="radio"
                                    name={fieldId}
                                    value={opt}
                                    checked={clientResponses[fieldId] === opt}
                                    onChange={() => setClientResponses({
                                      ...clientResponses,
                                      [fieldId]: opt
                                    })}
                                    className="mr-2"
                                  />
                                  {opt}
                                </label>
                              ))}
                            </div>
                          </FieldWrapper>
                        );
                      } else if (fieldType === 'textarea') {
                        return (
                          <FieldWrapper key={fieldId} label={fieldLabel}>
                            <TextArea
                              id={fieldId}
                              label=""
                              value={clientResponses[fieldId] || clientResponses[fieldLabel] || ''}
                              onChange={e => setClientResponses({
                                ...clientResponses,
                                [fieldId]: e.target.value
                              })}
                              rows={3}
                              className={fieldStatusStyle}
                            />
                          </FieldWrapper>
                        );
                      } else {
                        // Default to text input
                        return (
                          <FieldWrapper key={fieldId} label={fieldLabel}>
                            <Input
                              id={fieldId}
                              label=""
                              type={fieldType === 'email' ? 'email' : fieldType === 'number' ? 'number' : 'text'}
                              value={clientResponses[fieldId] || clientResponses[fieldLabel] || ''}
                              onChange={e => setClientResponses({
                                ...clientResponses,
                                [fieldId]: e.target.value
                              })}
                              placeholder={q.placeholder || ''}
                              className={fieldStatusStyle}
                            />
                          </FieldWrapper>
                        );
                      }
                    })}
                  </div>
                </div>
              );
            })()}

            {/* Response Summary Card */}
            {questionnaireAssignment && (() => {
              const questionnaire = availableQuestionnaires.find(q => {
                const possibleIds = [q._id, q.id, q.originalId, q.name].filter(Boolean);
                return q.apiQuestionnaire && q.id === questionnaireAssignment.questionnaireId ||
                  possibleIds.includes(questionnaireAssignment.questionnaireId);
              });

              if (questionnaire) {
                const questions = questionnaire.fields || questionnaire.questions || questionnaire.form?.fields || questionnaire.form?.questions || [];
                const filledFields = questions.filter((q: any) => {
                  const fieldId = q.id || q._id || `field_${questions.indexOf(q)}`;
                  const fieldLabel = q.label || q.question || q.name;
                  const value = clientResponses[fieldId] || clientResponses[fieldLabel];
                  return value !== undefined && value !== null && value !== '' &&
                    (!Array.isArray(value) || value.length > 0);
                });
                const requiredFields = questions.filter((q: any) => q.required === true);
                const filledRequiredFields = requiredFields.filter((q: any) => {
                  const fieldId = q.id || q._id || `field_${questions.indexOf(q)}`;
                  const fieldLabel = q.label || q.question || q.name;
                  const value = clientResponses[fieldId] || clientResponses[fieldLabel];
                  return value !== undefined && value !== null && value !== '' &&
                    (!Array.isArray(value) || value.length > 0);
                });

                return (
                  <div className="bg-gray-50 border border-gray-200 rounded-lg p-4 mb-4">
                    <h4 className="font-medium text-gray-900 mb-3 flex items-center">
                      <FileText className="w-4 h-4 mr-2" />
                      Response Summary
                    </h4>
                    <div className="grid grid-cols-1 md:grid-cols-3 gap-4 text-sm">
                      <div className="bg-white rounded p-3 border">
                        <div className="text-gray-600">Total Fields</div>
                        <div className="text-lg font-medium text-gray-900">{questions.length}</div>
                      </div>
                      <div className="bg-white rounded p-3 border">
                        <div className="text-gray-600">Filled Fields</div>
                        <div className={`text-lg font-medium ${filledFields.length === questions.length ? 'text-green-600' : 'text-yellow-600'}`}>
                          {filledFields.length}
                        </div>
                      </div>
                      <div className="bg-white rounded p-3 border">
                        <div className="text-gray-600">Required Fields</div>
                        <div className={`text-lg font-medium ${filledRequiredFields.length === requiredFields.length ? 'text-green-600' : 'text-red-600'}`}>
                          {filledRequiredFields.length} / {requiredFields.length}
                        </div>
                      </div>
                    </div>

                    {/* Missing Required Fields Warning */}
                    {filledRequiredFields.length < requiredFields.length && (
                      <div className="mt-3 bg-red-50 border border-red-200 rounded p-3">
                        <div className="flex items-start">
                          <AlertCircle className="w-4 h-4 text-red-500 mr-2 mt-0.5" />
                          <div className="text-sm">
                            <div className="font-medium text-red-800 mb-1">Missing Required Fields:</div>
                            <ul className="text-red-700 space-y-1">
                              {requiredFields.filter((q: any) => {
                                const fieldId = q.id || q._id || `field_${questions.indexOf(q)}`;
                                const fieldLabel = q.label || q.question || q.name;
                                const value = clientResponses[fieldId] || clientResponses[fieldLabel];
                                return value === undefined || value === null || value === '' ||
                                  (Array.isArray(value) && value.length === 0);
                              }).map((q: any, index: number) => (
                                <li key={index} className="flex items-center">
                                  <div className="w-1 h-1 bg-red-500 rounded-full mr-2"></div>
                                  {q.label || q.question || q.name || 'Unnamed field'}
                                </li>
                              ))}
                            </ul>
                          </div>
                        </div>
                      </div>
                    )}

                    {/* Completion Status */}
                    {filledRequiredFields.length === requiredFields.length && filledFields.length === questions.length && (
                      <div className="mt-3 bg-green-50 border border-green-200 rounded p-3">
                        <div className="flex items-center text-green-800">
                          <CheckCircle className="w-4 h-4 mr-2" />
                          <span className="text-sm font-medium">All fields completed! Ready to proceed.</span>
                        </div>
                      </div>
                    )}
                  </div>
                );
              }
              return null;
            })()}

            <div className="flex justify-end">
              {isViewEditMode ? (
                // Simple Next button in view/edit mode
                <Button
                  onClick={handleNext}
                  disabled={Object.keys(clientResponses).length === 0}
                >
                  Next
                  <ArrowRight className="w-4 h-4 ml-2" />
                </Button>
              ) : (
                // Original Response submission button in normal mode
                <Button
                  onClick={handleResponseSubmit}
                  disabled={Object.keys(clientResponses).length === 0}
                >
                  Responses Complete & Continue
                  <CheckCircle className="w-4 h-4 ml-2" />
                </Button>
              )}
            </div>

          </div>
        );
      case 1: // Form Details
        return (
          // <div>Form Details</div>
          <div className="space-y-6">
            <div className="bg-teal-50 border border-teal-200 rounded-lg p-4">
              <h3 className="text-lg font-semibold text-teal-900 mb-2">Form Details</h3>
              <p className="text-teal-700">Review all details filled so far before proceeding to auto-fill forms.</p>
            </div>

            {/* Auto-filling Progress Indicator */}
            {autoFillingFormDetails && (
              <div className="bg-blue-50 border border-blue-200 rounded-lg p-4">
                <div className="flex items-center">
                  <div className="animate-spin rounded-full h-4 w-4 border-b-2 border-blue-600 mr-3"></div>
                  <h4 className="text-sm font-medium text-blue-900">Auto-filling form details...</h4>
                </div>
                <p className="text-sm text-blue-700 mt-1">
                  Loading data from saved workflow API response.
                </p>
              </div>
            )}

            <div className="space-y-4">
              <h4 className="font-medium text-gray-900">Selected Forms Summary</h4>
              <div className="grid grid-cols-1 md:grid-cols-2 gap-4">
                {selectedForms.map(form => (
                  <div key={form} className="bg-white border border-gray-200 rounded-lg p-4">
                    <div className="flex items-center justify-between">
                      <h5 className="font-medium text-gray-900">{form}</h5>
                      <CheckCircle className="w-5 h-5 text-green-500" />
                    </div>
                    <p className="text-sm text-gray-500 mt-1">
                      Will be auto-filled with client and case data
                    </p>
                    {formCaseIds[form] && (
                      <div className="mt-2 p-2 bg-blue-50 border border-blue-200 rounded">
                        <div className="text-xs text-blue-600">Case ID:</div>
                        <div className="text-sm font-mono text-blue-800">{formCaseIds[form]}</div>
                      </div>
                    )}
                  </div>
                ))}
              </div>

              <div className="bg-gray-50 border border-gray-200 rounded-lg p-4">
                <h4 className="font-medium text-gray-900 mb-2">All Details Summary</h4>
                <div className="grid grid-cols-1 md:grid-cols-2 gap-4 text-sm">
                  <div><strong>Client Name:</strong> {client.name}</div>
                  <div><strong>Email:</strong> {client.email}</div>
                  <div><strong>Phone:</strong> {client.phone}</div>
                  <div><strong>Date of Birth:</strong> {client.dateOfBirth}</div>
                  <div><strong>Nationality:</strong> {client.nationality}</div>
                  <div><strong>Address:</strong> {client.address?.street}, {client.address?.city}, {client.address?.state} {client.address?.zipCode}, {client.address?.country}</div>
                  <div><strong>Case Title:</strong> {caseData.title}</div>
                  <div><strong>Case Type:</strong> {caseData.type || caseData.visaType}</div>
                  <div><strong>Status:</strong> {caseData.status}</div>
                  <div><strong>Assigned Attorney:</strong> {caseData.assignedTo || 'Not assigned'}</div>
                  <div><strong>Open Date:</strong> {caseData.openDate}</div>
                  <div><strong>Priority Date:</strong> {caseData.priorityDate}</div>
                  <div><strong>Due Date:</strong> {caseData.dueDate || 'Not set'}</div>
                  <div><strong>Priority:</strong> {caseData.priority}</div>
                  <div><strong>Category:</strong> {IMMIGRATION_CATEGORIES.find(c => c.id === caseData.category)?.name || caseData.category}</div>
                  <div><strong>Subcategory:</strong> {caseData.subcategory}</div>
                  <div><strong>Visa Type:</strong> {caseData.visaType}</div>
                  <div className="md:col-span-2"><strong>Description:</strong> {caseData.description}</div>
                  {Object.keys(formCaseIds).length > 0 && (
                    <div className="md:col-span-2">
                      <strong>Form Case IDs:</strong>
                      <div className="mt-1 grid grid-cols-1 sm:grid-cols-2 gap-2">
                        {Object.entries(formCaseIds).map(([form, caseId]) => (
                          <div key={form} className="text-xs bg-gray-100 p-2 rounded">
                            <div className="font-medium">{form}:</div>
                            <div className="font-mono text-blue-600">{caseId}</div>
                          </div>
                        ))}
                      </div>
                    </div>
                  )}
                </div>

                {/* Enhanced Questionnaire responses summary with debugging */}
                {questionnaireAssignment && (() => {
                  console.log('🔍 Questionnaire Assignment found:', questionnaireAssignment);
                  console.log('🔍 Available Questionnaires:', availableQuestionnaires);
                  console.log('🔍 Client Responses:', clientResponses);

                  // Enhanced flexible matching to find the assigned questionnaire
                  const questionnaire = availableQuestionnaires.find(q => {
                    // Check all possible ID fields
                    const possibleIds = [
                      q._id,          // MongoDB ObjectId
                      q.id,           // Original ID or API ID
                      q.originalId,   // Original ID before conversion
                      q.name          // Fallback to name if used as ID
                    ].filter(Boolean); // Remove undefined/null values

                    // Direct match first
                    if (possibleIds.includes(questionnaireAssignment.questionnaireId)) {
                      return true;
                    }

                    // For API questionnaires, prioritize matching the q_ prefixed ID
                    if (q.apiQuestionnaire && q.id === questionnaireAssignment.questionnaireId) {
                      return true;
                    }

                    // Handle case where assignment has ID without q_ prefix but questionnaire has q_ prefix
                    if (q.id && q.id.startsWith('q_')) {
                      const idWithoutPrefix = q.id.substring(2); // Remove 'q_' prefix
                      if (idWithoutPrefix === questionnaireAssignment.questionnaireId) {
                        return true;
                      }
                      // Check if IDs are very similar (within 1-2 character difference)
                      if (Math.abs(idWithoutPrefix.length - questionnaireAssignment.questionnaireId.length) <= 2) {
                        const similarity = calculateStringSimilarity(idWithoutPrefix, questionnaireAssignment.questionnaireId);
                        if (similarity > 0.9) { // 90% similarity
                          console.log(`🔍 Found similar questionnaire: ${q.id} (${Math.round(similarity * 100)}% match)`);
                          return true;
                        }
                      }
                    }

                    // Handle case where assignment has ID with q_ prefix but questionnaire has no prefix
                    if (questionnaireAssignment.questionnaireId.startsWith('q_')) {
                      const assignmentIdWithoutPrefix = questionnaireAssignment.questionnaireId.substring(2);
                      if (possibleIds.includes(assignmentIdWithoutPrefix)) {
                        return true;
                      }
                    }

                    // Check by questionnaire name if it matches the assignment name
                    if (questionnaireAssignment.questionnaireName && (q.title || q.name)) {
                      const qName = (q.title || q.name).toLowerCase();
                      const assignmentName = questionnaireAssignment.questionnaireName.toLowerCase();
                      if (qName === assignmentName || qName.includes(assignmentName) || assignmentName.includes(qName)) {
                        console.log(`🔍 Found questionnaire by name match: ${q.title || q.name}`);
                        return true;
                      }
                    }

                    return false;
                  });

                  // Helper function to calculate string similarity
                  function calculateStringSimilarity(str1: string, str2: string): number {
                    const longer = str1.length > str2.length ? str1 : str2;
                    const shorter = str1.length > str2.length ? str2 : str1;
                    const editDistance = getEditDistance(longer, shorter);
                    return (longer.length - editDistance) / longer.length;
                  }

                  // Helper function to calculate edit distance
                  function getEditDistance(str1: string, str2: string): number {
                    const matrix = [];
                    for (let i = 0; i <= str2.length; i++) {
                      matrix[i] = [i];
                    }
                    for (let j = 0; j <= str1.length; j++) {
                      matrix[0][j] = j;
                    }
                    for (let i = 1; i <= str2.length; i++) {
                      for (let j = 1; j <= str1.length; j++) {
                        if (str2.charAt(i - 1) === str1.charAt(j - 1)) {
                          matrix[i][j] = matrix[i - 1][j - 1];
                        } else {
                          matrix[i][j] = Math.min(
                            matrix[i - 1][j - 1] + 1,
                            matrix[i][j - 1] + 1,
                            matrix[i - 1][j] + 1
                          );
                        }
                      }
                    }
                    return matrix[str2.length][str1.length];
                  }

                  console.log('🔍 Found Questionnaire:', questionnaire);

                  const questions = questionnaire ? (questionnaire.fields || questionnaire.questions) : [];
                  const hasResponses = Object.keys(clientResponses).length > 0;

                  console.log('🔍 Questions:', questions);
                  console.log('🔍 Has Responses:', hasResponses);

                  // If no questionnaire found but we have an assignment, show debug info
                  if (!questionnaire) {
                    return (
                      <div className="mt-6 p-4 bg-red-50 border border-red-200 rounded-lg">
                        <strong className="font-medium text-red-900 mb-2 block flex items-center">
                          <AlertCircle className="w-5 h-5 mr-2" />
                          Questionnaire Not Found
                        </strong>
                        <div className="text-red-700 space-y-2">
                          <div>Assignment ID: {questionnaireAssignment.questionnaireId}</div>
                          <div>Assignment Name: {questionnaireAssignment.questionnaireName}</div>
                          <div>Available Questionnaires: {availableQuestionnaires.length}</div>
                          {hasResponses && (
                            <div>Client Responses: {Object.keys(clientResponses).length} answers found</div>
                          )}
                          <div className="mt-3">
                            <strong>Debug: Available Questionnaire IDs:</strong>
                            <ul className="list-disc list-inside mt-1 text-sm">
                              {availableQuestionnaires.map((q, idx) => (
                                <li key={idx}>
                                  {q.title || q.name} - ID: {q.id || q._id || 'No ID'}
                                </li>
                              ))}
                            </ul>
                          </div>
                        </div>
                      </div>
                    );
                  }

                  if (!questions || questions.length === 0) {
                    return (
                      <div className="mt-6 p-4 bg-yellow-50 border border-yellow-200 rounded-lg">
                        <strong className="font-medium text-yellow-900 mb-2 block flex items-center">
                          <AlertCircle className="w-5 h-5 mr-2" />
                          Questionnaire Information
                        </strong>
                        <div className="text-yellow-700 space-y-1">
                          <div>Questionnaire found: {questionnaire?.title || questionnaire?.name}</div>
                          <div>But no questions/fields defined.</div>
                          {hasResponses && (
                            <div className="mt-2 text-yellow-800">
                              <strong>However, {Object.keys(clientResponses).length} responses were found:</strong>
                              <div className="mt-1 max-h-32 overflow-y-auto bg-yellow-100 p-2 rounded text-sm">
                                {Object.entries(clientResponses).map(([key, value]) => (
                                  <div key={key} className="mb-1">
                                    <strong>{key}:</strong> {typeof value === 'object' ? JSON.stringify(value) : value}
                                  </div>
                                ))}
                              </div>
                            </div>
                          )}
                        </div>
                      </div>
                    );
                  }

                  return (
                    <div className="mt-6">
                      <div className="bg-gradient-to-r from-blue-50 to-indigo-50 border border-blue-200 rounded-lg p-4 mb-4">
                        <strong className="font-medium text-blue-900 mb-2 block flex items-center">
                          <ClipboardList className="w-5 h-5 mr-2" />
                          Questionnaire Responses
                          {isViewEditMode && (
                            <span className="ml-2 text-sm font-normal text-blue-700">(Edit Mode)</span>
                          )}
                        </strong>
                        <div className="text-blue-700 text-sm">
                          {questionnaire?.title || questionnaire?.name || 'Questionnaire'} - {questions.length} questions
                          {questionnaireAssignment.completedAt && (
                            <span className="ml-2 text-green-700">✓ Completed on {new Date(questionnaireAssignment.completedAt).toLocaleDateString()}</span>
                          )}
                        </div>
                      </div>

                      {!hasResponses && (
                        <div className="bg-gray-50 border border-gray-200 rounded-lg p-4 mb-4">
                          <div className="text-gray-500 italic flex items-center">
                            <AlertCircle className="w-4 h-4 mr-2" />
                            No responses submitted yet. Client can access questionnaire to provide answers.
                          </div>
                        </div>
                      )}

                      {hasResponses && (
                        <div className="bg-white border border-gray-200 rounded-lg p-4 space-y-4">
                          <div className="flex items-center justify-between">
                            <h5 className="font-medium text-gray-900">Response Details</h5>
                            <span className="text-sm text-green-600 flex items-center">
                              <CheckCircle className="w-4 h-4 mr-1" />
                              {Object.keys(clientResponses).length} of {questions.length} answered
                            </span>
                          </div>

                          <div className="space-y-3 max-h-96 overflow-y-auto">
                            {questions.map((q: any, idx: number) => {
                              const key = q.id || q.label || `q_${idx}`;
                              const answer = clientResponses[key];
                              const hasAnswer = answer !== undefined && answer !== null && answer !== '';

                              let displayAnswer = '';
                              let answerClass = 'text-gray-900';

                              if (!hasAnswer) {
                                displayAnswer = 'Not answered';
                                answerClass = 'text-gray-400 italic';
                              } else if (Array.isArray(answer)) {
                                displayAnswer = answer.length > 0 ? answer.join(', ') : 'Not answered';
                                answerClass = answer.length > 0 ? 'text-gray-900' : 'text-gray-400 italic';
                              } else if (typeof answer === 'boolean') {
                                displayAnswer = answer ? 'Yes' : 'No';
                                answerClass = 'text-gray-900';
                              } else {
                                displayAnswer = answer.toString();
                                answerClass = 'text-gray-900';
                              }

                              return (
                                <div key={key} className="border-l-4 border-gray-200 pl-4 py-2 hover:border-blue-300 transition-colors">
                                  <div className="flex flex-col space-y-1">
                                    <div className="flex items-start justify-between">
                                      <span className="font-medium text-gray-700 text-sm">
                                        Q{idx + 1}: {q.label || q.question}
                                      </span>
                                      {hasAnswer && (
                                        <span className="text-green-500 ml-2">
                                          <CheckCircle className="w-4 h-4" />
                                        </span>
                                      )}
                                    </div>
                                    {q.description && (
                                      <p className="text-xs text-gray-500 italic">{q.description}</p>
                                    )}
                                    <div className="mt-1">
                                      <span className={`${answerClass} ${hasAnswer ? 'font-medium' : ''}`}>
                                        {displayAnswer}
                                      </span>
                                      {q.type && (
                                        <span className="ml-2 text-xs px-2 py-1 bg-gray-100 text-gray-600 rounded">
                                          {q.type}
                                        </span>
                                      )}
                                    </div>
                                  </div>
                                </div>
                              );
                            })}
                          </div>

                          {/* Summary stats */}

                        </div>
                      )}
                    </div>
                  );
                })()}
              </div>
            </div>

            <div className="flex justify-between">
              <Button variant="outline" onClick={handlePrevious}>
                <ArrowLeft className="w-4 h-4 mr-2" />
                Back
              </Button>
              {isViewEditMode ? (
                // Simple Next button in view/edit mode
                <Button onClick={handleNext}>
                  Next
                  <ArrowRight className="w-4 h-4 ml-2" />
                </Button>
              ) : (
                // Original Form Details submission button in normal mode
                <Button onClick={handleFormDetailsSubmit}>
                  Proceed to Auto-Fill
                  <ArrowRight className="w-4 h-4 ml-2" />
                </Button>
              )}
            </div>
          </div>
        );
      case 2: // Auto-fill Forms
        return (
          // <div>Auto-fill Forms</div>
          <div className="space-y-6">
            <div className="bg-green-50 border border-green-200 rounded-lg p-4">
              <h3 className="text-lg font-semibold text-green-900 mb-2">Auto-Fill Forms</h3>
              <p className="text-green-700">Generate completed forms with all collected information.</p>
            </div>

            <div className="space-y-4">
              <div className="bg-white border border-gray-200 rounded-lg p-6">
                <h4 className="font-medium text-gray-900 mb-4">Ready to Generate Forms</h4>

                <div className="space-y-3">
                  {selectedForms.map(form => (
                    <div key={form} className="flex items-center justify-between p-3 bg-gray-50 rounded-lg">
                      <div className="flex items-center">
                        <FileText className="w-5 h-5 text-blue-500 mr-3" />
                        <div>
                          <div className="font-medium text-gray-900">{form}</div>
                          <div className="text-sm text-gray-500">
                            Will be auto-filled with client and case data
                          </div>
                        </div>
                      </div>
                      <div className="flex items-center text-green-600">
                        <CheckCircle className="w-5 h-5 mr-2" />
                        <span className="text-sm font-medium">Ready</span>
                      </div>
                    </div>
                  ))}
                </div>

                <div className="mt-6 p-4 bg-blue-50 border border-blue-200 rounded-lg">
                  <div className="flex items-start">
                    <AlertCircle className="w-5 h-5 text-blue-500 mr-3 mt-0.5" />
                    <div>
                      <h5 className="font-medium text-blue-900">Auto-Fill Process</h5>
                      <p className="text-blue-700 text-sm mt-1">
                        The forms will be automatically filled with:
                      </p>
                      <ul className="text-blue-700 text-sm mt-2 ml-4 space-y-1">
                        <li>• Client personal information</li>
                        <li>• Address and contact details</li>
                        <li>• Questionnaire responses</li>
                        <li>• Case-specific information</li>
                      </ul>
                    </div>
                  </div>
                </div>
              </div>

              {/* Auto-Generate Forms Section */}
              <div className="bg-white border border-gray-200 rounded-lg p-6">
                <h4 className="font-medium text-gray-900 mb-4">Auto-Generate Forms</h4>
                <p className="text-gray-600 mb-4">
                  Use the advanced auto-generation feature to create forms with all collected data.
                </p>

                <div className="flex gap-3 mb-6">
                  <Button
                    onClick={handleAutoGenerateForms}
                    disabled={generatingForms || selectedForms.length === 0}
                    className="bg-purple-600 hover:bg-purple-700"
                  >
                    {generatingForms ? (
                      <>
                        <Loader2 className="w-4 h-4 mr-2 animate-spin" />
                        Auto-Generating Forms...
                      </>
                    ) : (
                      <>
                        <FileCheck className="w-4 h-4 mr-2" />
                        Auto Generate Forms
                      </>
                    )}
                  </Button>

                  {!isViewEditMode && (
                    <Button
                      onClick={handleAutoFillForms}
                      disabled={loading}
                      className="bg-green-600 hover:bg-green-700"
                    >
                      {loading ? (
                        <>
                          <Clock className="w-4 h-4 mr-2 animate-spin" />
                          Generating Forms...
                        </>
                      ) : (
                        <>
                          <Download className="w-4 h-4 mr-2" />
                          Legacy Generate & Download
                        </>
                      )}
                    </Button>
                  )}
                </div>

                {/* Generated Forms Display */}
                {generatedForms.length > 0 && (
                  <div className="space-y-4">
                    <h5 className="font-medium text-gray-900">Generated Forms</h5>
                    <div className="grid grid-cols-1 md:grid-cols-2 gap-4">
                      {generatedForms.map((form) => (
                        <div key={form.formName} className="border border-gray-200 rounded-lg p-4">
                          <div className="flex items-center justify-between mb-3">
                            <div className="flex items-center">
                              <FileText className="w-5 h-5 text-blue-500 mr-2" />
                              <span className="font-medium text-gray-900">{form.formName}</span>
                            </div>
                            <div className="flex items-center">
                              {form.status === 'generating' && (
                                <Loader2 className="w-4 h-4 text-blue-500 animate-spin" />
                              )}
                              {form.status === 'success' && (
                                <CheckCircle className="w-4 h-4 text-green-500" />
                              )}
                              {form.status === 'error' && (
                                <AlertCircle className="w-4 h-4 text-red-500" />
                              )}
                            </div>
                          </div>

                          {form.status === 'generating' && (
                            <div className="text-sm text-blue-600">Generating...</div>
                          )}

                          {form.status === 'success' && (
                            <div className="space-y-2">
                              <div className="text-sm text-gray-600">{form.fileName}</div>
                              <div className="flex gap-2">
                                <Button
                                  onClick={() => handleDownloadForm(form.formName)}
                                  size="sm"
                                  className="bg-blue-600 hover:bg-blue-700"
                                >
                                  <Download className="w-4 h-4 mr-1" />
                                  Download
                                </Button>
                                <Button
                                  onClick={() => handlePreviewForm(form.formName)}
                                  size="sm"
                                  variant="outline"
                                >
                                  <FileText className="w-4 h-4 mr-1" />
                                  Preview
                                </Button>
                              </div>
                            </div>
                          )}

                          {form.status === 'error' && (
                            <div className="text-sm text-red-600">
                              Error: {form.error || 'Unknown error'}
                            </div>
                          )}
                        </div>
                      ))}
                    </div>
                  </div>
                )}

                {/* PDF Preview Modal */}
                {Object.entries(showPreview).map(([formName, isVisible]) => {
                  if (!isVisible) return null;
                  const form = generatedForms.find(f => f.formName === formName);
                  if (!form || form.status !== 'success') return null;

                  return (
                    <div key={formName} className="fixed inset-0 bg-black bg-opacity-50 flex items-center justify-center z-50">
                      <div className="bg-white rounded-lg p-4 max-w-4xl w-full h-5/6 flex flex-col">
                        <div className="flex items-center justify-between mb-4">
                          <h3 className="text-lg font-semibold">Preview: {formName}</h3>
                          <Button
                            onClick={() => handleClosePreview(formName)}
                            variant="outline"
                            size="sm"
                          >
                            ×
                          </Button>
                        </div>
                        <div className="flex-1">
                          <iframe
                            src={form.downloadUrl}
                            className="w-full h-full border-0"
                            title={`Preview of ${formName}`}
                          />
                        </div>
                      </div>
                    </div>
                  );
                })}
              </div>
            </div>

            <div className="flex justify-between">
              <Button variant="outline" onClick={handlePrevious}>
                <ArrowLeft className="w-4 h-4 mr-2" />
                Back
              </Button>
              {isViewEditMode ? (
                // Simple completion message in view/edit mode
                <Button
                  onClick={() => {
                    // Workflow review completed
                  }}
                  className="bg-blue-600 hover:bg-blue-700"
                >
                  Complete Review
                  <CheckCircle className="w-4 h-4 ml-2" />
                </Button>
              ) : (
                <div className="flex gap-3">
                  <Button
                    onClick={handleAutoGenerateForms}
                    disabled={generatingForms || selectedForms.length === 0}
                    className="bg-purple-600 hover:bg-purple-700"
                  >
                    {generatingForms ? (
                      <>
                        <Loader2 className="w-4 h-4 mr-2 animate-spin" />
                        Auto-Generating...
                      </>
                    ) : (
                      <>
                        <FileCheck className="w-4 h-4 mr-2" />
                        Auto Generate
                      </>
                    )}
                  </Button>
                  <Button
                    onClick={handleAutoFillForms}
                    disabled={loading}
                    className="bg-green-600 hover:bg-green-700"
                  >
                    {loading ? (
                      <>
                        <Clock className="w-4 h-4 mr-2 animate-spin" />
                        Generating...
                      </>
                    ) : (
                      <>
                        <Download className="w-4 h-4 mr-2" />
                        Legacy Generate
                      </>
                    )}
                  </Button>
                </div>
              )}
            </div>
          </div>
        );
      default:
        return null;
    }
  };


  const renderStepContent = () => {
    if (isExistResponse) {
      return renderExistResponseStep(currentStep);
    } else {
      return renderNewResponseStep(currentStep);
    }
  };


  // const renderStepContent = () => {
  //   const workflowSteps = getWorkflowSteps();

  //   // For existing responses, map the current step to the appropriate step in the workflow
  //   let actualStep = currentStep;
  //   if (isExistResponse) {
  //     // Map existing response workflow steps to the actual step content
  //     // EXIST_WORKFLOW_STEPS: ['answers', 'form-details', 'auto-fill']
  //     // WORKFLOW_STEPS: ['start', 'client', 'case', 'forms', 'questionnaire', 'answers', 'form-details', 'auto-fill']
  //     switch (currentStep) {
  //       case 0: // Review Responses (answers)
  //         actualStep = 5; // Map to answers step in full workflow
  //         break;
  //       case 1: // Form Details
  //         actualStep = 6; // Map to form-details step in full workflow
  //         break;
  //       case 2: // Auto-fill Forms
  //         actualStep = 7; // Map to auto-fill step in full workflow
  //         break;
  //       default:
  //         actualStep = currentStep;
  //     }
  //   }

  //   switch (actualStep) {
  //     case 0: // Start: New or Existing Client
  //       // Skip start step for existing responses
  //       if (isExistResponse) {
  //         return (
  //           <div className="space-y-8">
  //             <div className="bg-blue-50 border border-blue-200 rounded-lg p-4">
  //               <h3 className="text-lg font-semibold text-blue-900 mb-2">Review Existing Responses</h3>
  //               <p className="text-blue-700">Review and edit existing client responses before proceeding to form details.</p>
  //             </div>
  //           </div>
  //         );
  //       }

  //       return (
  //         <div className="space-y-8">
  //           <div className="bg-blue-50 border border-blue-200 rounded-lg p-4">
  //             <h3 className="text-lg font-semibold text-blue-900 mb-2">Start Workflow</h3>
  //             <p className="text-blue-700">Choose to create a new client or select an existing client to begin the workflow.</p>
  //           </div>
  //           <div className="flex flex-col md:flex-row gap-8">
  //             {/* New Client */}
  //             <div className="flex-1 bg-white border border-gray-200 rounded-lg p-6 flex flex-col items-center justify-between">
  //               <User className="w-10 h-10 text-blue-500 mb-2" />
  //               <h4 className="font-medium text-gray-900 mb-2">New Client</h4>
  //               <p className="text-gray-600 mb-4 text-center">Enter new client details and start a new case.</p>
  //               <Button onClick={() => setCurrentStep(1)} className="w-full">Create New Client</Button>
  //             </div>
  //             {/* Existing Client */}
  //             <div className="flex-1 bg-white border border-gray-200 rounded-lg p-6 flex flex-col items-center justify-between">
  //               <Users className="w-10 h-10 text-green-500 mb-2" />
  //               <h4 className="font-medium text-gray-900 mb-2">Existing Client</h4>
  //               <p className="text-gray-600 mb-4 text-center">Select an existing client to auto-load their information.</p>
  //               <div className="w-full mb-4">
  //                 {fetchingClients ? (
  //                   <div className="text-gray-500 text-center">Loading clients...</div>
  //                 ) : (
  //                   <Select
  //                     id="existingClient"
  //                     label="Select Client"
  //                     value={selectedExistingClientId}
  //                     onChange={e => {

  //                       setSelectedExistingClientId(e.target.value);
  //                     }}
  //                     options={[
  //                       { value: '', label: 'Choose a client' },
  //                       ...existingClients
  //                         .filter(c => typeof (c as any)._id === 'string' && (c as any)._id.length === 24)
  //                         .map(c => {
  //                           const anyClient = c as any;
  //                           return {
  //                             value: anyClient._id,
  //                             label: `${anyClient.name || ((anyClient.firstName || '') + ' ' + (anyClient.lastName || '')).trim()} (${anyClient.email || ''})`
  //                           };
  //                         })
  //                     ]}
  //                   />
  //                 )}
  //               </div>
  //               <Button
  //                 onClick={async () => {
  //                   if (!selectedExistingClientId) return;
  //                   setLoading(true);
  //                   try {
  //                     const fullClient = await getClientById(selectedExistingClientId);
  //                     const anyClient = fullClient as any;
  //                     const name = anyClient.name || ((anyClient.firstName || '') + ' ' + (anyClient.lastName || '')).trim();
  //                     setClient({ ...fullClient, name });
  //                     setCaseData(prev => ({ ...prev, clientId: selectedExistingClientId }));
  //                     setCurrentStep(2); // Advance immediately after fetching
  //                   } finally {
  //                     setLoading(false);
  //                   }
  //                 }}
  //                 disabled={!selectedExistingClientId || loading}
  //                 className="w-full"
  //               >
  //                 {loading ? 'Loading...' : 'Use Selected Client'}
  //               </Button>
  //             </div>
  //           </div>
  //         </div>
  //       );
        
  //     case 1: // Create Client
  //       // Skip client creation for existing responses
  //       if (isExistResponse) {
  //         return (
  //           <div className="space-y-6">
  //             <div className="bg-blue-50 border border-blue-200 rounded-lg p-4">
  //               <h3 className="text-lg font-semibold text-blue-900 mb-2">Client Information</h3>
  //               <p className="text-blue-700">Client information is already available from existing responses.</p>
  //             </div>
  //           </div>
  //         );
  //       }

  //       return (
  //         <div className="space-y-6">
  //           <div className="bg-blue-50 border border-blue-200 rounded-lg p-4">
  //             <h3 className="text-lg font-semibold text-blue-900 mb-2">Client Information</h3>
  //             <p className="text-blue-700">Enter the client's personal details to create their profile.</p>
  //           </div>
  //           <div className="space-y-4">
  //             <h4 className="font-medium text-gray-900">Personal Information</h4>
  //             <div className="grid grid-cols-1 md:grid-cols-3 gap-4">
  //               <Input
  //                 id="firstName"
  //                 label="First Name"
  //                 value={client.firstName}
  //                 onChange={(e) => {
  //                   const firstName = e.target.value;
  //                   const fullName = `${firstName} ${client.middleName || ''} ${client.lastName || ''}`.trim().replace(/\s+/g, ' ');
  //                   setClient({
  //                     ...client,
  //                     firstName: firstName,
  //                     name: fullName
  //                   });
  //                 }}
  //                 required
  //               />
  //               <Input
  //                 id="middleName"
  //                 label="Middle Name"
  //                 value={client.middleName}
  //                 onChange={(e) => {
  //                   const middleName = e.target.value;
  //                   const fullName = `${client.firstName || ''} ${middleName} ${client.lastName || ''}`.trim().replace(/\s+/g, ' ');
  //                   setClient({
  //                     ...client,
  //                     middleName: middleName,
  //                     name: fullName
  //                   });
  //                 }}
  //               />
  //               <Input
  //                 id="lastName"
  //                 label="Last Name"
  //                 value={client.lastName}
  //                 onChange={(e) => {
  //                   const lastName = e.target.value;
  //                   const fullName = `${client.firstName || ''} ${client.middleName || ''} ${lastName}`.trim().replace(/\s+/g, ' ');
  //                   setClient({
  //                     ...client,
  //                     lastName: lastName,
  //                     name: fullName
  //                   });
  //                 }}
  //                 required
  //               />
  //             </div>
  //             <div className="grid grid-cols-1 md:grid-cols-2 gap-4">
  //               <Input
  //                 id="email"
  //                 label="Email Address"
  //                 type="email"
  //                 value={client.email}
  //                 onChange={(e) => setClient({ ...client, email: e.target.value })}
  //                 required
  //               />
  //               <Input
  //                 id="phone"
  //                 label="Phone Number"
  //                 value={client.phone}
  //                 onChange={(e) => setClient({ ...client, phone: e.target.value })}
  //                 required
  //               />
  //               <Input
  //                 id="dateOfBirth"
  //                 label="Date of Birth"
  //                 type="date"
  //                 value={client.dateOfBirth}
  //                 onChange={(e) => setClient({ ...client, dateOfBirth: e.target.value })}
  //                 required
  //               />
  //               <Input
  //                 id="nationality"
  //                 label="Nationality"
  //                 value={client.nationality}
  //                 onChange={(e) => setClient({ ...client, nationality: e.target.value })}
  //                 required
  //               />
  //             </div>
  //           </div>
  //           <div className="space-y-4">
  //             <h4 className="font-medium text-gray-900">Address Information</h4>
  //             <div className="grid grid-cols-1 gap-4">
  //               <Input
  //                 id="street"
  //                 label="Street Address"
  //                 value={client.address?.street || ''}
  //                 onChange={(e) => setClient({
  //                   ...client,
  //                   address: { ...(client.address || {}), street: e.target.value }
  //                 })}
  //                 placeholder="Enter street address"
  //               />
  //               <div className="grid grid-cols-1 md:grid-cols-3 gap-4">
  //                 <Select
  //                   id="aptSuiteFlr"
  //                   label="Apt/Suite/Flr"
  //                   value={client.address?.aptSuiteFlr || ''}
  //                   onChange={(e) => setClient({
  //                     ...client,
  //                     address: { ...(client.address || {}), aptSuiteFlr: e.target.value }
  //                   })}
  //                   options={[
  //                     { value: '', label: 'Select Type' },
  //                     { value: 'Apt', label: 'Apartment' },
  //                     { value: 'Suite', label: 'Suite' },
  //                     { value: 'Flr', label: 'Floor' },
  //                     { value: 'Unit', label: 'Unit' },
  //                     { value: 'Room', label: 'Room' }
  //                   ]}
  //                 />
  //                 <Input
  //                   id="aptNumber"
  //                   label="Apt/Suite Number"
  //                   value={client.address?.aptNumber || ''}
  //                   onChange={(e) => setClient({
  //                     ...client,
  //                     address: { ...(client.address || {}), aptNumber: e.target.value }
  //                   })}
  //                   placeholder="Enter number"
  //                 />
  //                 <div></div> {/* Empty div for spacing */}
  //               </div>
  //               <div className="grid grid-cols-1 md:grid-cols-2 gap-4">
  //                 <Input
  //                   id="city"
  //                   label="City"
  //                   value={client.address?.city || ''}
  //                   onChange={(e) => setClient({
  //                     ...client,
  //                     address: { ...(client.address || {}), city: e.target.value }
  //                   })}
  //                   required
  //                 />
  //                 <Input
  //                   id="state"
  //                   label="State/Province"
  //                   value={client.address?.state || client.address?.province || ''}
  //                   onChange={(e) => setClient({
  //                     ...client,
  //                     address: { ...(client.address || {}), state: e.target.value, province: e.target.value }
  //                   })}
  //                   required
  //                 />
  //               </div>
  //               <div className="grid grid-cols-1 md:grid-cols-2 gap-4">
  //                 <Input
  //                   id="zipCode"
  //                   label="ZIP/Postal Code"
  //                   value={client.address?.zipCode || client.address?.postalCode || ''}
  //                   onChange={(e) => setClient({
  //                     ...client,
  //                     address: { ...(client.address || {}), zipCode: e.target.value, postalCode: e.target.value }
  //                   })}
  //                   required
  //                 />
  //                 <Input
  //                   id="country"
  //                   label="Country"
  //                   value={client.address?.country || 'United States'}
  //                   onChange={(e) => setClient({
  //                     ...client,
  //                     address: { ...(client.address || {}), country: e.target.value }
  //                   })}
  //                   required
  //                 />
  //               </div>
  //             </div>
  //           </div>
  //           <div className="flex justify-between">
  //             <Button variant="outline" onClick={handlePrevious}>
  //               <ArrowLeft className="w-4 h-4 mr-2" />
  //               Back
  //             </Button>
  //             {isViewEditMode ? (
  //               // Simple Next button in view/edit mode
  //               <Button onClick={handleNext} disabled={!client.name || !client.email}>
  //                 Next
  //                 <ArrowRight className="w-4 h-4 ml-2" />
  //               </Button>
  //             ) : (
  //               // Original Create Client button in normal mode
  //               <Button
  //                 onClick={async () => {
  //                   // Save client data to backend (Step 1)
  //                   try {
  //                     await saveFormDetailsToBackend(1);

  //                   } catch (error) {

  //                   }

  //                   // Simply advance to next step without creating client account
  //                   // Client account will only be created later if password is provided from questionnaire assignment
  //                   setCurrentStep(2);
  //                 }}
  //                 disabled={!client.name || !client.email}
  //               >
  //                 Create Client & Continue
  //                 <ArrowRight className="w-4 h-4 ml-2" />
  //               </Button>
  //             )}
  //           </div>
  //         </div>
  //       );

  //     case 2: // Create Case
  //       // Skip case creation for existing responses
  //       if (isExistResponse) {
  //         return (
  //           <div className="space-y-6">
  //             <div className="bg-green-50 border border-green-200 rounded-lg p-4">
  //               <h3 className="text-lg font-semibold text-green-900 mb-2">Case Setup</h3>
  //               <p className="text-green-700">Case information is already available from existing responses.</p>
  //             </div>
  //           </div>
  //         );
  //       }

  //       return (
  //         <div className="space-y-6">
  //           <div className="bg-green-50 border border-green-200 rounded-lg p-4">
  //             <h3 className="text-lg font-semibold text-green-900 mb-2">Case Setup</h3>
  //             <p className="text-green-700">Create a new case for client: <strong>{client.name}</strong></p>
  //           </div>
  //           <div className="bg-white rounded-lg shadow-md p-6">
  //             <div className="grid grid-cols-1 md:grid-cols-2 gap-6">
  //               <Input
  //                 id="title"
  //                 label="Case Title"
  //                 placeholder="Enter case title"
  //                 value={caseData.title || ''}
  //                 onChange={e => setCaseData({ ...caseData, title: e.target.value })}
  //                 required
  //               />
  //               <Select
  //                 id="category"
  //                 label="Immigration Category"
  //                 value={caseData.category || ''}
  //                 onChange={e => setCaseData({ ...caseData, category: e.target.value })}
  //                 options={[
  //                   { value: '', label: 'Select category' },
  //                   ...IMMIGRATION_CATEGORIES.map(cat => ({
  //                     value: cat.id,
  //                     label: cat.name
  //                   }))
  //                 ]}
  //                 required
  //               />
  //               <Select
  //                 id="subcategory"
  //                 label="Subcategory"
  //                 value={caseData.subcategory || ''}
  //                 onChange={e => setCaseData({ ...caseData, subcategory: e.target.value })}
  //                 options={[
  //                   { value: '', label: 'Select subcategory' },
  //                   ...(caseData.category ?
  //                     IMMIGRATION_CATEGORIES
  //                       .find(cat => cat.id === caseData.category)
  //                       ?.subcategories.map(sub => ({
  //                         value: sub.id,
  //                         label: sub.name
  //                       })) || []
  //                     : []
  //                   )
  //                 ]}
  //                 required
  //               />
  //               <Select
  //                 id="priority"
  //                 label="Priority"
  //                 value={caseData.priority}
  //                 onChange={e => setCaseData({ ...caseData, priority: e.target.value as "low" | "medium" | "high" })}
  //                 options={[
  //                   { value: 'low', label: 'Low' },
  //                   { value: 'medium', label: 'Medium' },
  //                   { value: 'high', label: 'High' },
  //                 ]}
  //                 required
  //               />
  //               <Select
  //                 id="status"
  //                 label="Status"
  //                 value={caseData.status}
  //                 onChange={e => setCaseData({ ...caseData, status: e.target.value as "draft" | "in-progress" | "review" | "completed" })}
  //                 options={[
  //                   { value: 'draft', label: 'Draft' },
  //                   { value: 'in-progress', label: 'In Progress' },
  //                   { value: 'review', label: 'Review' },
  //                   { value: 'completed', label: 'Completed' }
  //                 ]}
  //                 required
  //               />
  //               <Input
  //                 id="visaType"
  //                 label="Visa Type"
  //                 value={caseData.visaType || ''}
  //                 onChange={e => setCaseData({ ...caseData, visaType: e.target.value })}
  //                 placeholder="E.g., B-2, H-1B, L-1"
  //                 required
  //               />
  //               <Input
  //                 id="priorityDate"
  //                 label="Priority Date"
  //                 type="date"
  //                 value={caseData.priorityDate || ''}
  //                 onChange={e => setCaseData({ ...caseData, priorityDate: e.target.value })}
  //                 required
  //               />
  //               <Input
  //                 id="openDate"
  //                 label="Open Date"
  //                 type="date"
  //                 value={caseData.openDate || ''}
  //                 onChange={e => setCaseData({ ...caseData, openDate: e.target.value })}
  //                 required
  //               />
  //             </div>
  //             <div className="mt-4">
  //               <TextArea
  //                 id="description"
  //                 label="Description"
  //                 value={caseData.description}
  //                 onChange={e => setCaseData({ ...caseData, description: e.target.value })}
  //                 rows={4}
  //                 placeholder="Enter case description"
  //               />
  //             </div>
  //           </div>
  //           <div className="flex justify-between">
  //             <Button variant="outline" onClick={handlePrevious}>
  //               <ArrowLeft className="w-4 h-4 mr-2" />
  //               Back
  //             </Button>
  //             {isViewEditMode ? (
  //               // Simple Next button in view/edit mode
  //               <Button
  //                 onClick={handleNext}
  //                 disabled={
  //                   !caseData.title ||
  //                   !caseData.category ||
  //                   !caseData.status ||
  //                   !caseData.visaType ||
  //                   !caseData.priorityDate ||
  //                   !caseData.openDate
  //                 }
  //               >
  //                 Next
  //                 <ArrowRight className="w-4 h-4 ml-2" />
  //               </Button>
  //             ) : (
  //               // Original Create Case button in normal mode
  //               <Button
  //                 onClick={handleCaseSubmit}
  //                 disabled={
  //                   !caseData.title ||
  //                   !caseData.category ||
  //                   !caseData.status ||
  //                   !caseData.visaType ||
  //                   !caseData.priorityDate ||
  //                   !caseData.openDate
  //                 }
  //               >
  //                 Create Case & Continue
  //                 <ArrowRight className="w-4 h-4 ml-2" />
  //               </Button>
  //             )}
  //           </div>
  //         </div>
  //       );

  //     case 3: // Select Forms
  //       // Skip forms selection for existing responses
  //       if (isExistResponse) {
  //         return (
  //           <div className="space-y-6">
  //             <div className="bg-purple-50 border border-purple-200 rounded-lg p-4">
  //               <h3 className="text-lg font-semibold text-purple-900 mb-2">Required Form</h3>
  //               <p className="text-purple-700">Forms are already selected from existing responses.</p>
  //             </div>
  //           </div>
  //         );
  //       }

  //       return (
  //         <div className="space-y-6">
  //           <div className="bg-purple-50 border border-purple-200 rounded-lg p-4">
  //             <h3 className="text-lg font-semibold text-purple-900 mb-2">Required Form</h3>
  //             <p className="text-purple-700">Select the form required for this case based on the selected category.</p>
  //           </div>

  //           {/* Show form templates from backend */}
  //           <div className="space-y-4">
  //             <h4 className="font-medium text-gray-900">Available Form Templates</h4>
  //             {loadingFormTemplates ? (
  //               <div className="text-gray-500">Loading form templates...</div>
  //             ) : (
  //               <div className="grid grid-cols-1 md:grid-cols-2 gap-4">
  //                 {formTemplates.length === 0 ? (
  //                   <div className="text-gray-400">No form templates available.</div>
  //                 ) : (
  //                   formTemplates.map(template => (
  //                     <label key={template._id || template.name} className="flex items-center p-4 border border-gray-200 rounded-lg hover:bg-gray-50 cursor-pointer">
  //                       <input
  //                         type="radio"
  //                         name="selectedForm"
  //                         checked={selectedForms.includes(template.name)}
  //                         onChange={(e) => {
  //                           if (e.target.checked) {
  //                             setSelectedForms([template.name]); // Only allow one form selection
  //                           }
  //                         }}
  //                         className="mr-3"
  //                       />
  //                       <div>
  //                         <div className="font-medium text-gray-900">{template.name}</div>
  //                         <div className="text-sm text-gray-500">{template.description}</div>
  //                         <div className="text-xs text-gray-400">Category: {template.category}</div>
  //                         {/* Show case ID if form is selected and case ID exists */}
  //                         {selectedForms.includes(template.name) && formCaseIds[template.name] && (
  //                           <div className="text-xs text-green-600 font-medium mt-1">
  //                             Case ID: {formatCaseId(formCaseIds[template.name])}
  //                           </div>
  //                         )}
  //                       </div>
  //                     </label>
  //                   ))
  //                 )}
  //               </div>
  //             )}
  //           </div>

  //           {/* Display generated case ID summary */}
  //           {selectedForms.length > 0 && Object.keys(formCaseIds).length > 0 && (
  //             <div className="bg-green-50 border border-green-200 rounded-lg p-4">
  //               <h4 className="font-medium text-green-900 mb-2">Generated Case ID</h4>
  //               <div className="space-y-2">
  //                 {selectedForms.map(formName => (
  //                   formCaseIds[formName] && (
  //                     <div key={formName} className="flex justify-between items-center text-sm">
  //                       <span className="text-green-700">{formName}:</span>
  //                       <span className="font-mono text-green-800 bg-green-100 px-2 py-1 rounded">
  //                         {formatCaseId(formCaseIds[formName])}
  //                       </span>
  //                     </div>
  //                   )
  //                 ))}
  //               </div>
  //             </div>
  //           )}

  //           <div className="flex justify-between">
  //             <Button variant="outline" onClick={handlePrevious}>
  //               <ArrowLeft className="w-4 h-4 mr-2" />
  //               Back
  //             </Button>
  //             {isViewEditMode ? (
  //               // Simple Next button in view/edit mode
  //               <Button
  //                 onClick={handleNext}
  //                 disabled={selectedForms.length === 0}
  //               >
  //                 Next
  //                 <ArrowRight className="w-4 h-4 ml-2" />
  //               </Button>
  //             ) : (
  //               // Original Form submission button in normal mode
  //               <Button
  //                 onClick={handleFormsSubmit}
  //                 disabled={selectedForms.length === 0 || generatingCaseIds}
  //               >
  //                 {generatingCaseIds ? (
  //                   <>
  //                     <Loader className="w-4 h-4 mr-2 animate-spin" />
  //                     Generating Case ID...
  //                   </>
  //                 ) : (
  //                   <>
  //                     Confirm Form & Continue
  //                     <ArrowRight className="w-4 h-4 ml-2" />
  //                   </>
  //                 )}
  //               </Button>
  //             )}
  //           </div>
  //         </div>
  //       );

  //     case 4: // Assign Questionnaire (now using QuestionnaireBuilder/availableQuestionnaires)
  //       // Skip questionnaire assignment for existing responses
  //       if (isExistResponse) {
  //         return (
  //           <div className="space-y-6">
  //             <div className="bg-orange-50 border border-orange-200 rounded-lg p-4">
  //               <h3 className="text-lg font-semibold text-orange-900 mb-2">Assign Questionnaire</h3>
  //               <p className="text-orange-700">Questionnaire is already assigned and responses are available.</p>
  //             </div>
  //           </div>
  //         );
  //       }

  //       return (
  //         <div className="space-y-6">
  //           <div className="bg-orange-50 border border-orange-200 rounded-lg p-4">
  //             <h3 className="text-lg font-semibold text-orange-900 mb-2">Assign Questionnaire</h3>
  //             <p className="text-orange-700">Send a questionnaire to the client to collect required information.</p>
  //           </div>

  //           {/* Description of how questionnaires work */}
  //           <div className="bg-blue-50 border border-blue-200 rounded-lg p-4 mb-6">
  //             <div className="flex items-start">
  //               <div className="flex-shrink-0 mr-2">
  //                 <InfoIcon className="h-5 w-5 text-blue-500" />
  //               </div>
  //               <div>
  //                 <h4 className="font-medium text-blue-800 mb-1">How Client Questionnaires Work</h4>
  //                 <p className="text-blue-700 text-sm">
  //                   When you assign a questionnaire, the client will receive a notification and the questionnaire will
  //                   appear in their dashboard. They can fill it out at their convenience, and you'll be notified
  //                   once it's completed.
  //                 </p>
  //               </div>
  //             </div>
  //           </div>

  //           <div className="space-y-4">
  //             <Select
  //               id="questionnaire"
  //               label="Select Questionnaire"
  //               value={selectedQuestionnaire}
  //               onChange={(e) => {
  //                 const selectedId = e.target.value;

  //                 // Log all available questionnaires with their ID fields for debugging
  //                 // Available questionnaires logged

  //                 // Enhanced flexible matching to find the selected questionnaire
  //                 const selected = availableQuestionnaires.find(q => {
  //                   // Check all possible ID fields
  //                   const possibleIds = [
  //                     q._id,          // MongoDB ObjectId
  //                     q.id,           // Original ID or API ID
  //                     q.originalId,   // Original ID before conversion
  //                     q.name          // Fallback to name if used as ID
  //                   ].filter(Boolean); // Remove undefined/null values

  //                   // For API questionnaires, prioritize matching the q_ prefixed ID
  //                   if (q.apiQuestionnaire && q.id === selectedId) {
  //                     // API questionnaire match found
  //                     return true;
  //                   }

  //                   // Check if any of the possible IDs match
  //                   const matches = possibleIds.includes(selectedId);
  //                   if (matches) {
  //                     // Regular questionnaire match found
  //                   }
  //                   return matches;
  //                 });

  //                 // Selected questionnaire found
  //                 setSelectedQuestionnaire(selectedId);

  //                 // If not found, log a warning
  //                 if (!selected) {
  //                   // Selected questionnaire not found in available list
  //                 }
  //               }}
  //               options={[
  //                 { value: '', label: 'Choose a questionnaire' },
  //                 ...availableQuestionnaires
  //                   .filter(q => {
  //                     // Add debug for questionnaire categories
  //                     // Questionnaire category checking

  //                     if (!caseData.category) return true;
  //                     if (!q.category) return true;
  //                     // const catMap: Record<string, string> = {
  //                     //   'family-based': 'FAMILY_BASED',
  //                     //   'employment-based': 'EMPLOYMENT_BASED',
  //                     //   'citizenship': 'NATURALIZATION',
  //                     //   'asylum': 'ASYLUM',
  //                     //   'foia': 'FOIA',
  //                     //   'other': 'OTHER',
  //                     //   'assessment': 'ASSESSMENT',
  //                     // };
  //                     // Convert case category to questionnaire category if needed
  //                     // const mapped = catMap[caseData.category] || '';
  //                     // Make the category matching more lenient
  //                     return true; // Show all questionnaires for now regardless of category
  //                   })
  //                   .map(q => {
  //                     // First normalize the questionnaire structure to ensure consistent fields
  //                     const normalizedQ = normalizeQuestionnaireStructure(q);

  //                     // Handle ID resolution with preference for the original API ID format
  //                     let idToUse;
  //                     let wasConverted = false;

  //                     // For API format questionnaires, ALWAYS use the original q_ format ID
  //                     if (q.id && q.id.startsWith('q_')) {
  //                       idToUse = q.id;
  //                       // Using API format ID
  //                     }
  //                     // For questionnaires with an originalId, offer both options with preference for original
  //                     else if (normalizedQ.originalId) {
  //                       // Use the original ID for selection to maintain consistency with saved data
  //                       idToUse = normalizedQ.originalId;
  //                       wasConverted = true;
  //                       // Using original ID
  //                     }
  //                     // For normalized IDs, use that format
  //                     else if (normalizedQ._id) {
  //                       idToUse = normalizedQ._id;
  //                       // Using normalized ID
  //                     }
  //                     // Fall back to any available ID
  //                     else {
  //                       idToUse = normalizedQ._id || normalizedQ.id || normalizedQ.name || `q_${Date.now()}`;
  //                       // Using fallback ID
  //                     }

  //                     // Count questions
  //                     const fields = normalizedQ.fields || [];
  //                     const questionCount = fields.length;

  //                     // Log what's being added to the dropdown
  //                     // Questionnaire option prepared

  //                     return {
  //                       // Store all possible IDs to help with matching later
  //                       value: idToUse, // Use the resolved ID as primary value for selection
  //                       apiId: q.id && q.id.startsWith('q_') ? q.id : undefined,
  //                       mongoId: normalizedQ._id,
  //                       originalId: normalizedQ.originalId,
  //                       label: `${normalizedQ.title || normalizedQ.name || 'Untitled'} (${questionCount} questions)${wasConverted ? ' 🔄' : ''}`,
  //                       hasValidId: true, // Should always be valid now
  //                       wasConverted, // Flag if ID was converted
  //                       fields: fields.length > 0 // Flag to indicate if questions/fields exist
  //                     };
  //                   })
  //               ]}
  //               required
  //             />                {selectedQuestionnaire && (() => {
  //               // Enhanced flexible matching to find the selected questionnaire
  //               const questionnaire = availableQuestionnaires.find(q => {
  //                 // Check all possible ID fields
  //                 const possibleIds = [
  //                   q._id,          // MongoDB ObjectId
  //                   q.id,           // Original ID or API ID
  //                   q.originalId,   // Original ID before conversion
  //                   q.name          // Fallback to name if used as ID
  //                 ].filter(Boolean); // Remove undefined/null values

  //                 // For API questionnaires, prioritize matching the q_ prefixed ID
  //                 if (q.apiQuestionnaire && q.id === selectedQuestionnaire) {

  //                   return true;
  //                 }

  //                 // Check if any of the possible IDs match
  //                 const matches = possibleIds.includes(selectedQuestionnaire);
  //                 if (matches) {

  //                 }
  //                 return matches;
  //               });

  //               if (!questionnaire) {

  //                 return (
  //                   <div className="bg-yellow-50 border border-yellow-300 rounded-lg p-4">
  //                     <p className="text-yellow-700">Questionnaire not found. Please select a different questionnaire.</p>
  //                   </div>
  //                 );
  //               }

  //               // Questionnaire structure is valid
  //               let fields = questionnaire.fields || questionnaire.questions || [];

  //               // Special handling for API format questionnaires
  //               if (questionnaire.apiQuestionnaire ||
  //                 (questionnaire.id && questionnaire.id.startsWith('q_') && Array.isArray(questionnaire.fields))) {

  //                 fields = questionnaire.fields;
  //               }



  //               // Check if this is an API questionnaire or standard MongoDB questionnaire
  //               const isApiQuestionnaire = questionnaire.apiQuestionnaire ||
  //                 (questionnaire._id && questionnaire._id.startsWith('q_')) ||
  //                 (questionnaire.id && questionnaire.id.startsWith('q_'));
  //               const hasValidId = isApiQuestionnaire || (questionnaire._id && isValidMongoObjectId(questionnaire._id));
  //               const hasConvertedId = !!questionnaire.originalId;

  //               return (
  //                 <div className="bg-gray-50 border border-gray-200 rounded-lg p-4">
  //                   <div className="flex justify-between items-center mb-2">
  //                     <h4 className="font-medium text-gray-900">Questionnaire Preview</h4>
  //                     {!hasValidId && (
  //                       <span className="px-2 py-1 bg-yellow-100 text-yellow-700 text-xs rounded-full flex items-center">
  //                         <AlertCircle size={12} className="mr-1" /> Invalid ID Format
  //                       </span>
  //                     )}
  //                     {hasConvertedId && (
  //                       <span className="px-2 py-1 bg-green-100 text-green-700 text-xs rounded-full flex items-center">
  //                         <CheckCircle size={12} className="mr-1" /> ID Converted for Backend
  //                       </span>
  //                     )}
  //                   </div>

  //                   <p className="text-gray-700 mb-2">{questionnaire.description || 'No description provided.'}</p>

  //                   <div className="flex items-center text-sm text-gray-500 mb-2">
  //                     <ClipboardList className="w-4 h-4 mr-2" />
  //                     This questionnaire contains {fields.length} questions
  //                   </div>

  //                   {fields.length > 0 ? (
  //                     <div className="max-h-60 overflow-y-auto border border-gray-200 rounded bg-white p-2">
  //                       <ul className="space-y-2">
  //                         {fields.map((field: any, idx: number) => {
  //                           const fieldId = field.id || field._id || `field_${idx}`;
  //                           const fieldLabel = field.label || field.question || `Question ${idx + 1}`;
  //                           const fieldType = field.type || 'text';

  //                           return (
  //                             <li key={fieldId} className="py-1 px-2 hover:bg-gray-50 rounded">
  //                               <div className="flex items-center">
  //                                 <span className="text-primary-600 font-semibold mr-2">{idx + 1}.</span>
  //                                 <span className="flex-grow">{fieldLabel}</span>
  //                                 <span className="text-xs px-2 py-1 bg-gray-100 text-gray-600 rounded">
  //                                   {fieldType}
  //                                 </span>
  //                               </div>
  //                               {(field.description || field.help_text) && (
  //                                 <p className="text-xs text-gray-500 mt-1 ml-6">{field.description || field.help_text}</p>
  //                               )}
  //                             </li>
  //                           );
  //                         })}
  //                       </ul>
  //                     </div>
  //                   ) : (
  //                     <div className="text-center py-6 border border-dashed border-gray-300 bg-white rounded">
  //                       <AlertCircle className="w-8 h-8 text-yellow-500 mx-auto mb-2" />
  //                       <p className="text-sm text-gray-500">No questions defined in this questionnaire.</p>
  //                       <p className="text-xs text-gray-400 mt-1">
  //                         This questionnaire may be incomplete or malformed.
  //                       </p>
  //                     </div>
  //                   )}
  //                 </div>
  //               );
  //             })()}

  //             {/* Set due date (optional) */}
  //             <div className="mt-4">
  //               <label className="block text-sm font-medium text-gray-700 mb-1">Due Date (Optional)</label>
  //               <input
  //                 type="date"
  //                 className="w-full px-3 py-2 border border-gray-300 rounded-md shadow-sm focus:outline-none focus:ring-primary-500 focus:border-primary-500"
  //                 value={caseData.dueDate || ''}
  //                 onChange={(e) => setCaseData({ ...caseData, dueDate: e.target.value })}
  //               />
  //               <p className="text-xs text-gray-500 mt-1">
  //                 The client will be asked to complete the questionnaire by this date.
  //               </p>
  //             </div>

  //             {/* Display case IDs for selected forms */}
  //             {selectedForms.length > 0 && Object.keys(formCaseIds).length > 0 && (
  //               <div className="mt-6 p-4 border border-green-200 rounded-lg bg-green-50">
  //                 <h4 className="font-medium text-green-900 mb-3 flex items-center">
  //                   <FileText className="w-4 h-4 mr-2" />
  //                   Case IDs for Selected Forms
  //                 </h4>
  //                 <div className="grid grid-cols-1 sm:grid-cols-2 gap-3">
  //                   {selectedForms.map(formName => (
  //                     formCaseIds[formName] && (
  //                       <div key={formName} className="flex justify-between items-center p-3 bg-white border border-green-200 rounded">
  //                         <div>
  //                           <div className="font-medium text-green-800">{formName}</div>
  //                           <div className="text-sm text-green-600">Form Type</div>
  //                         </div>
  //                         <div className="text-right">
  //                           <div className="font-mono text-green-900 bg-green-100 px-2 py-1 rounded text-sm">
  //                             {formatCaseId(formCaseIds[formName])}
  //                           </div>
  //                           <div className="text-xs text-green-600 mt-1">Case ID</div>
  //                         </div>
  //                       </div>
  //                     )
  //                   ))}
  //                 </div>
  //                 <p className="text-sm text-green-700 mt-3">
  //                   These case IDs will be associated with the questionnaire responses and can be used to track each form separately.
  //                 </p>
  //               </div>
  //             )}

  //             {/* Client account creation section */}
  //             <div className="mt-6 p-4 border border-blue-200 rounded-lg bg-blue-50">
  //               <div className="flex items-center mb-4">
  //                 <input
  //                   type="checkbox"
  //                   id="createClientAccount"
  //                   checked={clientCredentials.createAccount}
  //                   onChange={(e) => {
  //                     // When enabling account creation, generate a password automatically
  //                     if (e.target.checked && !clientCredentials.password) {
  //                       const generatedPassword = generateSecurePassword();
  //                       setClientCredentials({
  //                         ...clientCredentials,
  //                         createAccount: e.target.checked,
  //                         password: generatedPassword
  //                       });
  //                     } else {
  //                       setClientCredentials({ ...clientCredentials, createAccount: e.target.checked });
  //                     }
  //                   }}
  //                   className="h-4 w-4 text-primary-600 border-gray-300 rounded"
  //                 />
  //                 <label htmlFor="createClientAccount" className="ml-2 text-sm font-medium text-blue-800">
  //                   Create client account for accessing questionnaires
  //                 </label>
  //               </div>

  //               {clientCredentials.createAccount && (
  //                 <div className="space-y-4">
  //                   <p className="text-sm text-blue-700">
  //                     This will create a login account for your client so they can access and complete the questionnaire
  //                     directly in the system.
  //                   </p>
  //                   <div className="grid grid-cols-1 gap-4">
  //                     <div>
  //                       <label className="block text-sm font-medium text-gray-700 mb-1">Email Address</label>
  //                       <input
  //                         type="email"
  //                         value={clientCredentials.email || client.email || ''}
  //                         onChange={(e) => {
  //                           // When email is entered and no password exists, generate one
  //                           if (e.target.value && !clientCredentials.password) {
  //                             const generatedPassword = generateSecurePassword();
  //                             setClientCredentials({
  //                               ...clientCredentials,
  //                               email: e.target.value,
  //                               password: generatedPassword
  //                             });
  //                           } else {
  //                             setClientCredentials({ ...clientCredentials, email: e.target.value });
  //                           }
  //                         }}
  //                         placeholder="client@example.com"
  //                         className="w-full px-3 py-2 border border-gray-300 rounded-md shadow-sm focus:outline-none focus:ring-primary-500 focus:border-primary-500"
  //                         required={clientCredentials.createAccount}
  //                       />
  //                       <p className="text-xs text-gray-500 mt-1">
  //                         Default is client's email from their profile
  //                       </p>
  //                     </div>

  //                     <div>
  //                       <label className="block text-sm font-medium text-gray-700 mb-1">Password</label>
  //                       <div className="relative">
  //                         <input
  //                           type="text"
  //                           value={clientCredentials.password}
  //                           readOnly
  //                           className="w-full px-3 py-2 border border-gray-300 rounded-md shadow-sm bg-gray-50 focus:outline-none focus:ring-primary-500 focus:border-primary-500"
  //                         />
  //                         <button
  //                           type="button"
  //                           onClick={() => {
  //                             const newPassword = generateSecurePassword();
  //                             setClientCredentials({ ...clientCredentials, password: newPassword });
  //                           }}
  //                           className="absolute right-2 top-1/2 -translate-y-1/2 px-2 py-1 bg-blue-100 text-blue-700 text-xs rounded hover:bg-blue-200"
  //                         >
  //                           Regenerate
  //                         </button>
  //                       </div>
  //                       <p className="text-xs text-gray-500 mt-1">
  //                         System-generated secure password for client access
  //                       </p>
  //                     </div>
  //                   </div>
  //                   <div className="bg-yellow-50 border border-yellow-200 rounded-lg p-3">
  //                     <p className="text-xs text-yellow-700">
  //                       <strong>Note:</strong> The client will receive an email with these login details to access their questionnaire.
  //                       Be sure to save this information as the password is encrypted and cannot be retrieved later.
  //                     </p>
  //                   </div>
  //                 </div>
  //               )}
  //             </div>
  //           </div>
  //           <div className="flex justify-between">
  //             <Button variant="outline" onClick={handlePrevious}>
  //               <ArrowLeft className="w-4 h-4 mr-2" />
  //               Back
  //             </Button>

  //             {/* New button with disable/enable based on details entered */}
  //             <div className="flex gap-3">
  //               <Button
  //                 onClick={() => {
  //                   // Check if questionnaire details are entered
  //                   if (selectedQuestionnaire) {
  //                     const questionnaire = availableQuestionnaires.find(q => {
  //                       const possibleIds = [q._id, q.id, q.originalId, q.name].filter(Boolean);
  //                       return q.apiQuestionnaire && q.id === selectedQuestionnaire || possibleIds.includes(selectedQuestionnaire);
  //                     });

  //                     if (questionnaire) {
  //                       toast.success('Questionnaire details are complete!');
  //                     } else {
  //                       toast.error('Please select a valid questionnaire first.');
  //                     }
  //                   } else {
  //                     toast.error('Please select a questionnaire first.');
  //                   }
  //                 }}
  //                 disabled={!selectedQuestionnaire}
  //                 className={`${!selectedQuestionnaire ? 'bg-gray-400 cursor-not-allowed' : 'bg-green-600 hover:bg-green-700'}`}
  //               >
  //                 {selectedQuestionnaire ? (
  //                   <>
  //                     <CheckCircle className="w-4 h-4 mr-2" />
  //                     Details Complete
  //                   </>
  //                 ) : (
  //                   <>
  //                     <AlertCircle className="w-4 h-4 mr-2" />
  //                     Details Required
  //                   </>
  //                 )}
  //               </Button>

  //               {isViewEditMode ? (
  //                 // Simple Next button in view/edit mode
  //                 <Button
  //                   onClick={handleNext}
  //                   disabled={!selectedQuestionnaire}
  //                 >
  //                   Next
  //                   <ArrowRight className="w-4 h-4 ml-2" />
  //                 </Button>
  //               ) : (
  //                 selectedQuestionnaire && (() => {
  //                   // Enhanced flexible matching to find the selected questionnaire
  //                   const questionnaire = availableQuestionnaires.find(q => {
  //                     // Check all possible ID fields
  //                     const possibleIds = [
  //                       q._id,          // MongoDB ObjectId
  //                       q.id,           // Original ID or API ID
  //                       q.originalId,   // Original ID before conversion
  //                       q.name          // Fallback to name if used as ID
  //                     ].filter(Boolean); // Remove undefined/null values

  //                     // For API questionnaires, prioritize matching the q_ prefixed ID
  //                     if (q.apiQuestionnaire && q.id === selectedQuestionnaire) {

  //                       return true;
  //                     }

  //                     // Check if any of the possible IDs match
  //                     const matches = possibleIds.includes(selectedQuestionnaire);
  //                     if (matches) {

  //                     }
  //                     return matches;
  //                   });
  //                   const hasFields = questionnaire &&
  //                     (questionnaire.fields?.length > 0 || questionnaire.questions?.length > 0);

  //                   if (!hasFields) {
  //                     return (
  //                       <div className="flex items-center">
  //                         <Button
  //                           onClick={() => toast.error('This questionnaire has no questions defined. Please select another questionnaire.')}
  //                           className="bg-yellow-500 hover:bg-yellow-600"
  //                         >
  //                           <AlertCircle className="w-4 h-4 mr-2" />
  //                           No Questions Available
  //                         </Button>
  //                       </div>
  //                     );
  //                   }

  //                   return (
  //                     <Button
  //                       onClick={handleQuestionnaireAssignment}
  //                       disabled={!selectedQuestionnaire}
  //                     >
  //                       {loading ? (
  //                         <>
  //                           <Loader className="w-4 h-4 mr-2 animate-spin" />
  //                           Assigning...
  //                         </>
  //                       ) : (
  //                         <>
  //                           Assign to Client & Continue
  //                           <Send className="w-4 h-4 ml-2" />
  //                         </>
  //                       )}
  //                     </Button>
  //                   );
  //                 })()
  //               )}
  //             </div>
  //           </div>
  //         </div>
  //       );

  //     case 5: // Collect Answers (Dynamic client responses for selected questionnaire)
  //       return (
  //         <div className="space-y-6">

  //           <div className="bg-indigo-50 border border-indigo-200 rounded-lg p-4">
  //             <h3 className="text-lg font-semibold text-indigo-900 mb-2">Client Responses</h3>
  //             <p className="text-indigo-700">Review and fill out the questionnaire as the client would.</p>

  //             {Object.keys(clientResponses).length > 0 && (
  //               <div className="mt-2 bg-green-50 border border-green-200 rounded p-2">
  //                 <div className="flex items-center text-green-800">
  //                   <CheckCircle className="w-4 h-4 mr-2" />
  //                   <span className="text-sm">Pre-filled with existing client responses ({Object.keys(clientResponses).length} fields)</span>
  //                 </div>
  //               </div>
  //             )}

  //             {/* Add filling status indicator */}
  //             {questionnaireAssignment && (() => {
  //               const questionnaire = availableQuestionnaires.find(q => {
  //                 const possibleIds = [q._id, q.id, q.originalId, q.name].filter(Boolean);
  //                 return q.apiQuestionnaire && q.id === questionnaireAssignment.questionnaireId ||
  //                   possibleIds.includes(questionnaireAssignment.questionnaireId);
  //               });

  //               if (questionnaire) {
  //                 const questions = questionnaire.fields || questionnaire.questions || questionnaire.form?.fields || questionnaire.form?.questions || [];
  //                 const totalFields = questions.length;
  //                 const filledFields = questions.filter((q: any) => {
  //                   const fieldId = q.id || q._id || `field_${questions.indexOf(q)}`;
  //                   const fieldLabel = q.label || q.question || q.name;
  //                   const value = clientResponses[fieldId] || clientResponses[fieldLabel];
  //                   return value !== undefined && value !== null && value !== '' &&
  //                     (!Array.isArray(value) || value.length > 0);
  //                 }).length;

  //                 return (
  //                   <div className="mt-3 flex items-center justify-between bg-white border border-gray-200 rounded p-3">
  //                     <div className="flex items-center">
  //                       <div className="flex-shrink-0 w-3 h-3 rounded-full mr-3"
  //                         style={{ backgroundColor: filledFields === totalFields ? '#10b981' : filledFields > 0 ? '#f59e0b' : '#ef4444' }}></div>
  //                       <span className="text-sm font-medium text-gray-700">
  //                         Progress: {filledFields} of {totalFields} fields completed
  //                       </span>
  //                     </div>
  //                     <div className="w-24 bg-gray-200 rounded-full h-2">
  //                       <div
  //                         className="h-2 rounded-full transition-all duration-300"
  //                         style={{
  //                           width: `${totalFields > 0 ? (filledFields / totalFields) * 100 : 0}%`,
  //                           backgroundColor: filledFields === totalFields ? '#10b981' : filledFields > 0 ? '#f59e0b' : '#ef4444'
  //                         }}
  //                       ></div>
  //                     </div>
  //                   </div>
  //                 );
  //               }
  //               return null;
  //             })()}

  //           </div>

  //           {questionnaireAssignment && (() => {

  //             // Enhanced flexible matching to find the assigned questionnaire
  //             const questionnaire = availableQuestionnaires.find(q => {
  //               // Check all possible ID fields
  //               const possibleIds = [
  //                 q._id,          // MongoDB ObjectId
  //                 q.id,           // Original ID or API ID
  //                 q.originalId,   // Original ID before conversion
  //                 q.name          // Fallback to name if used as ID
  //               ].filter(Boolean); // Remove undefined/null values

  //               // For API questionnaires, prioritize matching the q_ prefixed ID
  //               if (q.apiQuestionnaire && q.id === questionnaireAssignment.questionnaireId) {

  //                 return true;
  //               }

  //               // Try exact matches first
  //               const exactMatch = possibleIds.includes(questionnaireAssignment.questionnaireId);
  //               if (exactMatch) {

  //                 return true;
  //               }

  //               // Try fuzzy matching for similar IDs (handle cases where IDs are very similar)
  //               const targetId = questionnaireAssignment.questionnaireId;
  //               const fuzzyMatch = possibleIds.some(id => {
  //                 if (!id || !targetId) return false;

  //                 // Remove 'q_' prefix if present and compare
  //                 const cleanId = id.replace(/^q_/, '');
  //                 const cleanTargetId = targetId.replace(/^q_/, '');

  //                 // Check if they're very similar (allowing for small differences)
  //                 const similarity = cleanId.substring(0, 20) === cleanTargetId.substring(0, 20);
  //                 if (similarity) {

  //                   return true;
  //                 }

  //                 return false;
  //               });

  //               return fuzzyMatch;
  //             });



  //             if (!questionnaire) {
  //               return (
  //                 <div className="bg-yellow-50 border border-yellow-200 rounded-lg p-4">
  //                   <div className="text-yellow-800">
  //                     <p className="font-medium">No questionnaire found</p>
  //                     <p className="text-sm mt-1">
  //                       Looking for ID: {questionnaireAssignment.questionnaireId}
  //                     </p>
  //                     <p className="text-sm">
  //                       Available IDs: {availableQuestionnaires.map(q => q._id || q.id || q.name).join(', ')}
  //                     </p>
  //                   </div>
  //                 </div>
  //               );
  //             }

  //             // Try to find questions/fields in multiple possible locations
  //             let questions = questionnaire.fields ||
  //               questionnaire.questions ||
  //               questionnaire.form?.fields ||
  //               questionnaire.form?.questions ||
  //               [];

  //             // If API response format is detected
  //             if (questionnaire.id && questionnaire.id.startsWith('q_') && Array.isArray(questionnaire.fields)) {

  //               questions = questionnaire.fields;
  //             }

  //             if (!questions || questions.length === 0) {
  //               return (
  //                 <div className="bg-red-50 border border-red-200 rounded-lg p-4">
  //                   <div className="text-red-800">
  //                     <p className="font-medium">No questions found in this questionnaire</p>
  //                     <p className="text-sm mt-1">Questions array is empty or undefined</p>
  //                     <pre className="text-xs mt-2 bg-red-100 p-2 rounded">
  //                       {JSON.stringify(questionnaire, null, 2)}
  //                     </pre>
  //                   </div>
  //                 </div>
  //               );
  //             }
  //             return (
  //               <div className="space-y-4 bg-white border border-gray-200 rounded-lg p-4">
  //                 <div className="flex items-center justify-between mb-4">
  //                   <h4 className="font-medium text-gray-900">{questionnaire.title || questionnaire.name}</h4>
  //                   <span className="px-2 py-1 bg-yellow-100 text-yellow-800 text-xs rounded-full">
  //                     {questionnaireAssignment.status}
  //                   </span>
  //                 </div>
  //                 <div className="space-y-4">
  //                   {questions.map((q: any, idx: number) => {
  //                     // Log each field for debugging


  //                     // Ensure field has required properties
  //                     const fieldId = q.id || q._id || `field_${idx}`;
  //                     const fieldLabel = q.label || q.question || q.name || `Question ${idx + 1}`;
  //                     const fieldType = q.type || 'text';
  //                     const fieldOptions = q.options || [];

  //                     // Check if field is filled
  //                     const currentValue = clientResponses[fieldId] || clientResponses[fieldLabel];
  //                     const isFilled = currentValue !== undefined && currentValue !== null && currentValue !== '' &&
  //                       (!Array.isArray(currentValue) || currentValue.length > 0);
  //                     const isRequired = q.required === true;

  //                     // Determine field status styling
  //                     const getFieldStatusStyle = () => {
  //                       if (isFilled) {
  //                         return 'border-green-300 bg-green-50 focus:border-green-500 focus:ring-green-200';
  //                       } else if (isRequired) {
  //                         return 'border-red-300 bg-red-50 focus:border-red-500 focus:ring-red-200';
  //                       } else {
  //                         return 'border-gray-300 bg-gray-50 focus:border-blue-500 focus:ring-blue-200';
  //                       }
  //                     };

  //                     const fieldStatusStyle = getFieldStatusStyle();

  //                     // Common field wrapper with status indicator
  //                     const FieldWrapper = ({ children, label }: { children: React.ReactNode, label: string }) => (
  //                       <div className="relative">
  //                         <div className="flex items-center mb-1">
  //                           <div className={`flex-shrink-0 w-2 h-2 rounded-full mr-2 ${isFilled ? 'bg-green-500' : isRequired ? 'bg-red-500' : 'bg-gray-400'
  //                             }`}></div>
  //                           <label className="block text-sm font-medium text-gray-700">
  //                             {label}
  //                             {isRequired && <span className="text-red-500 ml-1">*</span>}
  //                             {isFilled && <span className="text-green-600 ml-2 text-xs">✓ Filled</span>}
  //                           </label>
  //                         </div>
  //                         <div className="relative">
  //                           {children}
  //                           {isFilled && (
  //                             <div className="absolute -top-1 -right-1 w-4 h-4 bg-green-500 rounded-full flex items-center justify-center">
  //                               <CheckCircle className="w-3 h-3 text-white" />
  //                             </div>
  //                           )}
  //                         </div>
  //                       </div>
  //                     );

  //                     // Render input based on type
  //                     if (fieldType === 'date') {
  //                       return (
  //                         <FieldWrapper key={fieldId} label={fieldLabel}>
  //                           <Input
  //                             id={fieldId}
  //                             label=""
  //                             type="date"
  //                             value={clientResponses[fieldId] || clientResponses[fieldLabel] || ''}
  //                             onChange={e => setClientResponses({
  //                               ...clientResponses,
  //                               [fieldId]: e.target.value
  //                             })}
  //                             className={fieldStatusStyle}
  //                           />
  //                         </FieldWrapper>
  //                       );
  //                     } else if (fieldType === 'select' && Array.isArray(fieldOptions)) {
  //                       return (
  //                         <FieldWrapper key={fieldId} label={fieldLabel}>
  //                           <Select
  //                             id={fieldId}
  //                             label=""
  //                             value={clientResponses[fieldId] || clientResponses[fieldLabel] || ''}
  //                             onChange={e => setClientResponses({
  //                               ...clientResponses,
  //                               [fieldId]: e.target.value
  //                             })}
  //                             options={[
  //                               { value: '', label: 'Select an option' },
  //                               ...fieldOptions.map((opt: any) => ({ value: opt, label: opt }))
  //                             ]}
  //                             className={fieldStatusStyle}
  //                           />
  //                         </FieldWrapper>
  //                       );
  //                     } else if (fieldType === 'multiselect' && Array.isArray(fieldOptions)) {
  //                       return (
  //                         <FieldWrapper key={fieldId} label={fieldLabel}>
  //                           <select
  //                             multiple
  //                             className={`w-full px-3 py-2 border rounded-md ${fieldStatusStyle}`}
  //                             value={clientResponses[fieldId] || clientResponses[fieldLabel] || []}
  //                             onChange={e => {
  //                               const selected = Array.from(e.target.selectedOptions, option => option.value);
  //                               setClientResponses({
  //                                 ...clientResponses,
  //                                 [fieldId]: selected
  //                               });
  //                             }}
  //                           >
  //                             {fieldOptions.map((opt: any) => (
  //                               <option key={opt} value={opt}>{opt}</option>
  //                             ))}
  //                           </select>
  //                         </FieldWrapper>
  //                       );
  //                     } else if (fieldType === 'checkbox' && Array.isArray(fieldOptions)) {
  //                       return (
  //                         <FieldWrapper key={fieldId} label={fieldLabel}>
  //                           <div className={`flex flex-wrap gap-4 p-3 border rounded-md ${fieldStatusStyle}`}>
  //                             {fieldOptions.map((opt: any) => (
  //                               <label key={opt} className="flex items-center">
  //                                 <input
  //                                   type="checkbox"
  //                                   checked={Array.isArray(clientResponses[fieldId] || clientResponses[fieldLabel]) && (clientResponses[fieldId] || clientResponses[fieldLabel])?.includes(opt)}
  //                                   onChange={e => {
  //                                     const prev = Array.isArray(clientResponses[fieldId] || clientResponses[fieldLabel])
  //                                       ? (clientResponses[fieldId] || clientResponses[fieldLabel])
  //                                       : [];
  //                                     if (e.target.checked) {
  //                                       setClientResponses({
  //                                         ...clientResponses,
  //                                         [fieldId]: [...prev, opt]
  //                                       });
  //                                     } else {
  //                                       setClientResponses({
  //                                         ...clientResponses,
  //                                         [fieldId]: prev.filter((v: any) => v !== opt)
  //                                       });
  //                                     }
  //                                   }}
  //                                   className="mr-2"
  //                                 />
  //                                 {opt}
  //                               </label>
  //                             ))}
  //                           </div>
  //                         </FieldWrapper>
  //                       );
  //                     } else if (fieldType === 'radio' && Array.isArray(fieldOptions)) {
  //                       return (
  //                         <FieldWrapper key={fieldId} label={fieldLabel}>
  //                           <div className={`flex flex-wrap gap-4 p-3 border rounded-md ${fieldStatusStyle}`}>
  //                             {fieldOptions.map((opt: any) => (
  //                               <label key={opt} className="flex items-center">
  //                                 <input
  //                                   type="radio"
  //                                   name={fieldId}
  //                                   value={opt}
  //                                   checked={clientResponses[fieldId] === opt}
  //                                   onChange={() => setClientResponses({
  //                                     ...clientResponses,
  //                                     [fieldId]: opt
  //                                   })}
  //                                   className="mr-2"
  //                                 />
  //                                 {opt}
  //                               </label>
  //                             ))}
  //                           </div>
  //                         </FieldWrapper>
  //                       );
  //                     } else if (fieldType === 'textarea') {
  //                       return (
  //                         <FieldWrapper key={fieldId} label={fieldLabel}>
  //                           <TextArea
  //                             id={fieldId}
  //                             label=""
  //                             value={clientResponses[fieldId] || clientResponses[fieldLabel] || ''}
  //                             onChange={e => setClientResponses({
  //                               ...clientResponses,
  //                               [fieldId]: e.target.value
  //                             })}
  //                             rows={3}
  //                             className={fieldStatusStyle}
  //                           />
  //                         </FieldWrapper>
  //                       );
  //                     } else {
  //                       // Default to text input
  //                       return (
  //                         <FieldWrapper key={fieldId} label={fieldLabel}>
  //                           <Input
  //                             id={fieldId}
  //                             label=""
  //                             type={fieldType === 'email' ? 'email' : fieldType === 'number' ? 'number' : 'text'}
  //                             value={clientResponses[fieldId] || clientResponses[fieldLabel] || ''}
  //                             onChange={e => setClientResponses({
  //                               ...clientResponses,
  //                               [fieldId]: e.target.value
  //                             })}
  //                             placeholder={q.placeholder || ''}
  //                             className={fieldStatusStyle}
  //                           />
  //                         </FieldWrapper>
  //                       );
  //                     }
  //                   })}
  //                 </div>
  //               </div>
  //             );
  //           })()}

  //           {/* Response Summary Card */}
  //           {questionnaireAssignment && (() => {
  //             const questionnaire = availableQuestionnaires.find(q => {
  //               const possibleIds = [q._id, q.id, q.originalId, q.name].filter(Boolean);
  //               return q.apiQuestionnaire && q.id === questionnaireAssignment.questionnaireId ||
  //                 possibleIds.includes(questionnaireAssignment.questionnaireId);
  //             });

  //             if (questionnaire) {
  //               const questions = questionnaire.fields || questionnaire.questions || questionnaire.form?.fields || questionnaire.form?.questions || [];
  //               const filledFields = questions.filter((q: any) => {
  //                 const fieldId = q.id || q._id || `field_${questions.indexOf(q)}`;
  //                 const fieldLabel = q.label || q.question || q.name;
  //                 const value = clientResponses[fieldId] || clientResponses[fieldLabel];
  //                 return value !== undefined && value !== null && value !== '' &&
  //                   (!Array.isArray(value) || value.length > 0);
  //               });
  //               const requiredFields = questions.filter((q: any) => q.required === true);
  //               const filledRequiredFields = requiredFields.filter((q: any) => {
  //                 const fieldId = q.id || q._id || `field_${questions.indexOf(q)}`;
  //                 const fieldLabel = q.label || q.question || q.name;
  //                 const value = clientResponses[fieldId] || clientResponses[fieldLabel];
  //                 return value !== undefined && value !== null && value !== '' &&
  //                   (!Array.isArray(value) || value.length > 0);
  //               });

  //               return (
  //                 <div className="bg-gray-50 border border-gray-200 rounded-lg p-4 mb-4">
  //                   <h4 className="font-medium text-gray-900 mb-3 flex items-center">
  //                     <FileText className="w-4 h-4 mr-2" />
  //                     Response Summary
  //                   </h4>
  //                   <div className="grid grid-cols-1 md:grid-cols-3 gap-4 text-sm">
  //                     <div className="bg-white rounded p-3 border">
  //                       <div className="text-gray-600">Total Fields</div>
  //                       <div className="text-lg font-medium text-gray-900">{questions.length}</div>
  //                     </div>
  //                     <div className="bg-white rounded p-3 border">
  //                       <div className="text-gray-600">Filled Fields</div>
  //                       <div className={`text-lg font-medium ${filledFields.length === questions.length ? 'text-green-600' : 'text-yellow-600'}`}>
  //                         {filledFields.length}
  //                       </div>
  //                     </div>
  //                     <div className="bg-white rounded p-3 border">
  //                       <div className="text-gray-600">Required Fields</div>
  //                       <div className={`text-lg font-medium ${filledRequiredFields.length === requiredFields.length ? 'text-green-600' : 'text-red-600'}`}>
  //                         {filledRequiredFields.length} / {requiredFields.length}
  //                       </div>
  //                     </div>
  //                   </div>

  //                   {/* Missing Required Fields Warning */}
  //                   {filledRequiredFields.length < requiredFields.length && (
  //                     <div className="mt-3 bg-red-50 border border-red-200 rounded p-3">
  //                       <div className="flex items-start">
  //                         <AlertCircle className="w-4 h-4 text-red-500 mr-2 mt-0.5" />
  //                         <div className="text-sm">
  //                           <div className="font-medium text-red-800 mb-1">Missing Required Fields:</div>
  //                           <ul className="text-red-700 space-y-1">
  //                             {requiredFields.filter((q: any) => {
  //                               const fieldId = q.id || q._id || `field_${questions.indexOf(q)}`;
  //                               const fieldLabel = q.label || q.question || q.name;
  //                               const value = clientResponses[fieldId] || clientResponses[fieldLabel];
  //                               return value === undefined || value === null || value === '' ||
  //                                 (Array.isArray(value) && value.length === 0);
  //                             }).map((q: any, index: number) => (
  //                               <li key={index} className="flex items-center">
  //                                 <div className="w-1 h-1 bg-red-500 rounded-full mr-2"></div>
  //                                 {q.label || q.question || q.name || 'Unnamed field'}
  //                               </li>
  //                             ))}
  //                           </ul>
  //                         </div>
  //                       </div>
  //                     </div>
  //                   )}

  //                   {/* Completion Status */}
  //                   {filledRequiredFields.length === requiredFields.length && filledFields.length === questions.length && (
  //                     <div className="mt-3 bg-green-50 border border-green-200 rounded p-3">
  //                       <div className="flex items-center text-green-800">
  //                         <CheckCircle className="w-4 h-4 mr-2" />
  //                         <span className="text-sm font-medium">All fields completed! Ready to proceed.</span>
  //                       </div>
  //                     </div>
  //                   )}
  //                 </div>
  //               );
  //             }
  //             return null;
  //           })()}

  //           <div className="flex justify-end">
  //             {isViewEditMode ? (
  //               // Simple Next button in view/edit mode
  //               <Button
  //                 onClick={handleNext}
  //                 disabled={Object.keys(clientResponses).length === 0}
  //               >
  //                 Next
  //                 <ArrowRight className="w-4 h-4 ml-2" />
  //               </Button>
  //             ) : (
  //               // Original Response submission button in normal mode
  //               <Button
  //                 onClick={handleResponseSubmit}
  //                 disabled={Object.keys(clientResponses).length === 0}
  //               >
  //                 Responses Complete & Continue
  //                 <CheckCircle className="w-4 h-4 ml-2" />
  //               </Button>
  //             )}
  //           </div>

  //         </div>
  //       );

  //     case 6: // Form Details
  //       return (
  //         <div className="space-y-6">
  //           <div className="bg-teal-50 border border-teal-200 rounded-lg p-4">
  //             <h3 className="text-lg font-semibold text-teal-900 mb-2">Form Details</h3>
  //             <p className="text-teal-700">Review all details filled so far before proceeding to auto-fill forms.</p>
  //           </div>

  //           {/* Auto-filling Progress Indicator */}
  //           {autoFillingFormDetails && (
  //             <div className="bg-blue-50 border border-blue-200 rounded-lg p-4">
  //               <div className="flex items-center">
  //                 <div className="animate-spin rounded-full h-4 w-4 border-b-2 border-blue-600 mr-3"></div>
  //                 <h4 className="text-sm font-medium text-blue-900">Auto-filling form details...</h4>
  //               </div>
  //               <p className="text-sm text-blue-700 mt-1">
  //                 Loading data from saved workflow API response.
  //               </p>
  //             </div>
  //           )}

  //           <div className="space-y-4">
  //             <h4 className="font-medium text-gray-900">Selected Forms Summary</h4>
  //             <div className="grid grid-cols-1 md:grid-cols-2 gap-4">
  //               {selectedForms.map(form => (
  //                 <div key={form} className="bg-white border border-gray-200 rounded-lg p-4">
  //                   <div className="flex items-center justify-between">
  //                     <h5 className="font-medium text-gray-900">{form}</h5>
  //                     <CheckCircle className="w-5 h-5 text-green-500" />
  //                   </div>
  //                   <p className="text-sm text-gray-500 mt-1">
  //                     Will be auto-filled with client and case data
  //                   </p>
  //                   {formCaseIds[form] && (
  //                     <div className="mt-2 p-2 bg-blue-50 border border-blue-200 rounded">
  //                       <div className="text-xs text-blue-600">Case ID:</div>
  //                       <div className="text-sm font-mono text-blue-800">{formCaseIds[form]}</div>
  //                     </div>
  //                   )}
  //                 </div>
  //               ))}
  //             </div>

  //             <div className="bg-gray-50 border border-gray-200 rounded-lg p-4">
  //               <h4 className="font-medium text-gray-900 mb-2">All Details Summary</h4>
  //               <div className="grid grid-cols-1 md:grid-cols-2 gap-4 text-sm">
  //                 <div><strong>Client Name:</strong> {client.name}</div>
  //                 <div><strong>Email:</strong> {client.email}</div>
  //                 <div><strong>Phone:</strong> {client.phone}</div>
  //                 <div><strong>Date of Birth:</strong> {client.dateOfBirth}</div>
  //                 <div><strong>Nationality:</strong> {client.nationality}</div>
  //                 <div><strong>Address:</strong> {client.address?.street}, {client.address?.city}, {client.address?.state} {client.address?.zipCode}, {client.address?.country}</div>
  //                 <div><strong>Case Title:</strong> {caseData.title}</div>
  //                 <div><strong>Case Type:</strong> {caseData.type || caseData.visaType}</div>
  //                 <div><strong>Status:</strong> {caseData.status}</div>
  //                 <div><strong>Assigned Attorney:</strong> {caseData.assignedTo || 'Not assigned'}</div>
  //                 <div><strong>Open Date:</strong> {caseData.openDate}</div>
  //                 <div><strong>Priority Date:</strong> {caseData.priorityDate}</div>
  //                 <div><strong>Due Date:</strong> {caseData.dueDate || 'Not set'}</div>
  //                 <div><strong>Priority:</strong> {caseData.priority}</div>
  //                 <div><strong>Category:</strong> {IMMIGRATION_CATEGORIES.find(c => c.id === caseData.category)?.name || caseData.category}</div>
  //                 <div><strong>Subcategory:</strong> {caseData.subcategory}</div>
  //                 <div><strong>Visa Type:</strong> {caseData.visaType}</div>
  //                 <div className="md:col-span-2"><strong>Description:</strong> {caseData.description}</div>
  //                 {Object.keys(formCaseIds).length > 0 && (
  //                   <div className="md:col-span-2">
  //                     <strong>Form Case IDs:</strong>
  //                     <div className="mt-1 grid grid-cols-1 sm:grid-cols-2 gap-2">
  //                       {Object.entries(formCaseIds).map(([form, caseId]) => (
  //                         <div key={form} className="text-xs bg-gray-100 p-2 rounded">
  //                           <div className="font-medium">{form}:</div>
  //                           <div className="font-mono text-blue-600">{caseId}</div>
  //                         </div>
  //                       ))}
  //                     </div>
  //                   </div>
  //                 )}
  //               </div>


  //             </div>
  //           </div>

  //           <div className="flex justify-between">
  //             <Button variant="outline" onClick={handlePrevious}>
  //               <ArrowLeft className="w-4 h-4 mr-2" />
  //               Back
  //             </Button>
  //             {isViewEditMode ? (
  //               // Simple Next button in view/edit mode
  //               <Button onClick={handleNext}>
  //                 Next
  //                 <ArrowRight className="w-4 h-4 ml-2" />
  //               </Button>
  //             ) : (
  //               // Original Form Details submission button in normal mode
  //               <Button onClick={handleFormDetailsSubmit}>
  //                 Proceed to Auto-Fill
  //                 <ArrowRight className="w-4 h-4 ml-2" />
  //               </Button>
  //             )}
  //           </div>
  //         </div>
  //       );

  //     case 7: // Auto-fill Forms
  //       return (
  //         <div className="space-y-6">
  //           <div className="bg-green-50 border border-green-200 rounded-lg p-4">
  //             <h3 className="text-lg font-semibold text-green-900 mb-2">Auto-Fill Forms</h3>
  //             <p className="text-green-700">Generate completed forms with all collected information.</p>
  //           </div>

  //           <div className="space-y-4">
  //             <div className="bg-white border border-gray-200 rounded-lg p-6">
  //               <h4 className="font-medium text-gray-900 mb-4">Ready to Generate Forms</h4>

  //               <div className="space-y-3">
  //                 {selectedForms.map(form => (
  //                   <div key={form} className="flex items-center justify-between p-3 bg-gray-50 rounded-lg">
  //                     <div className="flex items-center">
  //                       <FileText className="w-5 h-5 text-blue-500 mr-3" />
  //                       <div>
  //                         <div className="font-medium text-gray-900">{form}</div>
  //                         <div className="text-sm text-gray-500">
  //                           Will be auto-filled with client and case data
  //                         </div>
  //                       </div>
  //                     </div>
  //                     <div className="flex items-center text-green-600">
  //                       <CheckCircle className="w-5 h-5 mr-2" />
  //                       <span className="text-sm font-medium">Ready</span>
  //                     </div>
  //                   </div>
  //                 ))}
  //               </div>

  //               <div className="mt-6 p-4 bg-blue-50 border border-blue-200 rounded-lg">
  //                 <div className="flex items-start">
  //                   <AlertCircle className="w-5 h-5 text-blue-500 mr-3 mt-0.5" />
  //                   <div>
  //                     <h5 className="font-medium text-blue-900">Auto-Fill Process</h5>
  //                     <p className="text-blue-700 text-sm mt-1">
  //                       The forms will be automatically filled with:
  //                     </p>
  //                     <ul className="text-blue-700 text-sm mt-2 ml-4 space-y-1">
  //                       <li>• Client personal information</li>
  //                       <li>• Address and contact details</li>
  //                       <li>• Questionnaire responses</li>
  //                       <li>• Case-specific information</li>
  //                     </ul>
  //                   </div>
  //                 </div>
  //               </div>
  //             </div>

  //             {/* Auto-Generate Forms Section */}
  //             <div className="bg-white border border-gray-200 rounded-lg p-6">
  //               <h4 className="font-medium text-gray-900 mb-4">Auto-Generate Forms</h4>
  //               <p className="text-gray-600 mb-4">
  //                 Use the advanced auto-generation feature to create forms with all collected data.
  //               </p>

  //               <div className="flex gap-3 mb-6">
  //                 <Button
  //                   onClick={handleAutoGenerateForms}
  //                   disabled={generatingForms || selectedForms.length === 0}
  //                   className="bg-purple-600 hover:bg-purple-700"
  //                 >
  //                   {generatingForms ? (
  //                     <>
  //                       <Loader2 className="w-4 h-4 mr-2 animate-spin" />
  //                       Auto-Generating Forms...
  //                     </>
  //                   ) : (
  //                     <>
  //                       <FileCheck className="w-4 h-4 mr-2" />
  //                       Auto Generate Forms
  //                     </>
  //                   )}
  //                 </Button>

  //                 {!isViewEditMode && (
  //                   <Button
  //                     onClick={handleAutoFillForms}
  //                     disabled={loading}
  //                     className="bg-green-600 hover:bg-green-700"
  //                   >
  //                     {loading ? (
  //                       <>
  //                         <Clock className="w-4 h-4 mr-2 animate-spin" />
  //                         Generating Forms...
  //                       </>
  //                     ) : (
  //                       <>
  //                         <Download className="w-4 h-4 mr-2" />
  //                         Legacy Generate & Download
  //                       </>
  //                     )}
  //                   </Button>
  //                 )}
  //               </div>

  //               {/* Generated Forms Display */}
  //               {generatedForms.length > 0 && (
  //                 <div className="space-y-4">
  //                   <h5 className="font-medium text-gray-900">Generated Forms</h5>
  //                   <div className="grid grid-cols-1 md:grid-cols-2 gap-4">
  //                     {generatedForms.map((form) => (
  //                       <div key={form.formName} className="border border-gray-200 rounded-lg p-4">
  //                         <div className="flex items-center justify-between mb-3">
  //                           <div className="flex items-center">
  //                             <FileText className="w-5 h-5 text-blue-500 mr-2" />
  //                             <span className="font-medium text-gray-900">{form.formName}</span>
  //                           </div>
  //                           <div className="flex items-center">
  //                             {form.status === 'generating' && (
  //                               <Loader2 className="w-4 h-4 text-blue-500 animate-spin" />
  //                             )}
  //                             {form.status === 'success' && (
  //                               <CheckCircle className="w-4 h-4 text-green-500" />
  //                             )}
  //                             {form.status === 'error' && (
  //                               <AlertCircle className="w-4 h-4 text-red-500" />
  //                             )}
  //                           </div>
  //                         </div>

  //                         {form.status === 'generating' && (
  //                           <div className="text-sm text-blue-600">Generating...</div>
  //                         )}

  //                         {form.status === 'success' && (
  //                           <div className="space-y-2">
  //                             <div className="text-sm text-gray-600">{form.fileName}</div>
  //                             <div className="flex gap-2">
  //                               <Button
  //                                 onClick={() => handleDownloadForm(form.formName)}
  //                                 size="sm"
  //                                 className="bg-blue-600 hover:bg-blue-700"
  //                               >
  //                                 <Download className="w-4 h-4 mr-1" />
  //                                 Download
  //                               </Button>
  //                               <Button
  //                                 onClick={() => handlePreviewForm(form.formName)}
  //                                 size="sm"
  //                                 variant="outline"
  //                               >
  //                                 <FileText className="w-4 h-4 mr-1" />
  //                                 Preview
  //                               </Button>
  //                             </div>
  //                           </div>
  //                         )}

  //                         {form.status === 'error' && (
  //                           <div className="text-sm text-red-600">
  //                             Error: {form.error || 'Unknown error'}
  //                           </div>
  //                         )}
  //                       </div>
  //                     ))}
  //                   </div>
  //                 </div>
  //               )}

  //               {/* PDF Preview Modal */}
  //               {Object.entries(showPreview).map(([formName, isVisible]) => {
  //                 if (!isVisible) return null;
  //                 const form = generatedForms.find(f => f.formName === formName);
  //                 if (!form || form.status !== 'success') return null;

  //                 return (
  //                   <div key={formName} className="fixed inset-0 bg-black bg-opacity-50 flex items-center justify-center z-50">
  //                     <div className="bg-white rounded-lg p-4 max-w-4xl w-full h-5/6 flex flex-col">
  //                       <div className="flex items-center justify-between mb-4">
  //                         <h3 className="text-lg font-semibold">Preview: {formName}</h3>
  //                         <Button
  //                           onClick={() => handleClosePreview(formName)}
  //                           variant="outline"
  //                           size="sm"
  //                         >
  //                           ×
  //                         </Button>
  //                       </div>
  //                       <div className="flex-1">
  //                         <iframe
  //                           src={form.downloadUrl}
  //                           className="w-full h-full border-0"
  //                           title={`Preview of ${formName}`}
  //                         />
  //                       </div>
  //                     </div>
  //                   </div>
  //                 );
  //               })}
  //             </div>
  //           </div>

  //           <div className="flex justify-between">
  //             <Button variant="outline" onClick={handlePrevious}>
  //               <ArrowLeft className="w-4 h-4 mr-2" />
  //               Back
  //             </Button>
  //             {isViewEditMode ? (
  //               // Simple completion message in view/edit mode
  //               <Button
  //                 onClick={() => {
  //                   // Workflow review completed
  //                 }}
  //                 className="bg-blue-600 hover:bg-blue-700"
  //               >
  //                 Complete Review
  //                 <CheckCircle className="w-4 h-4 ml-2" />
  //               </Button>
  //             ) : (
  //               <div className="flex gap-3">
  //                 <Button
  //                   onClick={handleAutoGenerateForms}
  //                   disabled={generatingForms || selectedForms.length === 0}
  //                   className="bg-purple-600 hover:bg-purple-700"
  //                 >
  //                   {generatingForms ? (
  //                     <>
  //                       <Loader2 className="w-4 h-4 mr-2 animate-spin" />
  //                       Auto-Generating...
  //                     </>
  //                   ) : (
  //                     <>
  //                       <FileCheck className="w-4 h-4 mr-2" />
  //                       Auto Generate
  //                     </>
  //                   )}
  //                 </Button>
  //                 <Button
  //                   onClick={handleAutoFillForms}
  //                   disabled={loading}
  //                   className="bg-green-600 hover:bg-green-700"
  //                 >
  //                   {loading ? (
  //                     <>
  //                       <Clock className="w-4 h-4 mr-2 animate-spin" />
  //                       Generating...
  //                     </>
  //                   ) : (
  //                     <>
  //                       <Download className="w-4 h-4 mr-2" />
  //                       Legacy Generate
  //                     </>
  //                   )}
  //                 </Button>
  //               </div>
  //             )}
  //           </div>
  //         </div>
  //       );

  //     default:
  //       return <div />;
  //   }
  // };

  // API connectivity is checked through regular application flows

  // Utility function to get and validate current user data
  // User data is managed through the application context

  return (
    <div className="min-h-screen bg-gray-50 py-8">
      <div className="max-w-6xl mx-auto px-4 sm:px-6 lg:px-8">
        {/* Header */}
        <div className="mb-8">
          <div className="flex items-center justify-between">
            <div>
              <h1 className="text-3xl font-bold text-gray-900">Legal Firm Workflow</h1>
              <p className="text-gray-600 mt-2">Complete immigration case management from client to forms</p>
            </div>

          </div>
        </div>

        {/* Progress Steps */}
        <div className="mb-8">
          <div className="flex items-center justify-between">
            {isExistResponse ? (
              // Existing client response workflow
              EXIST_WORKFLOW_STEPS.map((step, index) => {
                const Icon = step.icon;
                const isCompleted = index < currentStep;
                const isCurrent = index === currentStep;

                return (
                  <div key={step.id} className="flex flex-col items-center">
                    <div className={`
                      w-12 h-12 rounded-full flex items-center justify-center border-2 mb-2
                      ${isCompleted ? 'bg-green-500 border-green-500 text-white' :
                        isCurrent ? 'bg-blue-500 border-blue-500 text-white' :
                          'bg-white border-gray-300 text-gray-400'}
                    `}>
                      {isCompleted ? (
                        <CheckCircle className="w-6 h-6" />
                      ) : (
                        <Icon className="w-6 h-6" />
                      )}
                    </div>
                    <div className="text-center">
                      <div className={`text-sm font-medium ${isCurrent ? 'text-blue-600' : isCompleted ? 'text-green-600' : 'text-gray-500'}`}>
                        {step.title}
                      </div>
                      <div className="text-xs text-gray-400 max-w-20">
                        {step.description}
                      </div>
                    </div>
                  </div>
                );
              })
            ) : (
              // New client response workflow
              NEW_WORKFLOW_STEPS.map((step, index) => {
                const Icon = step.icon;
                const isCompleted = index < currentStep;
                const isCurrent = index === currentStep;

                return (
                  <div key={step.id} className="flex flex-col items-center">
                    <div className={`
                      w-12 h-12 rounded-full flex items-center justify-center border-2 mb-2
                      ${isCompleted ? 'bg-green-500 border-green-500 text-white' :
                        isCurrent ? 'bg-blue-500 border-blue-500 text-white' :
                          'bg-white border-gray-300 text-gray-400'}
                    `}>
                      {isCompleted ? (
                        <CheckCircle className="w-6 h-6" />
                      ) : (
                        <Icon className="w-6 h-6" />
                      )}
                    </div>
                    <div className="text-center">
                      <div className={`text-sm font-medium ${isCurrent ? 'text-blue-600' : isCompleted ? 'text-green-600' : 'text-gray-500'}`}>
                        {step.title}
                      </div>
                      <div className="text-xs text-gray-400 max-w-20">
                        {step.description}
                      </div>
                    </div>
                  </div>
                );
              })
            )}
          </div>

          {/* Progress Bar */}
          <div className="mt-4 w-full bg-gray-200 rounded-full h-2">
            <div
              className="bg-blue-500 h-2 rounded-full transition-all duration-300"
              style={{ width: `${(currentStep / (getWorkflowSteps().length - 1)) * 100}%` }}
            />
          </div>
        </div>

        {/* Step Content */}
        <div className="bg-white rounded-lg shadow-sm border border-gray-200 p-6">
          {renderStepContent()}
        </div>
      </div>
    </div>
  );
};

export default LegalFirmWorkflow;<|MERGE_RESOLUTION|>--- conflicted
+++ resolved
@@ -2880,50 +2880,10 @@
     };
   }, [generatedForms]);
 
-<<<<<<< HEAD
-
-  const renderStepContent = () => {
-    // const workflowSteps = getWorkflowSteps();
-
-    // For existing responses, map the current step to the appropriate step in the workflow
-    let actualStep = currentStep;
-    if (isExistResponse) {
-
-      switch (currentStep) {
-        case 0: // Review Responses (answers)
-          actualStep = 5; // Map to answers step in full workflow
-          break;
-        case 1: // Form Details
-          actualStep = 6; // Map to form-details step in full workflow
-          break;
-        case 2: // Auto-fill Forms
-          actualStep = 7; // Map to auto-fill step in full workflow
-          break;
-        default:
-          actualStep = currentStep;
-      }
-    }
-
-    switch (actualStep) {
-      case 0: // Start: New or Existing Client
-        // Skip start step for existing responses
-        if (isExistResponse) {
-          return (
-            <div className="space-y-8">
-              <div className="bg-blue-50 border border-blue-200 rounded-lg p-4">
-                <h3 className="text-lg font-semibold text-blue-900 mb-2">Review Existing Responses</h3>
-                <p className="text-blue-700">Review and edit existing client responses before proceeding to form details.</p>
-              </div>
-            </div>
-          );
-        }
-
-=======
   // Handles steps for new responses
   const renderNewResponseStep = (step: number) => {
     switch (step) {
       case 0: // Start: New or Existing Client
->>>>>>> 4454235a
         return (
           // <div>Start: New or Existing Client</div>
           <div className="space-y-8">
@@ -2939,277 +2899,6 @@
               <p className="text-gray-600 mb-4 text-center">Enter new client details and start a new case.</p>
               <Button onClick={() => setCurrentStep(1)} className="w-full">Create New Client</Button>
             </div>
-<<<<<<< HEAD
-            <div className="flex flex-col md:flex-row gap-8">
-              {/* New Client */}
-              <div className="flex-1 bg-white border border-gray-200 rounded-lg p-6 flex flex-col items-center justify-between">
-                <User className="w-10 h-10 text-blue-500 mb-2" />
-                <h4 className="font-medium text-gray-900 mb-2">New Client</h4>
-                <p className="text-gray-600 mb-4 text-center">Enter new client details and start a new case.</p>
-                <Button onClick={() => setCurrentStep(1)} className="w-full">Create New Client</Button>
-              </div>
-              {/* Existing Client */}
-              <div className="flex-1 bg-white border border-gray-200 rounded-lg p-6 flex flex-col items-center justify-between">
-                <Users className="w-10 h-10 text-green-500 mb-2" />
-                <h4 className="font-medium text-gray-900 mb-2">Existing Client</h4>
-                <p className="text-gray-600 mb-4 text-center">Select an existing client to auto-load their information.</p>
-                <div className="w-full mb-4">
-                  {fetchingClients ? (
-                    <div className="text-gray-500 text-center">Loading clients...</div>
-                  ) : existingClients.length === 0 ? (
-                    <div className="text-gray-500 text-center">
-                      <p>No clients found</p>
-                    </div>
-                  ) : (
-                    <>
-                      <div className="text-xs text-gray-500 mb-2">
-                        Found {existingClients.length} client(s)
-                      </div>
-                      <Select
-                        id="existingClient"
-                        label="Select Client"
-                        value={selectedExistingClientId}
-                        onChange={e => {
-                          const selectedId = e.target.value;
-                          console.log('🔄 Client selection changed:', selectedId);
-
-                          if (selectedId) {
-                            // Find the selected client in the existing clients array
-                            const selectedClient = existingClients.find(c => {
-                              const anyClient = c as any;
-                              const clientId = anyClient._id || anyClient.id;
-                              return clientId === selectedId;
-                            });
-
-                            if (selectedClient) {
-                              console.log('✅ Found selected client:', {
-                                id: (selectedClient as any)._id || (selectedClient as any).id,
-                                name: (selectedClient as any).name,
-                                firstName: (selectedClient as any).firstName,
-                                lastName: (selectedClient as any).lastName,
-                                email: (selectedClient as any).email,
-                                role: (selectedClient as any).role,
-                                userType: (selectedClient as any).userType,
-                                fullObject: selectedClient
-                              });
-                            } else {
-                              console.log('❌ Selected client not found in existing clients array');
-                            }
-                          } else {
-                            console.log('🔄 Client selection cleared');
-                          }
-
-                          setSelectedExistingClientId(selectedId);
-                        }}
-                        options={[
-                          { value: '', label: 'Choose a client' },
-                          ...existingClients
-                            .filter(c => (c as any)._id || (c as any).id) // Accept any client with an ID
-                            .map(c => {
-                              const anyClient = c as any;
-                              const clientId = anyClient._id || anyClient.id;
-                              const clientName = anyClient.name ||
-                                ((anyClient.firstName || '') + ' ' + (anyClient.lastName || '')).trim() ||
-                                'Unnamed Client';
-                              const clientEmail = anyClient.email || 'No email';
-
-                              console.log('📋 Client option created:', {
-                                id: clientId,
-                                name: clientName,
-                                email: clientEmail,
-                                role: anyClient.role,
-                                userType: anyClient.userType
-                              });
-
-                              return {
-                                value: clientId,
-                                label: `${clientName} (${clientEmail})`
-                              };
-                            })
-                        ]}
-                      />
-                    </>
-                  )}
-                </div>
-                <Button
-                  onClick={async () => {
-                    if (!selectedExistingClientId) {
-                      console.log('❌ No client selected');
-                      toast.error('Please select a client first');
-                      return;
-                    }
-
-                    console.log('🚀 Starting workflow-based client details fetch for ID:', selectedExistingClientId);
-                    setLoading(true);
-
-                    // Declare localClient outside try block so it's accessible in catch block
-                    let localClient: any = null;
-
-                    try {
-                      // First, get the selected client's email from the local dropdown data
-                      localClient = existingClients.find(c => {
-                        const anyClient = c as any;
-                        const clientId = anyClient._id || anyClient.id;
-                        return clientId === selectedExistingClientId;
-                      });
-
-                      console.log('🗂️ Local client data from dropdown:', localClient);
-
-                      if (!localClient?.email) {
-                        throw new Error('Client email not found in dropdown data');
-                      }
-
-                      const clientEmail = localClient.email;
-                      console.log('📧 Using client email for workflow lookup:', clientEmail);
-
-                      // Fetch workflows and find the one matching this client's email
-                      console.log('📞 Calling /api/v1/workflows to find client details by email:', clientEmail);
-                      
-                      const response = await api.get('/api/v1/workflows', {
-                        params: {
-                          page: 1,
-                          limit: 100 // Get more workflows to find more clients
-                        }
-                      });
-
-                      console.log('� Workflows API response:', response);
-
-                     
-
-                      const workflowsData = response.data;
-                      console.log('� Workflows data structure:', {
-                        hasData: !!workflowsData.data,
-                        dataCount: workflowsData.data?.length || 0,
-                        totalCount: workflowsData.count,
-                        sampleWorkflow: workflowsData.data?.[0] ? {
-                          id: workflowsData.data[0]._id,
-                          hasClient: !!workflowsData.data[0].client,
-                          clientEmail: workflowsData.data[0].client?.email
-                        } : null
-                      });
-
-                      // Find the workflow with matching client email  
-                      const workflows = workflowsData.data || [];
-                      console.log(`🔍 Searching through ${workflows.length} workflows for email: ${clientEmail}`);
-
-                      const matchingWorkflow = workflows.find((workflow: any) => {
-                        const workflowClient = workflow.client;
-                        if (workflowClient && workflowClient.email) {
-                          const isMatch = workflowClient.email.toLowerCase() === clientEmail.toLowerCase();
-                          console.log(`📋 Checking workflow ${workflow._id || workflow.id}: ${workflowClient.email} === ${clientEmail} ? ${isMatch}`);
-                          return isMatch;
-                        }
-                        console.log(`⏭️ Skipping workflow ${workflow._id || workflow.id}: no client or email`);
-                        return false;
-                      });
-
-                      if (!matchingWorkflow) {
-                        console.log('❌ No workflow found matching client email:', clientEmail);
-                        throw new Error(`No workflow found for client email: ${clientEmail}`);
-                      }
-
-                      console.log('✅ Found matching workflow:', matchingWorkflow);
-                      const workflowClient = matchingWorkflow.client;
-                      const workflowCase = matchingWorkflow.case || {};
-                      console.log('📥 Workflow client details:', workflowClient);
-                      console.log('📋 Workflow case details:', workflowCase);
-
-                      // Process the workflow client data to match our client structure
-                      const processedClient = {
-                        id: workflowClient._id || workflowClient.id || selectedExistingClientId,
-                        _id: workflowClient._id || workflowClient.id || selectedExistingClientId,
-                        name: workflowClient.name || ((workflowClient.firstName || '') + ' ' + (workflowClient.lastName || '')).trim(),
-                        firstName: workflowClient.firstName || '',
-                        lastName: workflowClient.lastName || '',
-                        middleName: workflowClient.middleName || '',
-                        email: workflowClient.email || '',
-                        phone: workflowClient.phone || '',
-                        dateOfBirth: workflowClient.dateOfBirth || '',
-                        nationality: workflowClient.nationality || '',
-                        address: workflowClient.address || {},
-                        role: workflowClient.role || 'client',
-                        userType: workflowClient.userType || 'client',
-                        status: workflowClient.status || 'active',
-                        createdAt: workflowClient.createdAt || new Date().toISOString(),
-                        // Add workflow context
-                        fromWorkflow: true,
-                        workflowId: matchingWorkflow._id || matchingWorkflow.id
-                      };
-
-                      // Process the workflow case data to match our case structure
-                      const processedCase = {
-                        id: workflowCase.id || workflowCase._id || generateObjectId(),
-                        _id: workflowCase._id || workflowCase.id || generateObjectId(),
-                        clientId: processedClient.id,
-                        title: workflowCase.title || '',
-                        description: workflowCase.description || '',
-                        category: workflowCase.category || '',
-                        subcategory: workflowCase.subcategory || '',
-                        status: workflowCase.status || 'in-progress',
-                        priority: workflowCase.priority || 'medium',
-                        assignedForms: workflowCase.assignedForms || [],
-                        formCaseIds: workflowCase.formCaseIds || {},
-                        questionnaires: workflowCase.questionnaires || [],
-                        dueDate: workflowCase.dueDate || '',
-                        openDate: workflowCase.openDate || '',
-                        priorityDate: workflowCase.priorityDate || '',
-                        visaType: workflowCase.visaType || '',
-                        createdAt: workflowCase.createdAt || new Date().toISOString(),
-                        // Add workflow context
-                        fromWorkflow: true,
-                        workflowId: matchingWorkflow._id || matchingWorkflow.id
-                      };
-
-                      console.log('🔄 Processed client from workflow:', processedClient);
-                      console.log('� Client state details:', {
-                        id: processedClient.id,
-                        name: processedClient.name,
-                        firstName: processedClient.firstName,
-                        lastName: processedClient.lastName,
-                        email: processedClient.email,
-                        phone: processedClient.phone,
-                        address: processedClient.address,
-                        role: processedClient.role,
-                        userType: processedClient.userType,
-                        fromWorkflow: processedClient.fromWorkflow,
-                        workflowId: processedClient.workflowId,
-                        allKeys: Object.keys(processedClient)
-                      });
-
-                      setClient(processedClient);
-
-                      console.log('🗂️ Updating case data with client ID:', selectedExistingClientId);
-                      setCaseData(prev => ({ ...prev, clientId: selectedExistingClientId }));
-
-                      console.log('➡️ Advancing to step 3 (skipping forms for existing clients)');
-                      setCurrentStep(3); // Skip forms, go directly to case creation for existing clients
-
-                      // Log client state after step change
-                      setTimeout(() => {
-                        console.log('🔍 Client state after step change:', client);
-                      }, 100);
-
-                      toast.success(`✅ Loaded client from workflow: ${processedClient.name}`);
-                    } catch (error) {
-                      console.error('❌ Error fetching client details from workflows:', error);
-                      console.error('🔍 Error details:', {
-                        message: error instanceof Error ? error.message : 'Unknown error',
-                        stack: error instanceof Error ? error.stack : undefined,
-                        selectedId: selectedExistingClientId,
-                        localClientEmail: localClient?.email
-                      });
-                      toast.error('Failed to load client details from workflows. Please try again.');
-                    } finally {
-                      setLoading(false);
-                      console.log('🏁 Workflow-based client loading process completed');
-                    }
-                  }}
-                  disabled={!selectedExistingClientId || loading}
-                  className="w-full"
-                >
-                  {loading ? 'Loading...' : 'Use Selected Client'}
-                </Button>
-=======
             {/* Existing Client */}
             <div className="flex-1 bg-white border border-gray-200 rounded-lg p-6 flex flex-col items-center justify-between">
               <Users className="w-10 h-10 text-green-500 mb-2" />
@@ -3241,7 +2930,6 @@
                     ]}
                   />
                 )}
->>>>>>> 4454235a
               </div>
               <Button
                 onClick={async () => {
@@ -3269,21 +2957,6 @@
         );
 
       case 1: // Create Client
-<<<<<<< HEAD
-        // Skip client creation for existing responses
-        if (isExistResponse) {
-          return (
-            <div className="space-y-6">
-              <div className="bg-blue-50 border border-blue-200 rounded-lg p-4">
-                <h3 className="text-lg font-semibold text-blue-900 mb-2">Client Information</h3>
-                <p className="text-blue-700">Client information is already available from existing responses.</p>
-              </div>
-            </div>
-          );
-        }
-
-=======
->>>>>>> 4454235a
         return (
           // <div>Create Client</div>
           <div className="space-y-6">
@@ -3499,21 +3172,6 @@
         );
 
       case 2: // Create Case
-<<<<<<< HEAD
-        // Skip case creation for existing responses
-        if (isExistResponse) {
-          return (
-            <div className="space-y-6">
-              <div className="bg-green-50 border border-green-200 rounded-lg p-4">
-                <h3 className="text-lg font-semibold text-green-900 mb-2">Case Setup</h3>
-                <p className="text-green-700">Case information is already available from existing responses.</p>
-              </div>
-            </div>
-          );
-        }
-
-=======
->>>>>>> 4454235a
         return (
           // <div>Create Case</div>
           <div className="space-y-6">
@@ -3652,23 +3310,57 @@
         );
 
       case 3: // Select Forms
-<<<<<<< HEAD
-        // Skip forms selection for existing responses
-        if (isExistResponse) {
-          return (
-            <div className="space-y-6">
-              <div className="bg-blue-50 border border-blue-200 rounded-lg p-4">
-                <h3 className="text-lg font-semibold text-blue-900 mb-2">Forms Selection</h3>
-                <p className="text-blue-700">Forms are already selected from existing responses.</p>
-              </div>
+        return (
+          // <div>Select Forms</div>
+           <div className="space-y-6">
+            <div className="bg-purple-50 border border-purple-200 rounded-lg p-4">
+              <h3 className="text-lg font-semibold text-purple-900 mb-2">Required Form</h3>
+              <p className="text-purple-700">Select the form required for this case based on the selected category.</p>
             </div>
-          );
-        }
-
-        return (
-          <div className="space-y-6">
-            {/* Client Information Display */}
-            {client.name && (
+
+            {/* Show form templates from backend */}
+            <div className="space-y-4">
+              <h4 className="font-medium text-gray-900">Available Form Templates</h4>
+              {loadingFormTemplates ? (
+                <div className="text-gray-500">Loading form templates...</div>
+              ) : (
+                <div className="grid grid-cols-1 md:grid-cols-2 gap-4">
+                  {formTemplates.length === 0 ? (
+                    <div className="text-gray-400">No form templates available.</div>
+                  ) : (
+                    formTemplates.map(template => (
+                      <label key={template._id || template.name} className="flex items-center p-4 border border-gray-200 rounded-lg hover:bg-gray-50 cursor-pointer">
+                        <input
+                          type="radio"
+                          name="selectedForm"
+                          checked={selectedForms.includes(template.name)}
+                          onChange={(e) => {
+                            if (e.target.checked) {
+                              setSelectedForms([template.name]); // Only allow one form selection
+                            }
+                          }}
+                          className="mr-3"
+                        />
+                        <div>
+                          <div className="font-medium text-gray-900">{template.name}</div>
+                          <div className="text-sm text-gray-500">{template.description}</div>
+                          <div className="text-xs text-gray-400">Category: {template.category}</div>
+                          {/* Show case ID if form is selected and case ID exists */}
+                          {selectedForms.includes(template.name) && formCaseIds[template.name] && (
+                            <div className="text-xs text-green-600 font-medium mt-1">
+                              Case ID: {formatCaseId(formCaseIds[template.name])}
+                            </div>
+                          )}
+                        </div>
+                      </label>
+                    ))
+                  )}
+                </div>
+              )}
+            </div>
+
+            {/* Display generated case ID summary */}
+            {selectedForms.length > 0 && Object.keys(formCaseIds).length > 0 && (
               <div className="bg-green-50 border border-green-200 rounded-lg p-4">
                 <h3 className="text-lg font-semibold text-green-900 mb-2">Selected Client Information</h3>
                 <div className="grid grid-cols-1 md:grid-cols-2 gap-4 text-sm">
@@ -3699,15 +3391,6 @@
                 </div>
               </div>
             )}
-=======
-        return (
-          // <div>Select Forms</div>
-           <div className="space-y-6">
-            <div className="bg-purple-50 border border-purple-200 rounded-lg p-4">
-              <h3 className="text-lg font-semibold text-purple-900 mb-2">Required Form</h3>
-              <p className="text-purple-700">Select the form required for this case based on the selected category.</p>
-            </div>
->>>>>>> 4454235a
 
             <div className="bg-blue-50 border border-blue-200 rounded-lg p-4">
               <h3 className="text-lg font-semibold text-blue-900 mb-2">Select Immigration Form</h3>
@@ -3764,23 +3447,7 @@
           </div>
         );
 
-<<<<<<< HEAD
-      case 4: // Assign Questionnaire (now using QuestionnaireBuilder/availableQuestionnaires)
-        // Skip questionnaire assignment for existing responses
-        if (isExistResponse) {
-          return (
-            <div className="space-y-6">
-              <div className="bg-orange-50 border border-orange-200 rounded-lg p-4">
-                <h3 className="text-lg font-semibold text-orange-900 mb-2">Assign Questionnaire</h3>
-                <p className="text-orange-700">Questionnaire is already assigned and responses are available.</p>
-              </div>
-            </div>
-          );
-        }
-
-=======
       case 4: // Assign Questionnaire
->>>>>>> 4454235a
         return (
           // <div>Assign Questionnaire</div>
           <div className="space-y-6">
