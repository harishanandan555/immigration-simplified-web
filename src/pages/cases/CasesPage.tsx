import React, { useState, useEffect } from 'react';
import { Link } from 'react-router-dom';
import { PlusCircle, Search, Filter, ArrowUpDown } from 'lucide-react';
import toast from 'react-hot-toast';

import api from '../../utils/api';

type Client = {
  _id: string;
  name: string;
  email: string;
  firstName?: string;
  lastName?: string;
  phone?: string;
  nationality?: string;
};

type WorkflowCase = {
  _id: string;
  workflowId: string;
  caseNumber: string;
  title: string;
  description: string;
  category: string;
  subcategory: string;
  status: string;
  priority: string;
  dueDate: string;
  assignedForms: string[];
  formCaseIds: { [key: string]: string };
  client: Client;
  createdBy: {
    _id: string;
    firstName: string;
    lastName: string;
    email: string;
    role: string;
  };
  currentStep: number;
  selectedForms: string[];
  questionnaireAssignment?: {
    questionnaire_id: string;
    questionnaire_title: string;
    response_id?: string;
    is_complete: boolean;
    submitted_at?: string;
    responses?: any;
  };
  createdAt: string;
  updatedAt: string;
};

type SortField = 'caseNumber' | 'title' | 'clientName' | 'createdAt' | 'status';
type SortDirection = 'asc' | 'desc';

const CasesPage: React.FC = () => {
  const [searchTerm, setSearchTerm] = useState('');
  const [workflowCases, setWorkflowCases] = useState<WorkflowCase[]>([]);
  const [sortField, setSortField] = useState<SortField>('createdAt');
  const [sortDirection, setSortDirection] = useState<SortDirection>('desc');
  const [currentPage, setCurrentPage] = useState(1);
  const itemsPerPage = 10;

  // Workflow-related state
  const [loadingWorkflows, setLoadingWorkflows] = useState(false);

  // Function to fetch workflows from API
  const fetchWorkflowsFromAPI = async () => {
    try {
      setLoadingWorkflows(true);
      const token = localStorage.getItem('token');
      
      // Check token availability
      if (!token) {
        toast('No authentication token - please login first');
        return [];
      }

      // Request ALL workflows from API
      const response = await api.get('/api/v1/workflows', {
        params: {
          page: 1,
          limit: 100 // Get more workflows
        }
      });
      
      if (response.data?.success && response.data?.data) {
        const workflows = response.data.data;
<<<<<<< HEAD
        
        
        // Ensure we have an array before setting state
        if (Array.isArray(workflows)) {
          setAvailableWorkflows(workflows);
          return workflows;
        } else {
          console.error('❌ Workflows data is not an array:', workflows);
          setAvailableWorkflows([]);
          return [];
        }
=======
        console.log('Fetched workflows:', workflows);
        return workflows;
>>>>>>> a3a9214c
      } else {
        console.log('❌ No workflows data in response:', response.data);
        setAvailableWorkflows([]);
        return [];
      }
      
    } catch (error: any) {
      console.error('❌ Error fetching workflows from API:', error);
      
      // If 404, the endpoint might not be available
      if (error.response?.status === 404) {
        toast('Server workflows endpoint not available');
      } else if (error.response?.status === 401) {
        toast('Authentication failed - please login again');
      } else {
        toast.error('Failed to load workflows from server');
      }
      
      return [];
    } finally {
      setLoadingWorkflows(false);
    }
  };

  useEffect(() => {
    const loadWorkflows = async () => {
      const workflows = await fetchWorkflowsFromAPI();
      
      // Transform workflows into WorkflowCase objects
      if (workflows && workflows.length > 0) {
        const transformedCases: WorkflowCase[] = workflows.map((workflow: any) => {
          const workflowCase = workflow.case || {};
          const workflowClient = workflow.client || {};
          
          // Get primary case number from formCaseIds or generate one
          const formCaseIds = workflow.formCaseIds || {};
          const primaryCaseNumber = Object.values(formCaseIds)[0] as string || 
                                  workflowCase.caseNumber || 
                                  `WF-${workflow._id?.slice(-8)}`;
          
          return {
            _id: workflow._id,
            workflowId: workflow.workflowId || workflow._id,
            caseNumber: primaryCaseNumber,
            title: workflowCase.title || workflowCase.description || 'Immigration Case',
            description: workflowCase.description || workflowCase.title || 'Immigration workflow case',
            category: workflowCase.category || 'immigration',
            subcategory: workflowCase.subcategory || '',
            status: workflowCase.status || workflow.status || 'in-progress',
            priority: workflowCase.priority || 'Medium',
            dueDate: workflowCase.dueDate || '',
            assignedForms: workflowCase.assignedForms || workflow.selectedForms || [],
            formCaseIds: formCaseIds,
            client: {
              _id: workflowClient.id || workflowClient._id || '',
              name: workflowClient.name || 
                    `${workflowClient.firstName || ''} ${workflowClient.lastName || ''}`.trim(),
              email: workflowClient.email || '',
              firstName: workflowClient.firstName || '',
              lastName: workflowClient.lastName || '',
              phone: workflowClient.phone || '',
              nationality: workflowClient.nationality || ''
            },
            createdBy: workflow.createdBy || {
              _id: '',
              firstName: 'Unknown',
              lastName: 'User',
              email: '',
              role: 'attorney'
            },
            currentStep: workflow.currentStep || 1,
            selectedForms: workflow.selectedForms || [],
            questionnaireAssignment: workflow.questionnaireAssignment ? {
              questionnaire_id: workflow.questionnaireAssignment.questionnaire_id,
              questionnaire_title: workflow.questionnaireAssignment.questionnaire_title,
              response_id: workflow.questionnaireAssignment.response_id,
              is_complete: workflow.questionnaireAssignment.is_complete || false,
              submitted_at: workflow.questionnaireAssignment.submitted_at,
              responses: workflow.questionnaireAssignment.responses
            } : undefined,
            createdAt: workflow.createdAt || new Date().toISOString(),
            updatedAt: workflow.updatedAt || workflow.createdAt || new Date().toISOString()
          };
        }).filter((workflowCase: WorkflowCase) => workflowCase.client.name); // Only include cases with valid client data
        
        setWorkflowCases(transformedCases);
      } else {
        setWorkflowCases([]);
      }
    };
    
    // Load workflows and transform to cases
    loadWorkflows();
  }, []);

<<<<<<< HEAD
  // Function to get workflow case number for a case
  const getWorkflowCaseNumber = (caseItem: Case) => {
    if (!availableWorkflows.length) {
      return null;
    }



    // Try to find a matching workflow by various criteria
    const matchingWorkflow = availableWorkflows.find((workflow: any) => {
 

      // Match by case ID first (most reliable)
      if (workflow.case?.id && caseItem._id) {
        const idMatch = workflow.case.id === caseItem._id || workflow.case._id === caseItem._id;
        if (idMatch) {
          return true;
        }
      }

      // Match by case number if available
      if (workflow.case?.caseNumber && caseItem.caseNumber) {
        const caseNumberMatch = workflow.case.caseNumber === caseItem.caseNumber;
        if (caseNumberMatch) {
          return true;
        }
      }

      // Match by form case IDs (check if case number matches any form case ID)
      if (workflow.formCaseIds && Object.keys(workflow.formCaseIds).length > 0) {
        const formCaseIdMatch = Object.values(workflow.formCaseIds).some(formCaseId => 
          formCaseId === caseItem.caseNumber
        );
        if (formCaseIdMatch) {
          return true;
        }
      }

      // Match by case title/description
      if (workflow.case?.title && caseItem.description) {
        const titleMatch = workflow.case.title.toLowerCase().includes(caseItem.description.toLowerCase()) ||
            caseItem.description.toLowerCase().includes(workflow.case.title.toLowerCase());
        if (titleMatch) {
          return true;
        }
      }

      // Match by client email if available
      if (workflow.client?.email && caseItem.clientId?.email) {
        const emailMatch = workflow.client.email.toLowerCase() === caseItem.clientId.email.toLowerCase();
        if (emailMatch) {
          return true;
        }
      }

      // Match by client name if available
      if (workflow.client && caseItem.clientId?.name) {
        const workflowClientName = workflow.client.name || 
          `${workflow.client.firstName || ''} ${workflow.client.lastName || ''}`.trim();
        const nameMatch = workflowClientName.toLowerCase() === caseItem.clientId.name.toLowerCase();
        if (nameMatch) {
          return true;
        }
      }

      // Match by client ID if available
      if (workflow.client?.id && caseItem.clientId?._id) {
        const clientIdMatch = workflow.client.id === caseItem.clientId._id || workflow.client._id === caseItem.clientId._id;
        if (clientIdMatch) {
          return true;
        }
      }

      // Fuzzy match by case type/category
      if (workflow.case?.category && caseItem.type) {
        const categoryMatch = workflow.case.category.toLowerCase().includes(caseItem.type.toLowerCase()) ||
            caseItem.type.toLowerCase().includes(workflow.case.category.toLowerCase());
        if (categoryMatch) {
          return true;
        }
      }

      return false;
    });

    return matchingWorkflow;
  };

  // Function to get workflow case numbers for display
  const getWorkflowCaseNumbers = (workflow: any) => {
    const caseNumbers: Array<{type: string, number: string, source: string}> = [];
    
    // Ensure workflow is an object
    if (!workflow || typeof workflow !== 'object') {
      return caseNumbers;
    }
    
    // Get case number from case object
    if (workflow.case?.caseNumber && typeof workflow.case.caseNumber === 'string') {
      caseNumbers.push({
        type: 'Case',
        number: String(workflow.case.caseNumber),
        source: 'case'
      });
    }
    
    // Get form case IDs
    if (workflow.formCaseIds && typeof workflow.formCaseIds === 'object' && Object.keys(workflow.formCaseIds).length > 0) {
      Object.entries(workflow.formCaseIds).forEach(([formName, caseId]) => {
        if (typeof formName === 'string' && caseId) {
          caseNumbers.push({
            type: String(formName),
            number: String(caseId),
            source: 'form'
          });
=======
  // Helper function to get all case numbers for a workflow
  const getAllCaseNumbers = (workflowCase: WorkflowCase): string[] => {
    const numbers: string[] = [];
    
    // Add primary case number if it exists and is a string
    if (workflowCase.caseNumber && typeof workflowCase.caseNumber === 'string') {
      numbers.push(workflowCase.caseNumber);
    }
    
    // Add form case IDs, filtering out Mongoose metadata
    if (workflowCase.formCaseIds && typeof workflowCase.formCaseIds === 'object') {
      Object.entries(workflowCase.formCaseIds).forEach(([key, value]) => {
        // Skip Mongoose metadata properties
        if (!key.startsWith('$') && !key.startsWith('_') && typeof value === 'string' && value.trim() !== '') {
          numbers.push(value);
>>>>>>> a3a9214c
        }
      });
    }
    
    return numbers.filter(num => num && typeof num === 'string' && num.trim() !== '');
  };

  const handleSort = (field: SortField) => {
    if (field === sortField) {
      setSortDirection(sortDirection === 'asc' ? 'desc' : 'asc');
    } else {
      setSortField(field);
      setSortDirection('asc');
    }
  };

  const filteredCases = workflowCases.filter((workflowCase) => {
    const allCaseNumbers = getAllCaseNumbers(workflowCase);
    
    // Check if search term matches any case numbers
    const caseNumberMatches = allCaseNumbers.some(number => 
      number.toLowerCase().includes(searchTerm.toLowerCase())
    );
    
    return (
      workflowCase.title.toLowerCase().includes(searchTerm.toLowerCase()) ||
      workflowCase.description.toLowerCase().includes(searchTerm.toLowerCase()) ||
      workflowCase.category.toLowerCase().includes(searchTerm.toLowerCase()) ||
      workflowCase.subcategory.toLowerCase().includes(searchTerm.toLowerCase()) ||
      caseNumberMatches ||
      workflowCase.client.name.toLowerCase().includes(searchTerm.toLowerCase()) ||
      workflowCase.client.email.toLowerCase().includes(searchTerm.toLowerCase()) ||
      workflowCase.selectedForms.some(form => form.toLowerCase().includes(searchTerm.toLowerCase()))
    );
  });

  const sortedCases = [...filteredCases].sort((a, b) => {
    let aValue: any, bValue: any;
    
    switch (sortField) {
      case 'caseNumber':
        aValue = a.caseNumber;
        bValue = b.caseNumber;
        break;
      case 'title':
        aValue = a.title;
        bValue = b.title;
        break;
      case 'clientName':
        aValue = a.client.name;
        bValue = b.client.name;
        break;
      case 'status':
        aValue = a.status;
        bValue = b.status;
        break;
      case 'createdAt':
        aValue = new Date(a.createdAt).getTime();
        bValue = new Date(b.createdAt).getTime();
        break;
      default:
        aValue = a.createdAt;
        bValue = b.createdAt;
    }
    
    if (sortDirection === 'asc') {
      return aValue > bValue ? 1 : -1;
    }
    return aValue < bValue ? 1 : -1;
  });

  const totalPages = Math.ceil(sortedCases.length / itemsPerPage);
  const paginatedCases = sortedCases.slice(
    (currentPage - 1) * itemsPerPage,
    currentPage * itemsPerPage
  );

  return (
    <div className="container mx-auto px-4 py-8">
      <div className="flex justify-between items-center mb-6">
        <div>
          <h1 className="text-2xl font-bold text-gray-800">Cases</h1>
          {loadingWorkflows && (
            <p className="text-sm text-blue-600 mt-1">Loading workflow data...</p>
          )}
          {workflowCases.length > 0 && !loadingWorkflows && (
            <p className="text-sm text-green-600 mt-1">
              ✅ {workflowCases.length} workflow cases loaded
            </p>
          )}
        </div>
        <Link
          to="/cases/new"
          className="flex items-center gap-2 bg-indigo-600 hover:bg-indigo-700 text-white py-2 px-4 rounded-md transition-colors"
        >
          <PlusCircle size={18} />
          <span>New Case</span>
        </Link>
      </div>

      <div className="bg-white rounded-lg shadow-md p-6 mb-8">
        <div className="flex flex-col md:flex-row gap-4 mb-6">
          <div className="relative flex-grow">
            <input
              type="text"
              placeholder="Search cases by title, case number, client name, forms..."
              className="w-full border border-gray-300 rounded-md pl-10 pr-4 py-2 focus:outline-none focus:ring-2 focus:ring-indigo-500 focus:border-transparent"
              value={searchTerm}
              onChange={(e) => setSearchTerm(e.target.value)}
            />
            <Search className="absolute left-3 top-2.5 text-gray-400" size={18} />
          </div>
          <button className="flex items-center justify-center gap-2 border border-gray-300 rounded-md px-4 py-2 text-gray-600 hover:bg-gray-50">
            <Filter size={18} />
            <span>Filters</span>
          </button>
        </div>

        <div className="overflow-x-auto">
          <table className="min-w-full divide-y divide-gray-200">
            <thead className="bg-gray-50">
              <tr>
                <th className="px-6 py-3 text-left text-xs font-medium text-gray-500 uppercase tracking-wider">
                  <div 
                    className="flex items-center gap-1 cursor-pointer"
                    onClick={() => handleSort('caseNumber')}
                  >
                    <span>Case Number</span>
                    <ArrowUpDown size={14} />
                  </div>
                </th>
                <th className="px-6 py-3 text-left text-xs font-medium text-gray-500 uppercase tracking-wider">
                  <div 
                    className="flex items-center gap-1 cursor-pointer"
                    onClick={() => handleSort('title')}
                  >
                    <span>Title</span>
                    <ArrowUpDown size={14} />
                  </div>
                </th>
                <th className="px-6 py-3 text-left text-xs font-medium text-gray-500 uppercase tracking-wider">
                  <div 
                    className="flex items-center gap-1 cursor-pointer"
                    onClick={() => handleSort('clientName')}
                  >
                    <span>Client</span>
                    <ArrowUpDown size={14} />
                  </div>
                </th>
                <th className="px-6 py-3 text-left text-xs font-medium text-gray-500 uppercase tracking-wider">
                  <div 
                    className="flex items-center gap-1 cursor-pointer"
                    onClick={() => handleSort('status')}
                  >
                    <span>Status</span>
                    <ArrowUpDown size={14} />
                  </div>
                </th>
                <th className="px-6 py-3 text-left text-xs font-medium text-gray-500 uppercase tracking-wider">Category</th>
                <th className="px-6 py-3 text-left text-xs font-medium text-gray-500 uppercase tracking-wider">
                  <div 
                    className="flex items-center gap-1 cursor-pointer"
                    onClick={() => handleSort('createdAt')}
                  >
                    <span>Date Created</span>
                    <ArrowUpDown size={14} />
                  </div>
                </th>
              </tr>
            </thead>
            <tbody className="bg-white divide-y divide-gray-200">
              {loadingWorkflows ? (
                <tr>
                  <td colSpan={6} className="px-6 py-4 text-center text-gray-500">
                    Loading workflow cases...
                  </td>
                </tr>
              ) : paginatedCases.length > 0 ? (
                paginatedCases.map((workflowCase) => {
                  return (
                    <tr key={workflowCase._id} className="hover:bg-gray-50 cursor-pointer">
                      <td className="px-6 py-4 whitespace-nowrap text-sm font-medium text-indigo-600">
                        <Link to={`/cases/${workflowCase._id}`} className="block">
                          <div className="font-bold">{workflowCase.caseNumber}</div>
                          {workflowCase.formCaseIds && Object.keys(workflowCase.formCaseIds).length > 0 && (
                            <div className="mt-1 space-y-1">
<<<<<<< HEAD
                              {workflowCaseNumbers.map((caseNum, index) => {
                                // Ensure caseNum is an object with required properties
                                if (!caseNum || typeof caseNum !== 'object' || !caseNum.type || !caseNum.number) {
                                  return null;
                                }
                                
                                return (
                                  <div 
                                    key={index}
                                    className={`text-xs font-mono px-2 py-1 rounded inline-block mr-1 ${
                                      caseNum.source === 'case' 
                                        ? 'text-blue-600 bg-blue-50' 
                                        : 'text-green-600 bg-green-50'
                                    }`}
                                  >
                                    {String(caseNum.type)}: {String(caseNum.number)}
                                  </div>
                                );
                              })}
                            </div>
                          )}
                          {matchingWorkflow && (
                            <div className="text-xs text-purple-600 mt-1">
                              📋 Workflow Status: {String(matchingWorkflow.status || 'in-progress')}
                            </div>
                          )}
=======
                              {Object.entries(workflowCase.formCaseIds)
                                .filter(([key, value]) => !key.startsWith('$') && !key.startsWith('_') && typeof value === 'string')
                                .map(([formName, caseId]) => (
                                <div 
                                  key={formName}
                                  className="text-xs font-mono px-2 py-1 rounded inline-block mr-1 bg-green-50 text-green-600"
                                >
                                  {formName}: {caseId}
                                </div>
                              ))}
                            </div>
                          )}
                          <div className="text-xs text-purple-600 mt-1">
                            📋 Step {workflowCase.currentStep} • {workflowCase.status}
                          </div>
>>>>>>> a3a9214c
                        </Link>
                      </td>
                      <td className="px-6 py-4 whitespace-nowrap text-sm text-gray-900">
                        <Link to={`/cases/${workflowCase._id}`}>
                          <div className="font-medium">{workflowCase.title}</div>
                          {workflowCase.description && workflowCase.description !== workflowCase.title && (
                            <div className="text-xs text-gray-500 mt-1">
<<<<<<< HEAD
                              Workflow: {String(matchingWorkflow.case.title)}
=======
                              {workflowCase.description}
                            </div>
                          )}
                          {workflowCase.subcategory && (
                            <div className="text-xs text-blue-600 mt-1">
                              {workflowCase.category} • {workflowCase.subcategory}
>>>>>>> a3a9214c
                            </div>
                          )}
                        </Link>
                      </td>
                      <td className="px-6 py-4 whitespace-nowrap text-sm text-gray-500">
                        <div>
                          <div className="font-medium">{workflowCase.client.name}</div>
                          <div className="text-xs text-gray-400">{workflowCase.client.email}</div>
                          {workflowCase.client.phone && (
                            <div className="text-xs text-gray-400">{workflowCase.client.phone}</div>
                          )}
                          {workflowCase.client.nationality && (
                            <div className="text-xs text-blue-600 mt-1">
                              🌍 {workflowCase.client.nationality}
                            </div>
                          )}
                        </div>
                      </td>
                      <td className="px-6 py-4 whitespace-nowrap">
                        <span className={`px-2 inline-flex text-xs leading-5 font-semibold rounded-full ${
                          workflowCase.status === 'active' || workflowCase.status === 'Active'
                            ? 'bg-green-100 text-green-800'
                            : workflowCase.status === 'in-progress'
                            ? 'bg-yellow-100 text-yellow-800'
                            : workflowCase.status === 'completed'
                            ? 'bg-blue-100 text-blue-800'
                            : 'bg-gray-100 text-gray-800'
                        }`}>
                          {workflowCase.status}
                        </span>
                        {workflowCase.priority && (
                          <div className="mt-1">
                            <span className={`px-2 inline-flex text-xs leading-5 font-semibold rounded-full ${
                              workflowCase.priority === 'High' 
                                ? 'bg-red-100 text-red-800'
                                : workflowCase.priority === 'Medium'
                                ? 'bg-orange-100 text-orange-800'
                                : 'bg-gray-100 text-gray-800'
                            }`}>
                              {workflowCase.priority}
                            </span>
                          </div>
                        )}
                      </td>
                      <td className="px-6 py-4 whitespace-nowrap text-sm text-gray-500">
<<<<<<< HEAD
                        <div>{caseItem.type}</div>
                        {matchingWorkflow?.selectedForms && Array.isArray(matchingWorkflow.selectedForms) && matchingWorkflow.selectedForms.length > 0 && (
                          <div className="text-xs text-green-600 mt-1">
                            Forms: {matchingWorkflow.selectedForms.map((form: string | number) => String(form)).join(', ')}
=======
                        <div className="capitalize">{workflowCase.category}</div>
                        {workflowCase.selectedForms.length > 0 && (
                          <div className="text-xs text-green-600 mt-1">
                            Forms: {workflowCase.selectedForms.join(', ')}
                          </div>
                        )}
                        {workflowCase.dueDate && (
                          <div className="text-xs text-orange-600 mt-1">
                            Due: {new Date(workflowCase.dueDate).toLocaleDateString()}
>>>>>>> a3a9214c
                          </div>
                        )}
                      </td>
                      <td className="px-6 py-4 whitespace-nowrap text-sm text-gray-500">
                        <div>{new Date(workflowCase.createdAt).toLocaleDateString()}</div>
                        <div className="text-xs text-gray-400 mt-1">
                          by {workflowCase.createdBy.firstName} {workflowCase.createdBy.lastName}
                        </div>
                        {workflowCase.questionnaireAssignment?.is_complete && (
                          <div className="text-xs text-green-600 mt-1">
                            ✅ Questionnaire Complete
                          </div>
                        )}
                      </td>
                    </tr>
                  );
                })
              ) : (
                <tr>
                  <td colSpan={6} className="px-6 py-4 text-center text-gray-500">
                    No workflow cases found matching your search criteria.
                  </td>
                </tr>
              )}
            </tbody>
          </table>
        </div>
        
        {filteredCases.length > 0 && (
          <div className="flex justify-between items-center mt-4 py-3">
            <div className="text-sm text-gray-500">
              Showing <span className="font-medium">{((currentPage - 1) * itemsPerPage) + 1}</span> to{" "}
              <span className="font-medium">{Math.min(currentPage * itemsPerPage, filteredCases.length)}</span> of{" "}
              <span className="font-medium">{filteredCases.length}</span> cases
            </div>
            <div className="flex space-x-2">
              <button 
                className="px-3 py-1 border border-gray-300 rounded text-sm disabled:opacity-50"
                onClick={() => setCurrentPage(prev => Math.max(1, prev - 1))}
                disabled={currentPage === 1}
              >
                Previous
              </button>
              <button className="px-3 py-1 border border-gray-300 rounded text-sm bg-gray-50">
                {currentPage}
              </button>
              <button 
                className="px-3 py-1 border border-gray-300 rounded text-sm disabled:opacity-50"
                onClick={() => setCurrentPage(prev => Math.min(totalPages, prev + 1))}
                disabled={currentPage === totalPages}
              >
                Next
              </button>
            </div>
          </div>
        )}
      </div>
    </div>
  );
};

export default CasesPage;<|MERGE_RESOLUTION|>--- conflicted
+++ resolved
@@ -86,25 +86,11 @@
       
       if (response.data?.success && response.data?.data) {
         const workflows = response.data.data;
-<<<<<<< HEAD
-        
-        
-        // Ensure we have an array before setting state
-        if (Array.isArray(workflows)) {
-          setAvailableWorkflows(workflows);
-          return workflows;
-        } else {
-          console.error('❌ Workflows data is not an array:', workflows);
-          setAvailableWorkflows([]);
-          return [];
-        }
-=======
         console.log('Fetched workflows:', workflows);
         return workflows;
->>>>>>> a3a9214c
       } else {
         console.log('❌ No workflows data in response:', response.data);
-        setAvailableWorkflows([]);
+        setWorkflowCases([]);
         return [];
       }
       
@@ -197,123 +183,6 @@
     loadWorkflows();
   }, []);
 
-<<<<<<< HEAD
-  // Function to get workflow case number for a case
-  const getWorkflowCaseNumber = (caseItem: Case) => {
-    if (!availableWorkflows.length) {
-      return null;
-    }
-
-
-
-    // Try to find a matching workflow by various criteria
-    const matchingWorkflow = availableWorkflows.find((workflow: any) => {
- 
-
-      // Match by case ID first (most reliable)
-      if (workflow.case?.id && caseItem._id) {
-        const idMatch = workflow.case.id === caseItem._id || workflow.case._id === caseItem._id;
-        if (idMatch) {
-          return true;
-        }
-      }
-
-      // Match by case number if available
-      if (workflow.case?.caseNumber && caseItem.caseNumber) {
-        const caseNumberMatch = workflow.case.caseNumber === caseItem.caseNumber;
-        if (caseNumberMatch) {
-          return true;
-        }
-      }
-
-      // Match by form case IDs (check if case number matches any form case ID)
-      if (workflow.formCaseIds && Object.keys(workflow.formCaseIds).length > 0) {
-        const formCaseIdMatch = Object.values(workflow.formCaseIds).some(formCaseId => 
-          formCaseId === caseItem.caseNumber
-        );
-        if (formCaseIdMatch) {
-          return true;
-        }
-      }
-
-      // Match by case title/description
-      if (workflow.case?.title && caseItem.description) {
-        const titleMatch = workflow.case.title.toLowerCase().includes(caseItem.description.toLowerCase()) ||
-            caseItem.description.toLowerCase().includes(workflow.case.title.toLowerCase());
-        if (titleMatch) {
-          return true;
-        }
-      }
-
-      // Match by client email if available
-      if (workflow.client?.email && caseItem.clientId?.email) {
-        const emailMatch = workflow.client.email.toLowerCase() === caseItem.clientId.email.toLowerCase();
-        if (emailMatch) {
-          return true;
-        }
-      }
-
-      // Match by client name if available
-      if (workflow.client && caseItem.clientId?.name) {
-        const workflowClientName = workflow.client.name || 
-          `${workflow.client.firstName || ''} ${workflow.client.lastName || ''}`.trim();
-        const nameMatch = workflowClientName.toLowerCase() === caseItem.clientId.name.toLowerCase();
-        if (nameMatch) {
-          return true;
-        }
-      }
-
-      // Match by client ID if available
-      if (workflow.client?.id && caseItem.clientId?._id) {
-        const clientIdMatch = workflow.client.id === caseItem.clientId._id || workflow.client._id === caseItem.clientId._id;
-        if (clientIdMatch) {
-          return true;
-        }
-      }
-
-      // Fuzzy match by case type/category
-      if (workflow.case?.category && caseItem.type) {
-        const categoryMatch = workflow.case.category.toLowerCase().includes(caseItem.type.toLowerCase()) ||
-            caseItem.type.toLowerCase().includes(workflow.case.category.toLowerCase());
-        if (categoryMatch) {
-          return true;
-        }
-      }
-
-      return false;
-    });
-
-    return matchingWorkflow;
-  };
-
-  // Function to get workflow case numbers for display
-  const getWorkflowCaseNumbers = (workflow: any) => {
-    const caseNumbers: Array<{type: string, number: string, source: string}> = [];
-    
-    // Ensure workflow is an object
-    if (!workflow || typeof workflow !== 'object') {
-      return caseNumbers;
-    }
-    
-    // Get case number from case object
-    if (workflow.case?.caseNumber && typeof workflow.case.caseNumber === 'string') {
-      caseNumbers.push({
-        type: 'Case',
-        number: String(workflow.case.caseNumber),
-        source: 'case'
-      });
-    }
-    
-    // Get form case IDs
-    if (workflow.formCaseIds && typeof workflow.formCaseIds === 'object' && Object.keys(workflow.formCaseIds).length > 0) {
-      Object.entries(workflow.formCaseIds).forEach(([formName, caseId]) => {
-        if (typeof formName === 'string' && caseId) {
-          caseNumbers.push({
-            type: String(formName),
-            number: String(caseId),
-            source: 'form'
-          });
-=======
   // Helper function to get all case numbers for a workflow
   const getAllCaseNumbers = (workflowCase: WorkflowCase): string[] => {
     const numbers: string[] = [];
@@ -329,7 +198,6 @@
         // Skip Mongoose metadata properties
         if (!key.startsWith('$') && !key.startsWith('_') && typeof value === 'string' && value.trim() !== '') {
           numbers.push(value);
->>>>>>> a3a9214c
         }
       });
     }
@@ -516,34 +384,6 @@
                           <div className="font-bold">{workflowCase.caseNumber}</div>
                           {workflowCase.formCaseIds && Object.keys(workflowCase.formCaseIds).length > 0 && (
                             <div className="mt-1 space-y-1">
-<<<<<<< HEAD
-                              {workflowCaseNumbers.map((caseNum, index) => {
-                                // Ensure caseNum is an object with required properties
-                                if (!caseNum || typeof caseNum !== 'object' || !caseNum.type || !caseNum.number) {
-                                  return null;
-                                }
-                                
-                                return (
-                                  <div 
-                                    key={index}
-                                    className={`text-xs font-mono px-2 py-1 rounded inline-block mr-1 ${
-                                      caseNum.source === 'case' 
-                                        ? 'text-blue-600 bg-blue-50' 
-                                        : 'text-green-600 bg-green-50'
-                                    }`}
-                                  >
-                                    {String(caseNum.type)}: {String(caseNum.number)}
-                                  </div>
-                                );
-                              })}
-                            </div>
-                          )}
-                          {matchingWorkflow && (
-                            <div className="text-xs text-purple-600 mt-1">
-                              📋 Workflow Status: {String(matchingWorkflow.status || 'in-progress')}
-                            </div>
-                          )}
-=======
                               {Object.entries(workflowCase.formCaseIds)
                                 .filter(([key, value]) => !key.startsWith('$') && !key.startsWith('_') && typeof value === 'string')
                                 .map(([formName, caseId]) => (
@@ -559,7 +399,6 @@
                           <div className="text-xs text-purple-600 mt-1">
                             📋 Step {workflowCase.currentStep} • {workflowCase.status}
                           </div>
->>>>>>> a3a9214c
                         </Link>
                       </td>
                       <td className="px-6 py-4 whitespace-nowrap text-sm text-gray-900">
@@ -567,16 +406,12 @@
                           <div className="font-medium">{workflowCase.title}</div>
                           {workflowCase.description && workflowCase.description !== workflowCase.title && (
                             <div className="text-xs text-gray-500 mt-1">
-<<<<<<< HEAD
-                              Workflow: {String(matchingWorkflow.case.title)}
-=======
                               {workflowCase.description}
                             </div>
                           )}
                           {workflowCase.subcategory && (
                             <div className="text-xs text-blue-600 mt-1">
                               {workflowCase.category} • {workflowCase.subcategory}
->>>>>>> a3a9214c
                             </div>
                           )}
                         </Link>
@@ -622,12 +457,6 @@
                         )}
                       </td>
                       <td className="px-6 py-4 whitespace-nowrap text-sm text-gray-500">
-<<<<<<< HEAD
-                        <div>{caseItem.type}</div>
-                        {matchingWorkflow?.selectedForms && Array.isArray(matchingWorkflow.selectedForms) && matchingWorkflow.selectedForms.length > 0 && (
-                          <div className="text-xs text-green-600 mt-1">
-                            Forms: {matchingWorkflow.selectedForms.map((form: string | number) => String(form)).join(', ')}
-=======
                         <div className="capitalize">{workflowCase.category}</div>
                         {workflowCase.selectedForms.length > 0 && (
                           <div className="text-xs text-green-600 mt-1">
@@ -637,7 +466,6 @@
                         {workflowCase.dueDate && (
                           <div className="text-xs text-orange-600 mt-1">
                             Due: {new Date(workflowCase.dueDate).toLocaleDateString()}
->>>>>>> a3a9214c
                           </div>
                         )}
                       </td>
