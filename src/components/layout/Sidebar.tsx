--- conflicted
+++ resolved
@@ -40,20 +40,13 @@
     { name: 'Cases', href: '/cases', icon: Briefcase, visible: (isAttorney || (isClient && user?.userType === 'individualUser')) && !isSuperAdmin },
     { name: 'FOIA Cases', href: '/foia-cases', icon: FileSearch, visible: (isAttorney || (isClient && user?.userType === 'individualUser')) && !isSuperAdmin },
     { name: 'Case Status Tracker', href: '/foia-tracker', icon: FileSearch, visible: (isAttorney || (isClient && (user?.userType === 'individualUser' || user?.userType === 'companyClient'))) && !isSuperAdmin },
-<<<<<<< HEAD
-    { name: 'Clients', href: '/clients', icon: Users, visible: !isClient || isSuperAdmin },
-=======
-    { name: 'User Management', href: '/user-management', icon: Users, visible: isSuperAdmin },
+    // { name: 'User Management', href: '/user-management', icon: Users, visible: isSuperAdmin },
     { name: 'Clients', href: '/clients', icon: Users, visible: !isClient && !isSuperAdmin },
->>>>>>> 727a386e
     // { name: 'Forms', href: '/forms', icon: FileText, visible: true },
     { name: 'Documents', href: '/documents', icon: Folder, visible: !isSuperAdmin },
     { name: 'Tasks', href: '/tasks', icon: CheckSquare, visible: !isClient && !isSuperAdmin },
     { name: 'Calendar', href: '/calendar', icon: Calendar, visible: (isAttorney || isParalegal) && !isSuperAdmin },
-<<<<<<< HEAD
-=======
-    { name: 'Audit Logs', href: '/audit-logs', icon: FileText, visible: isSuperAdmin },
->>>>>>> 727a386e
+    // { name: 'Audit Logs', href: '/audit-logs', icon: FileText, visible: isSuperAdmin },
     { name: 'Reports', href: '/reports', icon: BarChart, visible: isAttorney || isParalegal || isSuperAdmin },
     // Superadmin Management
     { name: 'Individual Clients', href: '/admin/individual-clients', icon: UserCheck, visible: isSuperAdmin },
